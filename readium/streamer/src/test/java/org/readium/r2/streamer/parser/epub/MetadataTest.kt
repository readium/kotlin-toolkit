/*
 * Module: r2-streamer-kotlin
 * Developers: Quentin Gliosca
 *
 * Copyright (c) 2018. Readium Foundation. All rights reserved.
 * Use of this source code is governed by a BSD-style license which is detailed in the
 * LICENSE file present in the project repository where this source code is maintained.
 */

package org.readium.r2.streamer.parser.epub

import org.assertj.core.api.Assertions.assertThat
import org.assertj.core.api.Assertions.entry
import org.joda.time.DateTime
import org.junit.Assert.assertNotNull
import org.junit.Test
import org.junit.runner.RunWith
import org.readium.r2.shared.publication.*
import org.readium.r2.shared.publication.epub.EpubLayout
import org.readium.r2.shared.publication.presentation.Presentation
import org.readium.r2.shared.publication.presentation.presentation
import org.robolectric.RobolectricTestRunner
import org.readium.r2.shared.publication.Link as SharedLink

@RunWith(RobolectricTestRunner::class)
class ContributorParsingTest {
    private val epub2Metadata = parsePackageDocument("package/contributors-epub2.opf").metadata
    private val epub3Metadata = parsePackageDocument("package/contributors-epub3.opf").metadata

    @Test
    fun `dc_creator is by default an author`() {
        val contributor = Contributor(localizedName = LocalizedString("Author 1"))
        assertThat(epub2Metadata.authors).contains(contributor)
        assertThat(epub3Metadata.authors).contains(contributor)
    }

    @Test
    fun `dc_publisher is a publisher`() {
        val contributor = Contributor(localizedName = LocalizedString("Publisher 1"))
        assertThat(epub2Metadata.publishers).contains(contributor)
        assertThat(epub3Metadata.publishers).contains(contributor)
    }

    @Test
    fun `dc_contributor is by default a contributor`() {
        val contributor = Contributor(localizedName = LocalizedString("Contributor 1"))
        assertThat(epub2Metadata.contributors).contains(contributor)
        assertThat(epub3Metadata.contributors).contains(contributor)
    }

    @Test
    fun `Unknown roles are ignored`() {
        val contributor = Contributor(localizedName = LocalizedString("Contributor 2"), roles = setOf("unknown"))
        assertThat(epub2Metadata.contributors).contains(contributor)
        assertThat(epub3Metadata.contributors).contains(contributor)
    }

    @Test
    fun `file-as is parsed`() {
        val contributor = Contributor(localizedName = LocalizedString("Contributor 3"),
            localizedSortAs = LocalizedString("Sorting Key"))
        assertThat(epub2Metadata.contributors).contains(contributor)
        assertThat(epub3Metadata.contributors).contains(contributor)
    }

    @Test
    fun `Localized contributors are rightly parsed (epub3 only)`() {
        val contributor = Contributor(
            localizedName = LocalizedString.fromStrings(
                mapOf(
                    null to "Contributor 4",
                    "fr" to "Contributeur 4 en français"
                )
            )
        )
        assertThat(epub3Metadata.contributors).contains(contributor)
    }

    @Test
    fun `Only the first role is considered (epub3 only)`() {
        val contributor = Contributor(localizedName = LocalizedString("Cameleon"))
        assertThat(epub3Metadata.authors).contains(contributor)
        assertThat(epub3Metadata.publishers).doesNotContain(contributor)
    }

    @Test
    fun `Media Overlays narrators are rightly parsed (epub3 only)`() {
        val contributor = Contributor(localizedName = LocalizedString("Media Overlays Narrator"))
        assertThat(epub3Metadata.narrators).contains(contributor)
    }

    @Test
    fun `Author is rightly parsed`() {
        val contributor = Contributor(localizedName = LocalizedString("Author 2"))
        assertThat(epub2Metadata.authors).contains(contributor)
        assertThat(epub3Metadata.authors).contains(contributor)
    }

    @Test
    fun `Publisher is rightly parsed`() {
        val contributor = Contributor(localizedName = LocalizedString("Publisher 2")        )
        assertThat(epub2Metadata.publishers).contains(contributor)
        assertThat(epub3Metadata.publishers).contains(contributor)
    }

    @Test
    fun `Translator is rightly parsed`() {
        val contributor = Contributor(localizedName = LocalizedString("Translator"))
        assertThat(epub2Metadata.translators).contains(contributor)
        assertThat(epub3Metadata.translators).contains(contributor)
    }

    @Test
    fun `Artist is rightly parsed`() {
        val contributor = Contributor(localizedName = LocalizedString("Artist"))
        assertThat(epub2Metadata.artists).contains(contributor)
        assertThat(epub3Metadata.artists).contains(contributor)
    }

    @Test
    fun `Illustrator is rightly parsed`() {
        val contributor = Contributor(
            localizedName = LocalizedString("Illustrator"),
            roles = emptySet()
        )
        assertThat(epub2Metadata.illustrators).contains(contributor)
        assertThat(epub3Metadata.illustrators).contains(contributor)
    }

    @Test
    fun `Colorist is rightly parsed`() {
        val contributor = Contributor(
            localizedName = LocalizedString("Colorist"),
            roles = emptySet()
        )
        assertThat(epub2Metadata.colorists).contains(contributor)
        assertThat(epub3Metadata.colorists).contains(contributor)
    }

    @Test
    fun `Narrator is rightly parsed`() {
        val contributor = Contributor(
            localizedName = LocalizedString("Narrator"),
            roles = emptySet()
        )
        assertThat(epub2Metadata.narrators).contains(contributor)
        assertThat(epub3Metadata.narrators).contains(contributor)
    }

    @Test
    fun `No more contributor than needed`() {
        assertThat(epub2Metadata.authors).size().isEqualTo(2)
        assertThat(epub2Metadata.publishers).size().isEqualTo(2)
        assertThat(epub2Metadata.translators).size().isEqualTo(1)
        assertThat(epub2Metadata.editors).size().isEqualTo(1)
        assertThat(epub2Metadata.artists).size().isEqualTo(1)
        assertThat(epub2Metadata.illustrators).size().isEqualTo(1)
        assertThat(epub2Metadata.colorists).size().isEqualTo(1)
        assertThat(epub2Metadata.narrators).size().isEqualTo(1)
        assertThat(epub2Metadata.contributors).size().isEqualTo(3)

        assertThat(epub3Metadata.authors).size().isEqualTo(3)
        assertThat(epub3Metadata.publishers).size().isEqualTo(2)
        assertThat(epub3Metadata.translators).size().isEqualTo(1)
        assertThat(epub3Metadata.editors).size().isEqualTo(1)
        assertThat(epub3Metadata.artists).size().isEqualTo(1)
        assertThat(epub3Metadata.illustrators).size().isEqualTo(1)
        assertThat(epub3Metadata.colorists).size().isEqualTo(1)
        assertThat(epub3Metadata.narrators).size().isEqualTo(2)
        assertThat(epub3Metadata.contributors).size().isEqualTo(4)
    }
}

@RunWith(RobolectricTestRunner::class)
class TitleTest {
    private val epub2Metadata = parsePackageDocument("package/titles-epub2.opf").metadata
    private val epub3Metadata = parsePackageDocument("package/titles-epub3.opf").metadata

    @Test
    fun `Title is rightly parsed`() {
        assertThat(epub2Metadata.localizedTitle).isEqualTo(
            LocalizedString.fromStrings(
                mapOf(
                    null to "Alice's Adventures in Wonderland"
                )
            )
        )
        assertThat(epub3Metadata.localizedTitle).isEqualTo(
            LocalizedString.fromStrings(
                mapOf(
                    null to "Alice's Adventures in Wonderland",
                    "fr" to "Les Aventures d'Alice au pays des merveilles"
                )
            )
        )
    }

    @Test
    fun `Subtitle is rightly parsed (epub3 only)`() {
        assertThat(epub3Metadata.localizedSubtitle).isEqualTo(
            LocalizedString.fromStrings(
                mapOf(
                    "en-GB" to "Alice returns to the magical world from her childhood adventure",
                    "fr" to "Alice retourne dans le monde magique des aventures de son enfance"
                )
            )
        )
    }

    @Test
    fun `file-as is parsed`() {
        assertThat(epub2Metadata.sortAs).isEqualTo("Adventures")
        assertThat(epub3Metadata.sortAs).isEqualTo("Adventures")
    }

    @Test
    fun `Main title takes precedence (epub3 only)`() {
        val metadata = parsePackageDocument("package/title-main-precedence.opf").metadata
        assertThat(metadata.title).isEqualTo("Main title takes precedence")
    }

    @Test
    fun `The selected subtitle has the lowest display-seq property (epub3 only)`() {
        val metadata = parsePackageDocument("package/title-multiple-subtitles.opf").metadata
        assertThat(metadata.localizedSubtitle).isEqualTo(LocalizedString.fromStrings(mapOf(null to "Subtitle 2")))
    }
}

@RunWith(RobolectricTestRunner::class)
class SubjectTest {
    private val complexMetadata = parsePackageDocument("package/subjects-complex.opf").metadata // epub3 only

    @Test
    fun `Localized subjects are rightly parsed (epub3 only)`() {
        val subject = complexMetadata.subjects.first()
        assertNotNull(subject)
        assertThat(subject.localizedName).isEqualTo(
            LocalizedString.fromStrings(
                mapOf(
                    "en" to "FICTION / Occult & Supernatural",
                    "fr" to "FICTION / Occulte & Surnaturel"
                )
            )
        )
    }

    @Test
    fun `file-as is rightly parsed (epub3 only)`() {
        val subject = complexMetadata.subjects.first()
        assertNotNull(subject)
        assertThat(subject.sortAs).isEqualTo("occult")
    }

    @Test
    fun `code and scheme are rightly parsed (epub3 only)`() {
        val subject = complexMetadata.subjects.first()
        assertNotNull(subject)
        assertThat(subject.scheme).isEqualTo("BISAC")
        assertThat(subject.code).isEqualTo("FIC024000")
    }

    @Test
    fun `Comma separated single subject is splitted`() {
        val subjects = parsePackageDocument("package/subjects-single.opf").metadata.subjects
        assertThat(subjects).contains(
            Subject(localizedName = LocalizedString("apple")),
            Subject(localizedName = LocalizedString("banana")),
            Subject(localizedName = LocalizedString("pear"))
        )
    }

    @Test
    fun `Comma separated multiple subjects are not splitted`() {
        val subjects = parsePackageDocument("package/subjects-multiple.opf").metadata.subjects
        assertThat(subjects).contains(
            Subject(localizedName = LocalizedString("fiction")),
            Subject(localizedName = LocalizedString("apple; banana,  pear"))
        )
    }
}

@RunWith(RobolectricTestRunner::class)
class DateTest {
    private val epub2Metadata = parsePackageDocument("package/dates-epub2.opf").metadata
    private val epub3Metadata = parsePackageDocument("package/dates-epub3.opf").metadata

    @Test
    fun `Publication date is rightly parsed`() {
        val expected = DateTime.parse("1865-07-04T00:00:00Z").toDate()
        assertThat(epub2Metadata.published).isEqualTo(expected)
        assertThat(epub3Metadata.published).isEqualTo(expected)
    }

    @Test
    fun `Modification date is rightly parsed`() {
        val expected = DateTime.parse("2012-04-02T12:47:00Z").toDate()
        assertThat(epub2Metadata.modified).isEqualTo(expected)
        assertThat(epub3Metadata.modified).isEqualTo(expected)
    }
}

@RunWith(RobolectricTestRunner::class)
class MetadataMiscTest {
    @Test
    fun `conformsTo contains the EPUB profile`() {
        val epub2Metadata = parsePackageDocument("package/contributors-epub2.opf").metadata
        assertThat(epub2Metadata.conformsTo).isEqualTo(setOf(Publication.Profile.EPUB))
        val epub3Metadata = parsePackageDocument("package/contributors-epub3.opf").metadata
        assertThat(epub3Metadata.conformsTo).isEqualTo(setOf(Publication.Profile.EPUB))
    }

    @Test
    fun `Unique identifier is rightly parsed`() {
        val expected = "urn:uuid:2"
        assertThat(parsePackageDocument("package/identifier-unique.opf").metadata.identifier)
            .isEqualTo(expected)
    }

    @Test
    fun `Rendition properties are parsed`() {
        val presentation =
            parsePackageDocument("package/presentation-metadata.opf").metadata.presentation
        assertThat(presentation.continuous).isEqualTo(false)
        assertThat(presentation.overflow).isEqualTo(Presentation.Overflow.SCROLLED)
        assertThat(presentation.spread).isEqualTo(Presentation.Spread.BOTH)
        assertThat(presentation.orientation).isEqualTo(Presentation.Orientation.LANDSCAPE)
        assertThat(presentation.layout).isEqualTo(EpubLayout.FIXED)
    }

    @Test
    fun `Cover link is rightly identified`() {
        val expected = SharedLink(
            href = "/OEBPS/cover.jpg",
            type = "image/jpeg",
            rels = setOf("cover")
        )
        assertThat(parsePackageDocument("package/cover-epub2.opf").resources.firstWithRel("cover"))
            .isEqualTo(expected)
        assertThat(parsePackageDocument("package/cover-epub3.opf").resources.firstWithRel("cover"))
            .isEqualTo(expected)
        assertThat(parsePackageDocument("package/cover-mix.opf").resources.firstWithRel("cover"))
            .isEqualTo(expected)
    }

    @Test(timeout = PARSE_PUB_TIMEOUT)
    fun `Building of MetaItems terminates even if metadata contain cross refinings`() {
        parsePackageDocument("package/meta-termination.opf")
    }

    @Test
    fun `otherMetadata is rightly filled`() {
        val otherMetadata = parsePackageDocument("package/meta-others.opf").metadata.otherMetadata
        assertThat(otherMetadata).contains(
            entry(
                Vocabularies.DCTERMS + "source",
                listOf(
                    "Feedbooks",
                    mapOf("@value" to "Web", "http://my.url/#scheme" to "http"),
                    "Internet"
                )
            ),
            entry(
                "http://my.url/#property0", mapOf(
                    "@value" to "refines0",
                    "http://my.url/#property1" to mapOf(
                        "@value" to "refines1",
                        "http://my.url/#property2" to "refines2",
                        "http://my.url/#property3" to "refines3"
                    )
                )
            )
        )
        assertThat(otherMetadata).containsOnlyKeys(
            Vocabularies.DCTERMS + "source",
            "presentation",
            "http://my.url/#property0"
        )
    }
}

@RunWith(RobolectricTestRunner::class)
class CollectionTest {
    private val epub2Metadata = parsePackageDocument("package/collections-epub2.opf").metadata
    private val epub3Metadata = parsePackageDocument("package/collections-epub3.opf").metadata

    @Test
    fun `Basic collection are rightly parsed (epub3 only)`() {
        assertThat(epub3Metadata.belongsToCollections).contains(
            Collection(localizedName = LocalizedString.fromStrings(mapOf("en" to "Collection B")))
        )
    }

    @Test
    fun `Collections with unknown type are put into belongsToCollections (epub3 only)`() {
        assertThat(epub3Metadata.belongsToCollections).contains(
            Collection(localizedName = LocalizedString.fromStrings(mapOf("en" to "Collection A")))
        )
    }

    @Test
    fun `Localized series are rightly parsed (epub3 only`() {
        val names = LocalizedString.fromStrings(
            mapOf(
                "en" to "Series A",
                "fr" to "Série A"
            )
        )
        assertThat(epub3Metadata.belongsToSeries).contains(
            Collection(localizedName = names, identifier = "ser-a", position = 2.0)
        )
    }

    @Test
    fun `Series with position are rightly computed`() {
        val expected =
            Collection(localizedName = LocalizedString.fromStrings(mapOf("en" to "Series B")), position = 1.5)
        assertThat(epub2Metadata.belongsToSeries).contains(expected)
        assertThat(epub3Metadata.belongsToSeries).contains(expected)
    }
}

@RunWith(RobolectricTestRunner::class)
class AccessibilityTest {
    private val epub2Metadata = parsePackageDocument("package/accessibility-epub2.opf").metadata
    private val epub3Metadata = parsePackageDocument("package/accessibility-epub3.opf").metadata

    @Test
    fun `summary is rightly parsed`() {
        val expected = "The publication contains structural and page navigation."
        assertThat(epub2Metadata.accessibility?.summary).isEqualTo(expected)
        assertThat(epub3Metadata.accessibility?.summary).isEqualTo(expected)
    }

    @Test
    fun `conformsTo contains WCAG profiles and only them`() {
        assertThat(epub2Metadata.accessibility?.conformsTo).containsExactlyInAnyOrder(Accessibility.Profile.EPUB_A11Y_10_WCAG_20_A)
        assertThat(epub3Metadata.accessibility?.conformsTo).containsExactlyInAnyOrder(Accessibility.Profile.EPUB_A11Y_10_WCAG_20_A)
    }

    @Test
    fun `certification is rightly parsed`() {
        val expectedCertification = Accessibility.Certification(
            certifiedBy = "Accessibility Testers Group",
            credential = "DAISY OK",
            report = "https://example.com/a11y-report/"
        )
        assertThat(epub2Metadata.accessibility?.certification).isEqualTo(expectedCertification)
        assertThat(epub3Metadata.accessibility?.certification).isEqualTo(expectedCertification)
    }

    @Test
    fun `features are rightly parsed`() {
        assertThat(epub2Metadata.accessibility?.features)
<<<<<<< HEAD
            .containsExactlyInAnyOrder(
                Accessibility.Feature.ALTERNATIVE_TEXT,
                Accessibility.Feature.STRUCTURAL_NAVIGATION
            )
=======
            .containsExactlyInAnyOrder(Accessibility.Feature.ALTERNATIVE_TEXT, Accessibility.Feature.STRUCTURAL_NAVIGATION)
        assertThat(epub3Metadata.accessibility?.features)
            .containsExactlyInAnyOrder(Accessibility.Feature.ALTERNATIVE_TEXT, Accessibility.Feature.STRUCTURAL_NAVIGATION)

>>>>>>> a8b46ee6
    }

    @Test
    fun `hazards are rightly parsed`() {
        assertThat(epub2Metadata.accessibility?.hazards)
<<<<<<< HEAD
            .containsExactlyInAnyOrder(
                Accessibility.Hazard.MOTION_SIMULATION,
                Accessibility.Hazard.NO_SOUND_HAZARD
            )
=======
            .containsExactlyInAnyOrder(Accessibility.Hazard.MOTION_SIMULATION, Accessibility.Hazard.NO_SOUND_HAZARD)
        assertThat(epub3Metadata.accessibility?.hazards)
            .containsExactlyInAnyOrder(Accessibility.Hazard.MOTION_SIMULATION, Accessibility.Hazard.NO_SOUND_HAZARD)

>>>>>>> a8b46ee6
    }

    @Test
    fun `accessModes are rightly parsed`() {
        assertThat(epub2Metadata.accessibility?.accessModes)
<<<<<<< HEAD
            .containsExactlyInAnyOrder(
                Accessibility.AccessMode.VISUAL,
                Accessibility.AccessMode.TEXTUAL
            )
=======
            .containsExactlyInAnyOrder(Accessibility.AccessMode.VISUAL, Accessibility.AccessMode.TEXTUAL)
        assertThat(epub3Metadata.accessibility?.accessModes)
            .containsExactlyInAnyOrder(Accessibility.AccessMode.VISUAL, Accessibility.AccessMode.TEXTUAL)
>>>>>>> a8b46ee6
    }

    @Test
    fun `accessModesSufficient are rightly parsed`() {
        assertThat(epub2Metadata.accessibility?.accessModesSufficient)
            .containsExactlyInAnyOrder(
                setOf(
                    Accessibility.PrimaryAccessMode.VISUAL,
                    Accessibility.PrimaryAccessMode.TEXTUAL
                ),
                setOf(Accessibility.PrimaryAccessMode.TEXTUAL)
            )
        assertThat(epub3Metadata.accessibility?.accessModesSufficient)
            .containsExactlyInAnyOrder(
                setOf(Accessibility.PrimaryAccessMode.VISUAL, Accessibility.PrimaryAccessMode.TEXTUAL),
                setOf(Accessibility.PrimaryAccessMode.TEXTUAL)
            )
    }

    @Test
    fun `non-accessibility conformsTo end up in otherMetadata`() {
        assertThat(epub2Metadata.otherMetadata).contains(
            entry(
                Vocabularies.DCTERMS + "conformsTo",
                "any profile"
            )
        )
        assertThat(epub3Metadata.otherMetadata).contains(
            entry(
                Vocabularies.DCTERMS + "conformsTo",
                "any profile"
            )
        )
    }
}<|MERGE_RESOLUTION|>--- conflicted
+++ resolved
@@ -424,21 +424,18 @@
     private val epub2Metadata = parsePackageDocument("package/accessibility-epub2.opf").metadata
     private val epub3Metadata = parsePackageDocument("package/accessibility-epub3.opf").metadata
 
-    @Test
-    fun `summary is rightly parsed`() {
+    @Test fun `summary is rightly parsed`() {
         val expected = "The publication contains structural and page navigation."
         assertThat(epub2Metadata.accessibility?.summary).isEqualTo(expected)
         assertThat(epub3Metadata.accessibility?.summary).isEqualTo(expected)
     }
 
-    @Test
-    fun `conformsTo contains WCAG profiles and only them`() {
+    @Test fun `conformsTo contains WCAG profiles and only them`() {
         assertThat(epub2Metadata.accessibility?.conformsTo).containsExactlyInAnyOrder(Accessibility.Profile.EPUB_A11Y_10_WCAG_20_A)
         assertThat(epub3Metadata.accessibility?.conformsTo).containsExactlyInAnyOrder(Accessibility.Profile.EPUB_A11Y_10_WCAG_20_A)
     }
 
-    @Test
-    fun `certification is rightly parsed`() {
+    @Test fun `certification is rightly parsed`() {
         val expectedCertification = Accessibility.Certification(
             certifiedBy = "Accessibility Testers Group",
             credential = "DAISY OK",
@@ -448,61 +445,30 @@
         assertThat(epub3Metadata.accessibility?.certification).isEqualTo(expectedCertification)
     }
 
-    @Test
-    fun `features are rightly parsed`() {
+    @Test fun `features are rightly parsed`() {
         assertThat(epub2Metadata.accessibility?.features)
-<<<<<<< HEAD
-            .containsExactlyInAnyOrder(
-                Accessibility.Feature.ALTERNATIVE_TEXT,
-                Accessibility.Feature.STRUCTURAL_NAVIGATION
-            )
-=======
             .containsExactlyInAnyOrder(Accessibility.Feature.ALTERNATIVE_TEXT, Accessibility.Feature.STRUCTURAL_NAVIGATION)
-        assertThat(epub3Metadata.accessibility?.features)
-            .containsExactlyInAnyOrder(Accessibility.Feature.ALTERNATIVE_TEXT, Accessibility.Feature.STRUCTURAL_NAVIGATION)
-
->>>>>>> a8b46ee6
-    }
-
-    @Test
-    fun `hazards are rightly parsed`() {
+    }
+
+    @Test fun `hazards are rightly parsed`() {
         assertThat(epub2Metadata.accessibility?.hazards)
-<<<<<<< HEAD
-            .containsExactlyInAnyOrder(
-                Accessibility.Hazard.MOTION_SIMULATION,
-                Accessibility.Hazard.NO_SOUND_HAZARD
-            )
-=======
             .containsExactlyInAnyOrder(Accessibility.Hazard.MOTION_SIMULATION, Accessibility.Hazard.NO_SOUND_HAZARD)
         assertThat(epub3Metadata.accessibility?.hazards)
             .containsExactlyInAnyOrder(Accessibility.Hazard.MOTION_SIMULATION, Accessibility.Hazard.NO_SOUND_HAZARD)
 
->>>>>>> a8b46ee6
-    }
-
-    @Test
-    fun `accessModes are rightly parsed`() {
+    }
+
+    @Test fun `accessModes are rightly parsed`() {
         assertThat(epub2Metadata.accessibility?.accessModes)
-<<<<<<< HEAD
-            .containsExactlyInAnyOrder(
-                Accessibility.AccessMode.VISUAL,
-                Accessibility.AccessMode.TEXTUAL
-            )
-=======
             .containsExactlyInAnyOrder(Accessibility.AccessMode.VISUAL, Accessibility.AccessMode.TEXTUAL)
         assertThat(epub3Metadata.accessibility?.accessModes)
             .containsExactlyInAnyOrder(Accessibility.AccessMode.VISUAL, Accessibility.AccessMode.TEXTUAL)
->>>>>>> a8b46ee6
-    }
-
-    @Test
-    fun `accessModesSufficient are rightly parsed`() {
+    }
+
+    @Test fun `accessModesSufficient are rightly parsed`() {
         assertThat(epub2Metadata.accessibility?.accessModesSufficient)
             .containsExactlyInAnyOrder(
-                setOf(
-                    Accessibility.PrimaryAccessMode.VISUAL,
-                    Accessibility.PrimaryAccessMode.TEXTUAL
-                ),
+                setOf(Accessibility.PrimaryAccessMode.VISUAL, Accessibility.PrimaryAccessMode.TEXTUAL),
                 setOf(Accessibility.PrimaryAccessMode.TEXTUAL)
             )
         assertThat(epub3Metadata.accessibility?.accessModesSufficient)
@@ -512,8 +478,7 @@
             )
     }
 
-    @Test
-    fun `non-accessibility conformsTo end up in otherMetadata`() {
+    @Test fun `non-accessibility conformsTo end up in otherMetadata`() {
         assertThat(epub2Metadata.otherMetadata).contains(
             entry(
                 Vocabularies.DCTERMS + "conformsTo",
