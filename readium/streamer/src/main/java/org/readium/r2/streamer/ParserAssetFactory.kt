--- conflicted
+++ resolved
@@ -77,24 +77,6 @@
             }
             .getOrElse { return Try.failure(it) }
 
-<<<<<<< HEAD
-        val baseUrl =
-            manifest.linkWithRel("self")?.href?.resolve()
-                ?: return Try.failure(
-                    Publication.OpenError.InvalidAsset("No self link in the manifest.")
-                )
-
-        if (baseUrl !is AbsoluteUrl) {
-            return Try.failure(
-                Publication.OpenError.InvalidAsset("Self link is not absolute.")
-            )
-        }
-
-        if (!baseUrl.isHttp) {
-            return Try.failure(
-                Publication.OpenError.UnsupportedAsset("Self link doesn't use the HTTP(S) scheme.")
-            )
-=======
         val baseUrl = manifest.linkWithRel("self")?.href?.resolve()
         if (baseUrl == null) {
             Timber.w("No self link found in the manifest at ${asset.resource.source}")
@@ -111,7 +93,6 @@
                     )
                 )
             }
->>>>>>> d8c3cd20
         }
 
         val container =
