/*
 * Copyright 2023 Readium Foundation. All rights reserved.
 * Use of this source code is governed by the BSD-style license
 * available in the top-level LICENSE file of the project.
 */

package org.readium.r2.streamer.parser.readium

import android.content.Context
import org.readium.r2.shared.error.Try
import org.readium.r2.shared.error.getOrElse
import org.readium.r2.shared.publication.Manifest
import org.readium.r2.shared.publication.Publication
import org.readium.r2.shared.publication.services.InMemoryCacheService
import org.readium.r2.shared.publication.services.PerResourcePositionsService
import org.readium.r2.shared.publication.services.cacheServiceFactory
import org.readium.r2.shared.publication.services.locatorServiceFactory
import org.readium.r2.shared.publication.services.positionsServiceFactory
import org.readium.r2.shared.util.logging.WarningLogger
import org.readium.r2.shared.util.mediatype.MediaType
import org.readium.r2.shared.util.pdf.PdfDocumentFactory
import org.readium.r2.streamer.parser.PublicationParser
import org.readium.r2.streamer.parser.audio.AudioLocatorService

/**
 * Parses any Readium Web Publication package or manifest, e.g. WebPub, Audiobook, DiViNa, LCPDF...
 */
class ReadiumWebPubParser(
    private val context: Context? = null,
    private val pdfFactory: PdfDocumentFactory<*>?,
) : PublicationParser {

    override suspend fun parse(
        asset: PublicationParser.Asset,
        warnings: WarningLogger?
    ): Try<Publication.Builder, PublicationParser.Error> {

<<<<<<< HEAD
        if (!asset.mediaType.isReadiumWebPublication)
            return Try.failure(PublicationParser.Error.FormatNotSupported())
=======
        if (!mediaType.isReadiumWebPubProfile)
            return null
>>>>>>> c55d2860

        val manifestJson = asset.fetcher
            .get("/manifest.json")
            .readAsJson()
            .getOrElse { return Try.failure(PublicationParser.Error.IO(it)) }

        val manifest = Manifest.fromJSON(manifestJson, packaged = !asset.mediaType.isRwpm)
            ?: return Try.failure(
                PublicationParser.Error.ParsingFailed("Failed to parse the RWPM Manifest")
            )

        // Checks the requirements from the LCPDF specification.
        // https://readium.org/lcp-specs/notes/lcp-for-pdf.html
        val readingOrder = manifest.readingOrder
        if (asset.mediaType == MediaType.LCP_PROTECTED_PDF &&
            (readingOrder.isEmpty() || !readingOrder.all { it.mediaType.matches(MediaType.PDF) })
        ) {
            return Try.failure(PublicationParser.Error.ParsingFailed("Invalid LCP Protected PDF."))
        }

        val servicesBuilder = Publication.ServicesBuilder().apply {
            cacheServiceFactory = InMemoryCacheService.createFactory(context)

            when (asset.mediaType) {
                MediaType.LCP_PROTECTED_PDF ->
                    positionsServiceFactory = pdfFactory?.let { LcpdfPositionsService.create(it) }

                MediaType.DIVINA ->
                    positionsServiceFactory = PerResourcePositionsService.createFactory("image/*")

                MediaType.READIUM_AUDIOBOOK, MediaType.LCP_PROTECTED_AUDIOBOOK ->
                    locatorServiceFactory = AudioLocatorService.createFactory()
            }
        }

        val publicationBuilder = Publication.Builder(manifest, asset.fetcher, servicesBuilder)
        return Try.success(publicationBuilder)
    }
}

/** Returns whether this media type is of a Readium Web Publication profile. */
private val MediaType.isReadiumWebPubProfile: Boolean get() = matchesAny(
    MediaType.READIUM_WEBPUB, MediaType.READIUM_WEBPUB_MANIFEST,
    MediaType.READIUM_AUDIOBOOK, MediaType.READIUM_AUDIOBOOK_MANIFEST, MediaType.LCP_PROTECTED_AUDIOBOOK,
    MediaType.DIVINA, MediaType.DIVINA_MANIFEST, MediaType.LCP_PROTECTED_PDF
)<|MERGE_RESOLUTION|>--- conflicted
+++ resolved
@@ -19,6 +19,7 @@
 import org.readium.r2.shared.util.logging.WarningLogger
 import org.readium.r2.shared.util.mediatype.MediaType
 import org.readium.r2.shared.util.pdf.PdfDocumentFactory
+import org.readium.r2.streamer.extensions.readAsJsonOrNull
 import org.readium.r2.streamer.parser.PublicationParser
 import org.readium.r2.streamer.parser.audio.AudioLocatorService
 
@@ -35,13 +36,8 @@
         warnings: WarningLogger?
     ): Try<Publication.Builder, PublicationParser.Error> {
 
-<<<<<<< HEAD
         if (!asset.mediaType.isReadiumWebPublication)
             return Try.failure(PublicationParser.Error.FormatNotSupported())
-=======
-        if (!mediaType.isReadiumWebPubProfile)
-            return null
->>>>>>> c55d2860
 
         val manifestJson = asset.fetcher
             .get("/manifest.json")
@@ -83,8 +79,7 @@
 }
 
 /** Returns whether this media type is of a Readium Web Publication profile. */
-private val MediaType.isReadiumWebPubProfile: Boolean get() = matchesAny(
-    MediaType.READIUM_WEBPUB, MediaType.READIUM_WEBPUB_MANIFEST,
-    MediaType.READIUM_AUDIOBOOK, MediaType.READIUM_AUDIOBOOK_MANIFEST, MediaType.LCP_PROTECTED_AUDIOBOOK,
-    MediaType.DIVINA, MediaType.DIVINA_MANIFEST, MediaType.LCP_PROTECTED_PDF
+private val MediaType.isReadiumWebPublication: Boolean get() = matchesAny(
+    MediaType.READIUM_WEBPUB, MediaType.DIVINA, MediaType.LCP_PROTECTED_PDF,
+    MediaType.READIUM_AUDIOBOOK, MediaType.LCP_PROTECTED_AUDIOBOOK,
 )