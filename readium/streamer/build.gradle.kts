/*
 * Copyright 2018 Readium Foundation. All rights reserved.
 * Use of this source code is governed by the BSD-style license
 * available in the top-level LICENSE file of the project.
 */

plugins {
    id("com.android.library")
    kotlin("android")
    kotlin("plugin.parcelize")
    id("maven-publish")
    id("org.jetbrains.dokka")
}

android {
    compileSdk = 33
    defaultConfig {
        minSdk = 21
        targetSdk = 33
        testInstrumentationRunner = "androidx.test.runner.AndroidJUnitRunner"
    }
    compileOptions {
        sourceCompatibility = JavaVersion.VERSION_1_8
        targetCompatibility = JavaVersion.VERSION_1_8
    }
    testOptions {
        unitTests.isIncludeAndroidResources = true
    }
    kotlinOptions {
        allWarningsAsErrors = true
        freeCompilerArgs = freeCompilerArgs + listOf(
            "-opt-in=kotlin.RequiresOptIn",
            "-opt-in=org.readium.r2.shared.InternalReadiumApi"
        )
    }
    buildTypes {
        getByName("release") {
            isMinifyEnabled = false
            proguardFiles(getDefaultProguardFile("proguard-android.txt"))
        }
    }
    namespace = "org.readium.r2.streamer"
}

publishing {
    publications {
        create<MavenPublication>("release") {
            groupId = "com.github.readium"
            artifactId = "readium-streamer"
            artifact(tasks.findByName("sourcesJar"))
            artifact(tasks.findByName("javadocsJar"))


            afterEvaluate {
                from(components.getByName("release"))
            }
        }
    }
}

dependencies {
    implementation(fileTree(mapOf("dir" to "libs", "include" to listOf("*.jar"))))

    api(project(":readium:shared"))

    implementation(libs.androidx.appcompat)
    @Suppress("GradleDependency")
<<<<<<< HEAD
    implementation(libs.timber)
    implementation("com.github.edrlab.nanohttpd:nanohttpd:master-SNAPSHOT") {
=======
    implementation("com.jakewharton.timber:timber:5.0.1")
    api("com.github.readium.nanohttpd:nanohttpd:master-SNAPSHOT") {
>>>>>>> e5231436
        exclude(group = "org.parboiled")
    }
    api("com.github.readium.nanohttpd:nanohttpd-nanolets:master-SNAPSHOT") {
        exclude(group = "org.parboiled")
    }
    //AM NOTE: conflicting support libraries, excluding these
    implementation("com.mcxiaoke.koi:core:0.5.5") {
        exclude(module = "support-v4")
    }
    // useful extensions (only ~100k)
    implementation("com.mcxiaoke.koi:async:0.5.5") {
        exclude(module = "support-v4")
    }
    implementation(libs.joda.time)
    implementation(libs.kotlinx.coroutines.core)

    // Tests
    testImplementation(libs.junit)

    androidTestImplementation(libs.androidx.ext.junit)
    androidTestImplementation(libs.androidx.expresso.core)
    testImplementation(libs.assertj)
    testImplementation(libs.robolectric)
}<|MERGE_RESOLUTION|>--- conflicted
+++ resolved
@@ -65,13 +65,8 @@
 
     implementation(libs.androidx.appcompat)
     @Suppress("GradleDependency")
-<<<<<<< HEAD
     implementation(libs.timber)
-    implementation("com.github.edrlab.nanohttpd:nanohttpd:master-SNAPSHOT") {
-=======
-    implementation("com.jakewharton.timber:timber:5.0.1")
     api("com.github.readium.nanohttpd:nanohttpd:master-SNAPSHOT") {
->>>>>>> e5231436
         exclude(group = "org.parboiled")
     }
     api("com.github.readium.nanohttpd:nanohttpd-nanolets:master-SNAPSHOT") {
