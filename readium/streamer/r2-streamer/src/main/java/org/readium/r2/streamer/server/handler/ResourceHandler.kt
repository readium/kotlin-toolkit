--- conflicted
+++ resolved
@@ -11,141 +11,6 @@
 
 import android.net.Uri
 import org.nanohttpd.protocols.http.response.Response
-<<<<<<< HEAD
-import org.nanohttpd.protocols.http.response.Response.newFixedLengthResponse
-import org.nanohttpd.protocols.http.response.Status
-import org.nanohttpd.router.RouterNanoHTTPD
-import org.readium.r2.shared.fetcher.Resource
-import org.readium.r2.shared.format.MediaType
-import org.readium.r2.streamer.BuildConfig.DEBUG
-import org.readium.r2.streamer.server.ServingFetcher
-import timber.log.Timber
-import java.io.IOException
-
-
-class ResourceHandler : RouterNanoHTTPD.DefaultHandler() {
-
-    override fun getMimeType(): String? {
-        return null
-    }
-
-    override fun getText(): String {
-        return ResponseStatus.FAILURE_RESPONSE
-    }
-
-    override fun getStatus(): IStatus {
-        return Status.OK
-    }
-
-    override fun get(uriResource: RouterNanoHTTPD.UriResource?, urlParams: Map<String, String>?,
-                     session: IHTTPSession?): Response? {
-        return try {
-            if (DEBUG) Timber.v("Method: ${session!!.method}, Uri: ${session.uri}")
-            val fetcher = uriResource!!.initParameter(ServingFetcher::class.java)
-
-            val filePath = getHref(session!!.uri)
-            val link = fetcher.publication.linkWithHref(filePath)!!
-            val mediaType = link.mediaType ?: MediaType.BINARY
-            val resource = fetcher.get(link, urlParams.orEmpty())
-            serveResponse(session, resource, mediaType.toString())
-        } catch (e: Exception) {
-            if (DEBUG) Timber.e(e)
-            newFixedLengthResponse(Status.INTERNAL_ERROR, mimeType, ResponseStatus.FAILURE_RESPONSE)
-        }
-    }
-
-    private fun serveResponse(session: IHTTPSession, resource: Resource, mimeType: String): Response {
-        var response: Response?
-        var rangeRequest: String? = session.headers["range"]
-
-        try {
-            // Calculate etag
-            val etag = Integer.toHexString(resource.hashCode()) //FIXME: Is this working?
-
-            // Support skipping:
-            var startFrom: Long = 0
-            var endAt: Long = -1
-            if (rangeRequest != null) {
-                if (rangeRequest.startsWith("bytes=")) {
-                    rangeRequest = rangeRequest.substring("bytes=".length)
-                    val minus = rangeRequest.indexOf('-')
-                    try {
-                        if (minus > 0) {
-                            startFrom = java.lang.Long.parseLong(rangeRequest.substring(0, minus))
-                            endAt = java.lang.Long.parseLong(rangeRequest.substring(minus + 1))
-                        }
-                    } catch (ignored: NumberFormatException) {
-                    }
-
-                }
-            }
-
-            // Change return code and add Content-Range header when skipping is requested
-            val dataLength = resource.length.let {
-                if (it.isSuccess) {
-                    it.success
-                } else
-                    return responseFromFailure(it.failure)
-            }
-
-            if (rangeRequest != null && startFrom >= 0) {
-                if (startFrom >= dataLength) {
-                    response = createResponse(Status.RANGE_NOT_SATISFIABLE, MIME_PLAINTEXT, "")
-                    response.addHeader("Content-Range", "bytes 0-0/$dataLength")
-                    response.addHeader("ETag", etag)
-                } else {
-                    if (endAt < 0) {
-                        endAt = dataLength - 1
-                    }
-
-                    val data = resource.read(startFrom..endAt).let {
-                        if (it.isSuccess)
-                            it.success
-                        else
-                            return responseFromFailure(it.failure)
-                    }
-
-                    response = createResponse(Status.PARTIAL_CONTENT, mimeType, data)
-                    response.addHeader("Content-Length", data.size.toString())
-                    response.addHeader("Content-Range", "bytes $startFrom-$endAt/$dataLength")
-                    response.addHeader("ETag", etag)
-                }
-            } else {
-                if (etag == session.headers["if-none-match"])
-                    response = createResponse(Status.NOT_MODIFIED, mimeType, "")
-                else {
-                    val data = resource.read().let {
-                        if (it.isSuccess)
-                            it.success
-                        else
-                            return responseFromFailure(it.failure)
-                    }
-                    response = createResponse(Status.OK, mimeType, data)
-                    response.addHeader("Content-Length", data.size.toString())
-                    response.addHeader("ETag", etag)
-                }
-            }
-        } catch (ioe: IOException) {
-            response = getResponse("Forbidden: Reading file failed")
-        } catch (ioe: NullPointerException) {
-            response = getResponse("Forbidden: Reading file failed")
-        }
-
-        return response ?: getResponse("Error 404: File not found")
-    }
-
-    private fun createResponse(status: Status, mimeType: String, message: ByteArray): Response {
-        val response = newFixedLengthResponse(status, mimeType, message)
-        response.addHeader("Accept-Ranges", "bytes")
-        return response
-    }
-
-    private fun createResponse(status: Status, mimeType: String, message: String): Response {
-        val response = newFixedLengthResponse(status, mimeType, message)
-        response.addHeader("Accept-Ranges", "bytes")
-        return response
-    }
-=======
 import org.nanohttpd.router.RouterNanoHTTPD
 import org.readium.r2.shared.format.Format
 import org.readium.r2.shared.format.MediaType
@@ -158,7 +23,6 @@
  * The NanoHTTPD init parameter must be an instance of `Resources`.
  */
 internal class ResourceHandler : BaseHandler() {
->>>>>>> cb5ba7b3
 
     override fun handle(resource: RouterNanoHTTPD.UriResource, uri: Uri, parameters: Map<String, String>?): Response {
         val resources = resource.initParameter(Resources::class.java)
@@ -168,23 +32,4 @@
         return createResponse(mediaType = format?.mediaType ?: MediaType.BINARY, body = body)
     }
 
-<<<<<<< HEAD
-    private fun getHref(path: String): String {
-        val offset = path.indexOf("/", 0)
-        val startIndex = path.indexOf("/", offset + 1)
-        return path.substring(startIndex )
-    }
-
-    private fun responseFromFailure(error: Resource.Error): Response {
-        val status = when(error) {
-            is Resource.Error.NotFound -> Status.NOT_FOUND
-            is Resource.Error.Forbidden -> Status.FORBIDDEN
-            is Resource.Error.Unavailable -> Status.SERVICE_UNAVAILABLE
-            is Resource.Error.Other -> Status.INTERNAL_ERROR
-        }
-        return newFixedLengthResponse(status, mimeType, ResponseStatus.FAILURE_RESPONSE)
-    }
-
-=======
->>>>>>> cb5ba7b3
 }