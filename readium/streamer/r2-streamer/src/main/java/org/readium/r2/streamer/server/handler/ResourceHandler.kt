--- conflicted
+++ resolved
@@ -80,12 +80,7 @@
 
             return serveResponse(session, fetcher.dataStream(filePath), mimeType)
         } catch (e: Exception) {
-<<<<<<< HEAD
-            println(TAG + " Exception " + Log.getStackTraceString(e))
             Log.e(TAG, e.toString(), e)
-=======
-            Log.e(TAG, "", e)
->>>>>>> 4af8312f
             return newFixedLengthResponse(Status.INTERNAL_ERROR, mimeType, ResponseStatus.FAILURE_RESPONSE)
         }
     }
