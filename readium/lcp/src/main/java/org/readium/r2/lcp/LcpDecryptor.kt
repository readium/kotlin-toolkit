--- conflicted
+++ resolved
@@ -65,61 +65,6 @@
     }
 }
 
-<<<<<<< HEAD
-    /**
-     * A  LCP resource that is read, decrypted and cached fully before reading requested ranges.
-     *
-     * Can be used when it's impossible to map a read range (byte range request) to the encrypted
-     * resource, for example when the resource is deflated before encryption.
-     */
-    private class FullLcpResource(
-        resource: Resource,
-        private val encryption: Encryption,
-        private val license: LcpLicense,
-    ) : TransformingResource(resource) {
-
-        override suspend fun transform(data: Try<ByteArray, ReadError>): Try<ByteArray, ReadError> =
-            license.decryptFully(data, encryption.isDeflated)
-
-        override suspend fun length(): Try<Long, ReadError> =
-            encryption.originalLength?.let { Try.success(it) }
-                ?: super.length()
-    }
-
-    /**
-     * A LCP resource used to read content encrypted with the CBC algorithm.
-     *
-     * Supports random access for byte range requests, but the resource MUST NOT be deflated.
-     */
-    private class CbcLcpResource(
-        private val resource: Resource,
-        private val license: LcpLicense,
-    ) : Resource by resource {
-
-        private class Cache(
-            var startIndex: Int? = null,
-            val data: ByteArray = ByteArray(3 * AES_BLOCK_SIZE),
-        )
-
-        private lateinit var _length: Try<Long, ReadError>
-
-        /*
-         * Decryption needs to look around the data strictly matching the content to decipher.
-         * That means that in case of contiguous read requests, data fetched from the underlying
-         * resource are not contiguous. Every request to the underlying resource starts slightly
-         * before the end of the previous one. This is an issue with remote publications because
-         * you have to make a new HTTP request every time instead of reusing the previous one.
-         * To alleviate this, we cache the three last bytes read in each call and reuse them
-         * in the next call if possible.
-         */
-        private val _cache: Cache = Cache()
-
-        /** Plain text size. */
-        override suspend fun length(): Try<Long, ReadError> {
-            if (::_length.isInitialized) {
-                return _length
-            }
-=======
 /**
  * A  LCP resource that is read, decrypted and cached fully before reading requested ranges.
  *
@@ -129,7 +74,7 @@
 private class FullLcpResource(
     resource: Resource,
     private val encryption: Encryption,
-    private val license: LcpLicense
+    private val license: LcpLicense,
 ) : TransformingResource(resource) {
 
     override suspend fun transform(data: Try<ByteArray, ReadError>): Try<ByteArray, ReadError> =
@@ -148,9 +93,8 @@
 internal class CbcLcpResource(
     resource: Resource,
     private val license: LcpLicense,
-    private val originalLength: Long? = null
+    private val originalLength: Long? = null,
 ) : Resource by resource {
->>>>>>> 37c75aab
 
     private val resource = CachingRangeTailResource(resource, 4 * AES_BLOCK_SIZE)
 
@@ -187,19 +131,11 @@
             AES_BLOCK_SIZE - // Minus IV
             paddingLength // Minus padding size
 
-<<<<<<< HEAD
-        private suspend fun lengthFromLastTwoBlocks(
-            cipheredLength: Long,
-            lastTwoBlocks: ByteArray,
-        ): Try<Long, ReadError> {
-            require(lastTwoBlocks.size == 2 * AES_BLOCK_SIZE)
-=======
         return Try.success(originalLength)
     }
->>>>>>> 37c75aab
 
     private suspend fun readPaddingLength(
-        encryptedSize: Long
+        encryptedSize: Long,
     ): Try<Int?, ReadError> {
         val readOffset = encryptedSize - (2 * AES_BLOCK_SIZE)
 
@@ -373,12 +309,12 @@
  */
 private class CachingRangeTailResource(
     private val resource: Resource,
-    private val cacheLength: Int
+    private val cacheLength: Int,
 ) : Resource by resource {
 
     private class Cache(
         var startIndex: Int?,
-        val data: ByteArray
+        val data: ByteArray,
     )
 
     private val cache: Cache = Cache(null, ByteArray(cacheLength))
@@ -426,7 +362,7 @@
     private suspend fun readWithCache(
         cacheStartIndex: Int,
         cachedData: ByteArray,
-        range: LongRange
+        range: LongRange,
     ): Try<ByteArray, ReadError> {
         require(range.first >= cacheStartIndex)
         require(range.last + 1 >= cacheStartIndex + cachedData.size)
