--- conflicted
+++ resolved
@@ -59,10 +59,7 @@
      *
      * @param onProgress Callback to follow the acquisition progress from 0.0 to 1.0.
      */
-    public suspend fun acquirePublication(
-        lcpl: ByteArray,
-        onProgress: (Double) -> Unit = {}
-    ): Try<AcquiredPublication, LcpException>
+    public suspend fun acquirePublication(lcpl: ByteArray, onProgress: (Double) -> Unit = {}): Try<AcquiredPublication, LcpException>
 
     /**
      * Acquires a protected publication from a standalone LCPL file.
@@ -165,15 +162,10 @@
          */
         public operator fun invoke(
             context: Context,
-<<<<<<< HEAD
-            mediaTypeRetriever: MediaTypeRetriever = MediaTypeRetriever(),
-            resourceFactory: ResourceFactory = FileResourceFactory(),
-            archiveFactory: ArchiveFactory = DefaultArchiveFactory(),
-            downloadManagerProvider: DownloadManagerProvider = AndroidDownloadManagerProvider(context)
-=======
             assetRetriever: AssetRetriever,
-            mediaTypeRetriever: MediaTypeRetriever
->>>>>>> 8d06db3f
+            mediaTypeRetriever: MediaTypeRetriever,
+            downloadManagerProvider: DownloadManagerProvider =
+                AndroidDownloadManagerProvider(context)
         ): LcpService? {
             if (!LcpClient.isAvailable()) {
                 return null
@@ -198,14 +190,9 @@
                 network = network,
                 passphrases = passphrases,
                 context = context,
-<<<<<<< HEAD
+                assetRetriever = assetRetriever,
                 mediaTypeRetriever = mediaTypeRetriever,
-                resourceFactory = resourceFactory,
-                archiveFactory = archiveFactory,
                 downloadManagerProvider = downloadManagerProvider
-=======
-                assetRetriever = assetRetriever
->>>>>>> 8d06db3f
             )
         }
 
