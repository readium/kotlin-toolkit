/*
 * Copyright 2018 Readium Foundation. All rights reserved.
 * Use of this source code is governed by the BSD-style license
 * available in the top-level LICENSE file of the project.
 */

plugins {
    id("readium.library-conventions")
    alias(libs.plugins.ksp)
}

android {
    namespace = "org.readium.r2.lcp"

    kotlinOptions {
        // See https://github.com/readium/kotlin-toolkit/pull/525#issuecomment-2300084041
        freeCompilerArgs = freeCompilerArgs + ("-Xconsistent-data-class-copy-visibility")
    }
}

dependencies {
    implementation(libs.kotlinx.coroutines.android)

    api(project(":readium:readium-shared"))

    implementation(libs.androidx.constraintlayout)
    implementation(libs.androidx.core)
    implementation(libs.google.material)
    implementation(libs.timber)
    implementation("com.mcxiaoke.koi:core:0.5.5") {
        exclude(module = "support-v4")
    }
    implementation(libs.joda.time)
    implementation(libs.androidx.browser)

    implementation(libs.bundles.room)
    ksp(libs.androidx.room.compiler)

    // Tests
    testImplementation(libs.junit)
    testImplementation(libs.kotlin.junit)
<<<<<<< HEAD
=======
    testImplementation(libs.mockk)
    testImplementation(libs.kotlinx.coroutines.test)
    testImplementation(libs.robolectric)

    androidTestImplementation(libs.androidx.ext.junit)
    androidTestImplementation(libs.androidx.expresso.core)
>>>>>>> 37c75aab
}<|MERGE_RESOLUTION|>--- conflicted
+++ resolved
@@ -39,13 +39,7 @@
     // Tests
     testImplementation(libs.junit)
     testImplementation(libs.kotlin.junit)
-<<<<<<< HEAD
-=======
     testImplementation(libs.mockk)
     testImplementation(libs.kotlinx.coroutines.test)
     testImplementation(libs.robolectric)
-
-    androidTestImplementation(libs.androidx.ext.junit)
-    androidTestImplementation(libs.androidx.expresso.core)
->>>>>>> 37c75aab
 }