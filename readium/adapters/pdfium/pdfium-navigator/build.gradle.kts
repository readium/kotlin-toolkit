--- conflicted
+++ resolved
@@ -8,9 +8,9 @@
     id("com.android.library")
     kotlin("android")
     kotlin("plugin.parcelize")
+    kotlin("plugin.serialization")
     id("maven-publish")
     id("org.jetbrains.dokka")
-    id("org.jetbrains.kotlin.plugin.serialization")
 }
 
 android {
@@ -68,19 +68,11 @@
     api(project(":readium:readium-navigator"))
     api(project(":readium:adapters:pdfium:readium-adapter-pdfium-document"))
 
-<<<<<<< HEAD
-    api("com.github.barteksc:android-pdf-viewer:2.8.2")
-    implementation("androidx.fragment:fragment-ktx:1.5.3")
-    implementation("com.jakewharton.timber:timber:5.0.1")
-    implementation("org.jetbrains.kotlinx:kotlinx-coroutines-android:1.6.4")
-    implementation("org.jetbrains.kotlinx:kotlinx-coroutines-core:1.6.4")
-    implementation("org.jetbrains.kotlinx:kotlinx-serialization-json:1.4.0")
-=======
     api(libs.pdf.viewer)
     implementation(libs.androidx.fragment.ktx)
     implementation(libs.timber)
     implementation(libs.bundles.coroutines)
->>>>>>> 30c72963
+    implementation(libs.kotlinx.serialization.json)
 
     testImplementation(libs.junit)
 
