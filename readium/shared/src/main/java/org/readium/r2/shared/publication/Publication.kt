--- conflicted
+++ resolved
@@ -3,6 +3,8 @@
  * Use of this source code is governed by the BSD-style license
  * available in the top-level LICENSE file of the project.
  */
+
+@file:OptIn(InternalReadiumApi::class)
 
 package org.readium.r2.shared.publication
 
@@ -27,7 +29,6 @@
 import org.readium.r2.shared.publication.services.content.ContentIterationService
 import org.readium.r2.shared.publication.services.search.SearchService
 import org.readium.r2.shared.util.Closeable
-import org.readium.r2.shared.util.MemoryObserver
 import org.readium.r2.shared.util.Ref
 import org.readium.r2.shared.util.mediatype.MediaType
 import timber.log.Timber
@@ -356,22 +357,16 @@
         @OptIn(Search::class)
         @Suppress("UNCHECKED_CAST")
         constructor(
-<<<<<<< HEAD
+            cache: ServiceFactory? = null,
             contentIteration: ServiceFactory? = null,
-=======
-            cache: ServiceFactory? = null,
->>>>>>> 7e0ce8a2
             contentProtection: ServiceFactory? = null,
             cover: ServiceFactory? = null,
             locator: ServiceFactory? = { DefaultLocatorService(it.manifest.readingOrder, it.services) },
             positions: ServiceFactory? = null,
             search: ServiceFactory? = null,
         ) : this(mapOf(
-<<<<<<< HEAD
+            CacheService::class.java.simpleName to cache,
             ContentIterationService::class.java.simpleName to contentIteration,
-=======
-            CacheService::class.java.simpleName to cache,
->>>>>>> 7e0ce8a2
             ContentProtectionService::class.java.simpleName to contentProtection,
             CoverService::class.java.simpleName to cover,
             LocatorService::class.java.simpleName to locator,
