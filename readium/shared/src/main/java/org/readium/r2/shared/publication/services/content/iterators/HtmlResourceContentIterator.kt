/*
 * Copyright 2022 Readium Foundation. All rights reserved.
 * Use of this source code is governed by the BSD-style license
 * available in the top-level LICENSE file of the project.
 */

package org.readium.r2.shared.publication.services.content.iterators

import org.jsoup.Jsoup
import org.jsoup.internal.StringUtil
import org.jsoup.nodes.Element
import org.jsoup.nodes.Node
import org.jsoup.nodes.TextNode
import org.jsoup.parser.Parser
import org.jsoup.select.NodeTraversor
import org.jsoup.select.NodeVisitor
import org.readium.r2.shared.ExperimentalReadiumApi
import org.readium.r2.shared.extensions.tryOrNull
import org.readium.r2.shared.fetcher.Resource
import org.readium.r2.shared.publication.Link
import org.readium.r2.shared.publication.Locator
import org.readium.r2.shared.publication.html.cssSelector
import org.readium.r2.shared.publication.services.content.Content
import org.readium.r2.shared.publication.services.content.Content.*
import org.readium.r2.shared.util.Href
import org.readium.r2.shared.util.Language
import org.readium.r2.shared.util.mediatype.MediaType
import org.readium.r2.shared.util.use

// FIXME: Support custom skipped elements?

/**
 * Iterates an HTML [resource], starting from the given [locator].
 *
 * If you want to start mid-resource, the [locator] must contain a `cssSelector` key in its
 * [Locator.Locations] object.
 *
 * If you want to start from the end of the resource, the [locator] must have a `progression` of 1.0.
 *
 * Locators will contain a `before` context of up to `beforeMaxLength` characters.
 */
@ExperimentalReadiumApi
class HtmlResourceContentIterator(
    private val resource: Resource,
    private val locator: Locator,
    private val beforeMaxLength: Int = 50
) : Content.Iterator {

    companion object {
        /**
         * Creates a new factory for [HtmlResourceContentIterator].
         */
        fun createFactory(): ResourceContentIteratorFactory = { res, locator ->
            if (res.link().mediaType.matchesAny(MediaType.HTML, MediaType.XHTML))
                HtmlResourceContentIterator(res, locator)
            else null
        }
    }

    /**
     * [Content.Element] loaded with [hasPrevious] or [hasNext], associated with the move delta.
     */
    private data class ElementWithDelta(
        val element: Content.Element,
        val delta: Int
    )

    private var requestedElement: ElementWithDelta? = null

    override suspend fun hasPrevious(): Boolean {
<<<<<<< HEAD
        val elements = elements()
        val index = (currentIndex ?: elements.startIndex) - 1

        val content = elements.elements.getOrNull(index)
            ?: return false

        currentIndex = index
        currentElement = ContentWithDelta(content, -1)
=======
        if (requestedElement?.delta == -1) return true

        val index = currentIndex() - 1
        val element = elements().elements.getOrNull(index) ?: return false
        currentIndex = index
        requestedElement = ElementWithDelta(element, -1)
>>>>>>> 43343901
        return true
    }

    override fun previous(): Content.Element =
        requestedElement
            ?.takeIf { it.delta == -1 }?.element
            ?.also { requestedElement = null }
            ?: throw IllegalStateException("Called previous() without a successful call to hasPrevious() first")

    override suspend fun hasNext(): Boolean {
<<<<<<< HEAD
        val elements = elements()
        val index = (currentIndex ?: (elements.startIndex - 1)) + 1

        val content = elements.elements.getOrNull(index)
            ?: return false

        currentIndex = index
        currentElement = ContentWithDelta(content, +1)
=======
        if (requestedElement?.delta == 1) return true

        val index = currentIndex()
        val element = elements().elements.getOrNull(index) ?: return false
        currentIndex = index + 1
        requestedElement = ElementWithDelta(element, +1)
>>>>>>> 43343901
        return true
    }

    override fun next(): Content.Element =
<<<<<<< HEAD
        currentElement
            ?.takeIf { it.delta == +1 }?.element
=======
        requestedElement
            ?.takeIf { it.delta == 1 }?.element
            ?.also { requestedElement = null }
>>>>>>> 43343901
            ?: throw IllegalStateException("Called next() without a successful call to hasNext() first")

    private var currentIndex: Int? = null

    private suspend fun currentIndex(): Int =
        currentIndex ?: elements().startIndex

    private suspend fun elements(): ParsedElements =
        parsedElements
            ?: parseElements().also { parsedElements = it }

    private var parsedElements: ParsedElements? = null

    private suspend fun parseElements(): ParsedElements {
        val body = resource.use { res ->
            val html = res.readAsString().getOrThrow()
            Jsoup.parse(html)
        }.body()

        val contentParser = ContentParser(
            baseLocator = locator,
            startElement = locator.locations.cssSelector?.let {
                // The JS third-party library used to generate the CSS Selector sometimes adds
                // :root >, which doesn't work with JSoup.
                tryOrNull { body.selectFirst(it.removePrefix(":root > ")) }
            },
            beforeMaxLength = beforeMaxLength
        )
        NodeTraversor.traverse(contentParser, body)
        return contentParser.result()
    }

    /**
<<<<<<< HEAD
     * Holds the result of parsing the HTML resource into a list of [Content.Element].
=======
     * Holds the result of parsing the HTML resource into a list of `ContentElement`.
>>>>>>> 43343901
     *
     * The [startIndex] will be calculated from the element matched by the base [locator], if
     * possible. Defaults to 0.
     */
    data class ParsedElements(
        val elements: List<Content.Element>,
        val startIndex: Int,
    )

    private class ContentParser(
        private val baseLocator: Locator,
        private val startElement: Element?,
        private val beforeMaxLength: Int
    ) : NodeVisitor {

        fun result() = ParsedElements(
            elements = elements,
            startIndex = if (baseLocator.locations.progression == 1.0) elements.size
            else startIndex
        )

        private val elements = mutableListOf<Content.Element>()
        private var startIndex = 0

        private val segmentsAcc = mutableListOf<TextElement.Segment>()
        private var textAcc = StringBuilder()
        private var wholeRawTextAcc: String? = null
        private var elementRawTextAcc: String = ""
        private var rawTextAcc: String = ""
        private var currentLanguage: String? = null
        private var currentCssSelector: String? = null

        /** LIFO stack of the current element's block ancestors. */
        private val breadcrumbs = mutableListOf<Element>()

        override fun head(node: Node, depth: Int) {
            if (node is Element) {
                if (node.isBlock) {
                    breadcrumbs.add(node)
                }

                val tag = node.normalName()

                val elementLocator: Locator by lazy {
                    baseLocator.copy(
                        locations = Locator.Locations(
                            otherLocations = buildMap {
                                put("cssSelector", node.cssSelector() as Any)
                            }
                        )
                    )
                }

                when {
                    tag == "br" -> {
                        flushText()
                    }

                    tag == "img" -> {
                        flushText()

                        node.srcRelativeToHref(baseLocator.href)?.let { href ->
                            elements.add(
                                ImageElement(
                                    locator = elementLocator,
                                    embeddedLink = Link(href = href),
                                    caption = null, // FIXME: Get the caption from figcaption
                                    attributes = buildList {
                                        val alt = node.attr("alt").takeIf { it.isNotBlank() }
                                        if (alt != null) {
                                            add(Attribute(AttributeKey.ACCESSIBILITY_LABEL, alt))
                                        }
                                    }
                                )
                            )
                        }
                    }

                    tag == "audio" || tag == "video" -> {
                        flushText()

                        val href = node.srcRelativeToHref(baseLocator.href)
                        val link: Link? =
                            if (href != null) {
                                Link(href = href)
                            } else {
                                val sources = node.select("source")
                                    .mapNotNull { source ->
                                        source.srcRelativeToHref(baseLocator.href)?.let { href ->
                                            Link(href = href, type = source.attr("type").takeUnless { it.isBlank() })
                                        }
                                    }

                                sources.firstOrNull()?.copy(alternates = sources.drop(1))
                            }

                        if (link != null) {
                            when (tag) {
                                "audio" -> elements.add(AudioElement(locator = elementLocator, embeddedLink = link, attributes = emptyList()))
                                "video" -> elements.add(VideoElement(locator = elementLocator, embeddedLink = link, attributes = emptyList()))
                                else -> {}
                            }
                        }
                    }

                    node.isBlock -> {
                        segmentsAcc.clear()
                        textAcc.clear()
                        rawTextAcc = ""
                        currentCssSelector = node.cssSelector()
                    }
                }
            }
        }

        override fun tail(node: Node, depth: Int) {
            if (node is TextNode) {
                val language = node.language
                if (currentLanguage != language) {
                    flushSegment()
                    currentLanguage = language
                }

                rawTextAcc += Parser.unescapeEntities(node.wholeText, false)
                appendNormalisedText(node)
            } else if (node is Element) {
                if (node.isBlock) {
                    assert(breadcrumbs.last() == node)
                    flushText()
                    breadcrumbs.removeLast()
                }
            }
        }

        private fun appendNormalisedText(textNode: TextNode) {
            val text = Parser.unescapeEntities(textNode.wholeText, false)
            StringUtil.appendNormalisedWhitespace(textAcc, text, lastCharIsWhitespace())
        }

        private fun lastCharIsWhitespace(): Boolean =
            textAcc.lastOrNull() == ' '

        private fun flushText() {
            flushSegment()
            if (segmentsAcc.isEmpty()) return

            if (startElement != null && breadcrumbs.lastOrNull() == startElement) {
                startIndex = elements.size
            }
            elements.add(
                Content.TextElement(
                    locator = baseLocator.copy(
                        locations = Locator.Locations(
                            otherLocations = buildMap {
                                currentCssSelector?.let {
                                    put("cssSelector", it as Any)
                                }
                            }
                        ),
                        text = Locator.Text(
                            before = segmentsAcc.firstOrNull()?.locator?.text?.before,
                            highlight = elementRawTextAcc,
                        )
                    ),
                    role = TextElement.Role.Body,
                    segments = segmentsAcc.toList()
                )
            )
            elementRawTextAcc = ""
            segmentsAcc.clear()
        }

        private fun flushSegment() {
            var text = textAcc.toString()
            val trimmedText = text.trim()

            if (text.isNotBlank()) {
                if (segmentsAcc.isEmpty()) {
                    text = text.trimStart()

                    val whitespaceSuffix = text.lastOrNull()
                        ?.takeIf { it.isWhitespace() }
                        ?: ""

                    text = trimmedText + whitespaceSuffix
                }

                segmentsAcc.add(
                    TextElement.Segment(
                        locator = baseLocator.copy(
                            locations = Locator.Locations(
                                otherLocations = buildMap {
                                    currentCssSelector?.let {
                                        put("cssSelector", it as Any)
                                    }
                                }
                            ),
                            text = Locator.Text(
                                highlight = rawTextAcc,
                                before = wholeRawTextAcc?.takeLast(beforeMaxLength)
                            )
                        ),
                        text = text,
                        attributes = buildList {
                            currentLanguage?.let {
                                add(Attribute(Content.AttributeKey.LANGUAGE, Language(it)))
                            }
                        },
                    )
                )
            }

            if (rawTextAcc != "") {
                wholeRawTextAcc = (wholeRawTextAcc ?: "") + rawTextAcc
                elementRawTextAcc += rawTextAcc
            }
            rawTextAcc = ""
            textAcc.clear()
        }
    }
}

private val Node.language: String? get() =
    attr("xml:lang").takeUnless { it.isBlank() }
        ?: attr("lang").takeUnless { it.isBlank() }
        ?: parent()?.language

private fun Node.srcRelativeToHref(baseHref: String): String? =
    attr("src")
        .takeIf { it.isNotBlank() }
        ?.let { Href(it, baseHref).string }<|MERGE_RESOLUTION|>--- conflicted
+++ resolved
@@ -68,23 +68,12 @@
     private var requestedElement: ElementWithDelta? = null
 
     override suspend fun hasPrevious(): Boolean {
-<<<<<<< HEAD
-        val elements = elements()
-        val index = (currentIndex ?: elements.startIndex) - 1
-
-        val content = elements.elements.getOrNull(index)
-            ?: return false
-
-        currentIndex = index
-        currentElement = ContentWithDelta(content, -1)
-=======
         if (requestedElement?.delta == -1) return true
 
         val index = currentIndex() - 1
         val element = elements().elements.getOrNull(index) ?: return false
         currentIndex = index
         requestedElement = ElementWithDelta(element, -1)
->>>>>>> 43343901
         return true
     }
 
@@ -95,35 +84,19 @@
             ?: throw IllegalStateException("Called previous() without a successful call to hasPrevious() first")
 
     override suspend fun hasNext(): Boolean {
-<<<<<<< HEAD
-        val elements = elements()
-        val index = (currentIndex ?: (elements.startIndex - 1)) + 1
-
-        val content = elements.elements.getOrNull(index)
-            ?: return false
-
-        currentIndex = index
-        currentElement = ContentWithDelta(content, +1)
-=======
         if (requestedElement?.delta == 1) return true
 
         val index = currentIndex()
         val element = elements().elements.getOrNull(index) ?: return false
         currentIndex = index + 1
         requestedElement = ElementWithDelta(element, +1)
->>>>>>> 43343901
         return true
     }
 
     override fun next(): Content.Element =
-<<<<<<< HEAD
-        currentElement
-            ?.takeIf { it.delta == +1 }?.element
-=======
         requestedElement
             ?.takeIf { it.delta == 1 }?.element
             ?.also { requestedElement = null }
->>>>>>> 43343901
             ?: throw IllegalStateException("Called next() without a successful call to hasNext() first")
 
     private var currentIndex: Int? = null
@@ -157,11 +130,7 @@
     }
 
     /**
-<<<<<<< HEAD
      * Holds the result of parsing the HTML resource into a list of [Content.Element].
-=======
-     * Holds the result of parsing the HTML resource into a list of `ContentElement`.
->>>>>>> 43343901
      *
      * The [startIndex] will be calculated from the element matched by the base [locator], if
      * possible. Defaults to 0.
@@ -179,7 +148,7 @@
 
         fun result() = ParsedElements(
             elements = elements,
-            startIndex = if (baseLocator.locations.progression == 1.0) elements.size
+            startIndex = if (baseLocator.locations.progression == 1.0) elements.size - 1
             else startIndex
         )
 
