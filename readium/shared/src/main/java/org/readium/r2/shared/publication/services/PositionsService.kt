/*
 * Module: r2-shared-kotlin
 * Developers: Quentin Gliosca
 *
 * Copyright (c) 2020. Readium Foundation. All rights reserved.
 * Use of this source code is governed by a BSD-style license which is detailed in the
 * LICENSE file present in the project repository where this source code is maintained.
 */

package org.readium.r2.shared.publication.services

import kotlinx.coroutines.runBlocking
import org.json.JSONObject
import org.readium.r2.shared.extensions.mapNotNull
import org.readium.r2.shared.extensions.toJsonOrNull
import org.readium.r2.shared.fetcher.Fetcher
import org.readium.r2.shared.fetcher.StringResource
import org.readium.r2.shared.publication.*
import org.readium.r2.shared.resource.readAsString
import org.readium.r2.shared.toJSON

private val positionsLink = Link(
    href = "/~readium/positions",
    type = "application/vnd.readium.position-list+json"
)

/**
 * Provides a list of discrete locations in the publication, no matter what the original format is.
 */
interface PositionsService : Publication.Service {

    /**
     * Returns the list of all the positions in the publication, grouped by the resource reading order index.
     */
    suspend fun positionsByReadingOrder(): List<List<Locator>>

    /**
     * Returns the list of all the positions in the publication.
     */
    suspend fun positions(): List<Locator> = positionsByReadingOrder().flatten()

    override val links get() = listOf(positionsLink)

    override fun get(link: Link): Fetcher.Resource? {
        if (link.href != positionsLink.href)
            return null

        return StringResource(positionsLink) {
            val positions = positions()
            JSONObject().apply {
                put("total", positions.size)
                put("positions", positions.toJSON())
            }.toString()
        }
    }
}

<<<<<<< HEAD
=======
private suspend fun Publication.positionsFromManifest(): List<Locator> =
    links.firstWithMediaType(positionsLink.mediaType)
        ?.let { get(it) }
        ?.readAsString()
        ?.getOrNull()
        ?.toJsonOrNull()
        ?.optJSONArray("positions")
        ?.mapNotNull { Locator.fromJSON(it as? JSONObject) }
        .orEmpty()

>>>>>>> 0000ebe6
/**
 * Returns the list of all the positions in the publication, grouped by the resource reading order index.
 */
suspend fun PublicationServicesHolder.positionsByReadingOrder(): List<List<Locator>> {
    checkNotNull(findService(PositionsService::class)) { "No position service found." }
        .let { return it.positionsByReadingOrder() }
}

/**
 * Returns the list of all the positions in the publication.
 */
suspend fun PublicationServicesHolder.positions(): List<Locator> {
    checkNotNull(findService(PositionsService::class)) { "No position service found." }
        .let { return it.positions() }
}

/**
 * List of all the positions in each resource, indexed by their href.
 */
@Deprecated("Use [positionsByReadingOrder] instead", ReplaceWith("positionsByReadingOrder"))
val Publication.positionsByResource: Map<String, List<Locator>>
    get() = runBlocking { positions().groupBy { it.href } }

/** Factory to build a [PositionsService] */
var Publication.ServicesBuilder.positionsServiceFactory: ServiceFactory?
    get() = get(PositionsService::class)
    set(value) = set(PositionsService::class, value)

/**
 * Simple [PositionsService] for a [Publication] which generates one position per [readingOrder]
 * resource.
 *
 * @param fallbackMediaType Media type that will be used as a fallback if the Link doesn't specify
 *        any.
 */
class PerResourcePositionsService(
    private val readingOrder: List<Link>,
    private val fallbackMediaType: String
) : PositionsService {

    override suspend fun positionsByReadingOrder(): List<List<Locator>> {
        val pageCount = readingOrder.size

        return readingOrder.mapIndexed { index, link ->
            listOf(
                Locator(
                    href = link.href,
                    type = link.type ?: fallbackMediaType,
                    title = link.title,
                    locations = Locator.Locations(
                        position = index + 1,
                        totalProgression = index.toDouble() / pageCount.toDouble()
                    )
                )
            )
        }
    }

    companion object {

        fun createFactory(fallbackMediaType: String): (Publication.Service.Context) -> PerResourcePositionsService = {
            PerResourcePositionsService(
                readingOrder = it.manifest.readingOrder,
                fallbackMediaType = fallbackMediaType
            )
        }
    }
}

internal class WebPositionsService(
    private val manifest: Manifest
) : PositionsService {

    private lateinit var _positions: List<Locator>

    override val links: List<Link> =
        listOfNotNull(
            manifest.links.firstWithMediaType(positionsLink.mediaType)
        )

    override suspend fun positions(): List<Locator> {
        if (!::_positions.isInitialized)
            _positions = computePositions()

        return _positions
    }

    override suspend fun positionsByReadingOrder(): List<List<Locator>> {
        val locators = positions().groupBy(Locator::href)
        return manifest.readingOrder.map { locators[it.href].orEmpty() }
    }

    private suspend fun computePositions(): List<Locator> =
        links.firstOrNull()
            ?.let { get(it) }
            ?.readAsString()
            ?.successOrNull()
            ?.toJsonOrNull()
            ?.optJSONArray("positions")
            ?.mapNotNull { Locator.fromJSON(it as? JSONObject) }
            .orEmpty()

    companion object {

        fun createFactory(): (Publication.Service.Context) -> WebPositionsService = {
            WebPositionsService(it.manifest)
        }
    }
}<|MERGE_RESOLUTION|>--- conflicted
+++ resolved
@@ -55,19 +55,6 @@
     }
 }
 
-<<<<<<< HEAD
-=======
-private suspend fun Publication.positionsFromManifest(): List<Locator> =
-    links.firstWithMediaType(positionsLink.mediaType)
-        ?.let { get(it) }
-        ?.readAsString()
-        ?.getOrNull()
-        ?.toJsonOrNull()
-        ?.optJSONArray("positions")
-        ?.mapNotNull { Locator.fromJSON(it as? JSONObject) }
-        .orEmpty()
-
->>>>>>> 0000ebe6
 /**
  * Returns the list of all the positions in the publication, grouped by the resource reading order index.
  */
@@ -164,7 +151,7 @@
         links.firstOrNull()
             ?.let { get(it) }
             ?.readAsString()
-            ?.successOrNull()
+            ?.getOrNull()
             ?.toJsonOrNull()
             ?.optJSONArray("positions")
             ?.mapNotNull { Locator.fromJSON(it as? JSONObject) }
