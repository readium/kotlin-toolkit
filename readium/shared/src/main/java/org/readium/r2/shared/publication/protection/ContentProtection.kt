--- conflicted
+++ resolved
@@ -98,17 +98,10 @@
          * Exception returned when the given Content Protection [scheme] is not supported by the
          * app.
          */
-<<<<<<< HEAD
-        class SchemeNotSupported(val scheme: Scheme? = null) : Exception(
-            if (scheme?.name == null) R.string.readium_shared_publication_content_protection_exception_not_supported_unknown
+        class SchemeNotSupported(val scheme: Scheme? = null, name: String?) : Exception(
+            if (name == null) R.string.readium_shared_publication_content_protection_exception_not_supported_unknown
             else R.string.readium_shared_publication_content_protection_exception_not_supported,
-            scheme?.name?.string
-=======
-        class SchemeNotSupported(val scheme: Scheme? = null, name: String?) : Exception(
-            if (name == null) R.string.r2_shared_publication_content_protection_exception_not_supported_unknown
-            else R.string.r2_shared_publication_content_protection_exception_not_supported,
             name
->>>>>>> 0000ebe6
         )
     }
 }