/*
 * Module: r2-shared-kotlin
 * Developers: Quentin Gliosca
 *
 * Copyright (c) 2020. Readium Foundation. All rights reserved.
 * Use of this source code is governed by a BSD-style license which is detailed in the
 * LICENSE file present in the project repository where this source code is maintained.
 */

package org.readium.r2.shared.util.archive

/**
 * Represents an immutable archive.
 */
interface Archive {

<<<<<<< HEAD
    companion object {

        /**
         * Opens a ZIP or exploded archive.
         */
        suspend fun open(path: String): Archive? =
            JavaZip.open(path) ?: ExplodedArchive.open(path)
    }

=======
>>>>>>> cbf96f04
    /**
     * Holds an archive entry's metadata.
     */
    interface Entry {

        /** Absolute path to the entry in the archive. */
        val path: String

        /**
         * Uncompressed data length.
         */
        val length: Long?

        /**
         *  Compressed data length.
         */
        val compressedLength: Long?

        /**
         * Reads the whole content of this entry if it's a file.
         * When [range] is null, the whole content is returned. Out-of-range indexes are clamped to the
         * available length automatically.
         */
        suspend fun read(range: LongRange? = null): ByteArray

    }

    /** List of all the archived file entries. */
    suspend fun entries(): List<Entry>

    /** Gets the entry at the given `path`. */
    suspend fun entry(path: String): Entry

    /** Closes the archive. */
    suspend fun close()

    companion object {

        suspend fun open(path: String): Archive? = JavaZip.open(path)

    }

}<|MERGE_RESOLUTION|>--- conflicted
+++ resolved
@@ -14,18 +14,6 @@
  */
 interface Archive {
 
-<<<<<<< HEAD
-    companion object {
-
-        /**
-         * Opens a ZIP or exploded archive.
-         */
-        suspend fun open(path: String): Archive? =
-            JavaZip.open(path) ?: ExplodedArchive.open(path)
-    }
-
-=======
->>>>>>> cbf96f04
     /**
      * Holds an archive entry's metadata.
      */
@@ -64,7 +52,11 @@
 
     companion object {
 
-        suspend fun open(path: String): Archive? = JavaZip.open(path)
+        /**
+         * Opens a ZIP or exploded archive.
+         */
+        suspend fun open(path: String): Archive? =
+            JavaZip.open(path) ?: ExplodedArchive.open(path)
 
     }
 
