/*
 * Module: r2-shared-kotlin
 * Developers: Mickaël Menu
 *
 * Copyright (c) 2020. Readium Foundation. All rights reserved.
 * Use of this source code is governed by a BSD-style license which is detailed in the
 * LICENSE file present in the project repository where this source code is maintained.
 */

package org.readium.r2.shared.publication

import kotlinx.coroutines.runBlocking
import org.hamcrest.CoreMatchers.instanceOf
import org.junit.Assert.*
import org.junit.Test
<<<<<<< HEAD
import org.readium.r2.shared.fetcher.EmptyFetcher
import org.readium.r2.shared.fetcher.Resource
import org.readium.r2.shared.fetcher.StringResource
import org.readium.r2.shared.publication.services.PositionsService
=======
import org.readium.r2.shared.Fixtures
import org.readium.r2.shared.assertJSONEquals
import org.readium.r2.shared.publication.Publication.TYPE.WEBPUB
>>>>>>> 957b3c45
import org.readium.r2.shared.publication.services.positions
import org.readium.r2.shared.publication.services.positionsByReadingOrder
import java.net.URL

class PublicationTest {

    private fun createPublication(
        title: String = "Title",
        language: String = "en",
        readingProgression: ReadingProgression = ReadingProgression.AUTO,
        links: List<Link> = listOf(),
        readingOrder: List<Link> = emptyList(),
        resources: List<Link> = emptyList(),
        servicesBuilder: Publication.ServicesBuilder = Publication.ServicesBuilder()
    ) = Publication(
        manifest = Manifest(
            metadata = Metadata(
                localizedTitle = LocalizedString(title),
                languages = listOf(language),
                readingProgression = readingProgression
            ),
            links = links,
            readingOrder = readingOrder,
            resources = resources
        ),
        servicesBuilder = servicesBuilder
    )

<<<<<<< HEAD
=======
    @Test fun `parse minimal JSON`() {
        assertEquals(
            Publication(
                metadata = Metadata(localizedTitle = LocalizedString("Title")),
                links = emptyList(),
                readingOrder = emptyList()
            ).apply { type = WEBPUB },
            Publication.fromJSON(JSONObject("""{
                "metadata": {"title": "Title"},
                "links": [],
                "readingOrder": []
            }"""))
        )
    }

    @Test fun `parse full JSON`() {
        assertEquals(
            Publication(
                context = listOf("https://readium.org/webpub-manifest/context.jsonld"),
                metadata = Metadata(localizedTitle = LocalizedString("Title")),
                links = listOf(Link(href = "/manifest.json", rels = setOf("self"))),
                readingOrder = listOf(Link(href = "/chap1.html", type = "text/html")),
                resources = listOf(Link(href = "/image.png", type = "image/png")),
                tableOfContents = listOf(Link(href = "/cover.html"), Link(href = "/chap1.html")),
                otherCollections = listOf(PublicationCollection(role = "sub", links = listOf(Link(href = "/sublink"))))
            ).apply { type = WEBPUB },
            Publication.fromJSON(JSONObject("""{
                "@context": "https://readium.org/webpub-manifest/context.jsonld",
                "metadata": {"title": "Title"},
                "links": [
                    {"href": "/manifest.json", "rel": "self"}
                ],
                "readingOrder": [
                    {"href": "/chap1.html", "type": "text/html"}
                ],
                "resources": [
                    {"href": "/image.png", "type": "image/png"}
                ],
                "toc": [
                    {"href": "/cover.html"},
                    {"href": "/chap1.html"}
                ],
                "sub": {
                    "links": [
                        {"href": "/sublink"}
                    ]
                }
            }"""))
        )
    }

    @Test fun `parse JSON {context} as array`() {
        assertEquals(
            Publication(
                context = listOf("context1", "context2"),
                metadata = Metadata(localizedTitle = LocalizedString("Title")),
                links = listOf(Link(href = "/manifest.json", rels = setOf("self"))),
                readingOrder = listOf(Link(href = "/chap1.html", type = "text/html"))
            ).apply { type = WEBPUB },
            Publication.fromJSON(JSONObject("""{
                "@context": ["context1", "context2"],
                "metadata": {"title": "Title"},
                "links": [
                    {"href": "/manifest.json", "rel": "self"}
                ],
                "readingOrder": [
                    {"href": "/chap1.html", "type": "text/html"}
                ]
            }"""))
        )
    }

    @Test fun `parse JSON requires {metadata}`() {
        assertNull(Publication.fromJSON(JSONObject("""{
                "links": [
                    {"href": "/manifest.json", "rel": "self"}
                ],
                "readingOrder": [
                    {"href": "/chap1.html", "type": "text/html"}
                ]
        }""")))
    }

    // {readingOrder} used to be {spine}, so we parse {spine} as a fallback.
    @Test fun `parse JSON {spine} as {readingOrder}`() {
        assertEquals(
            Publication(
                metadata = Metadata(localizedTitle = LocalizedString("Title")),
                links = listOf(Link(href = "/manifest.json", rels = setOf("self"))),
                readingOrder = listOf(Link(href = "/chap1.html", type = "text/html"))
            ).apply { type = WEBPUB },
            Publication.fromJSON(JSONObject("""{
                "metadata": {"title": "Title"},
                "links": [
                    {"href": "/manifest.json", "rel": "self"}
                ],
                "spine": [
                    {"href": "/chap1.html", "type": "text/html"}
                ]
            }"""))
        )
    }

    @Test fun `parse JSON ignores {readingOrder} without {type}`() {
        assertEquals(
            Publication(
                metadata = Metadata(localizedTitle = LocalizedString("Title")),
                links = listOf(Link(href = "/manifest.json", rels = setOf("self"))),
                readingOrder = listOf(Link(href = "/chap1.html", type = "text/html"))
            ).apply { type = WEBPUB },
            Publication.fromJSON(JSONObject("""{
                "metadata": {"title": "Title"},
                "links": [
                    {"href": "/manifest.json", "rel": "self"}
                ],
                "readingOrder": [
                    {"href": "/chap1.html", "type": "text/html"},
                    {"href": "/chap2.html"}
                ]
            }"""))
        )
    }

    @Test fun `parse JSON ignores {resources} without {type}`() {
        assertEquals(
            Publication(
                metadata = Metadata(localizedTitle = LocalizedString("Title")),
                links = listOf(Link(href = "/manifest.json", rels = setOf("self"))),
                readingOrder = listOf(Link(href = "/chap1.html", type = "text/html")),
                resources = listOf(Link(href = "/withtype", type = "text/html"))
            ).apply { type = WEBPUB },
            Publication.fromJSON(JSONObject("""{
                "metadata": {"title": "Title"},
                "links": [
                    {"href": "/manifest.json", "rel": "self"}
                ],
                "readingOrder": [
                    {"href": "/chap1.html", "type": "text/html"},
                ],
                "resources": [
                    {"href": "/withtype", "type": "text/html"},
                    {"href": "/withouttype"}
                ]
            }"""))
        )
    }

    @Test fun `parse JSON computes the Publication {type} from the manifest content`() {
        val fixtures = Fixtures("format")
        fun parseAt(path: String): Publication =
            Publication.fromJSON(JSONObject(fixtures.fileAt(path).readText()))!!

        assertEquals(Publication.TYPE.AUDIO, parseAt("audiobook.json").type)
        assertEquals(Publication.TYPE.DiViNa, parseAt("divina.json").type)
        assertEquals(WEBPUB, parseAt("webpub.json").type)
        assertEquals(WEBPUB, parseAt("opds2-publication.json").type)
    }

    @Test fun `get minimal JSON`() {
        assertJSONEquals(
            JSONObject("""{
                "metadata": {"title": {"und": "Title"}, "readingProgression": "auto"},
                "links": [],
                "readingOrder": []
            }"""),
            Publication(
                metadata = Metadata(localizedTitle = LocalizedString("Title")),
                links = emptyList(),
                readingOrder = emptyList()
            ).toJSON()
        )
    }

    @Test fun `get full JSON`() {
        assertJSONEquals(
            JSONObject("""{
                "@context": ["https://readium.org/webpub-manifest/context.jsonld"],
                "metadata": {"title": {"und": "Title"}, "readingProgression": "auto"},
                "links": [
                    {"href": "/manifest.json", "rel": ["self"], "templated": false}
                ],
                "readingOrder": [
                    {"href": "/chap1.html", "type": "text/html", "templated": false}
                ],
                "resources": [
                    {"href": "/image.png", "type": "image/png", "templated": false}
                ],
                "toc": [
                    {"href": "/cover.html", "templated": false},
                    {"href": "/chap1.html", "templated": false}
                ],
                "sub": {
                    "metadata": {},
                    "links": [
                        {"href": "/sublink", "templated": false}
                    ]
                }
            }"""),
            Publication(
                context = listOf("https://readium.org/webpub-manifest/context.jsonld"),
                metadata = Metadata(localizedTitle = LocalizedString("Title")),
                links = listOf(Link(href = "/manifest.json", rels = setOf("self"))),
                readingOrder = listOf(Link(href = "/chap1.html", type = "text/html")),
                resources = listOf(Link(href = "/image.png", type = "image/png")),
                tableOfContents = listOf(Link(href = "/cover.html"), Link(href = "/chap1.html")),
                otherCollections = listOf(PublicationCollection(role = "sub", links = listOf(Link(href = "/sublink"))))
            ).toJSON()
        )
    }

>>>>>>> 957b3c45
    @Test fun `get the default empty {positions}`() {
        assertEquals(emptyList<Locator>(), runBlocking { createPublication().positions() })
    }

    @Test fun `get the {positions} computed from the {PositionsService}`() {
        assertEquals(
            listOf(Locator(href = "locator", type = "")),
            createPublication(
                servicesBuilder = Publication.ServicesBuilder(
                    positions = { context ->
                        object: PositionsService {
                            override suspend fun positionsByReadingOrder(): List<List<Locator>> = listOf(listOf(Locator(href = "locator", type = "")))
                        }
                    }
                )
            ).let { runBlocking { it.positions() } }
        )
    }

    @Test fun `get the {positionsByReadingOrder} computed from the {PositionsService}`() {
        assertEquals(
            listOf(
                listOf(
                    Locator(href="res1", type = "text/html", title = "Loc A"),
                    Locator(href="res1", type = "text/html", title = "Loc B")
                ),
                listOf(
                    Locator(href="res2", type = "text/html", title = "Loc B")
                )
            ),
            createPublication(
                servicesBuilder = Publication.ServicesBuilder(
                    positions = { context ->
                        object: PositionsService {
                            override suspend fun positionsByReadingOrder(): List<List<Locator>> = listOf(
                                listOf(
                                    Locator(href="res1", type = "text/html", title = "Loc A"),
                                    Locator(href="res1", type = "text/html", title = "Loc B")
                                ),
                                listOf(Locator(href="res2", type = "text/html", title = "Loc B"))
                            )
                        }
                    }
                )
            ).let { runBlocking { it.positionsByReadingOrder() }  }
        )
    }

    @Test fun `get {contentLayout} for the default language`() {
        assertEquals(
            ContentLayout.RTL,
            createPublication(language = "AR").contentLayout
        )
    }

    @Test fun `get {contentLayout} for the given language`() {
        val publication = createPublication()

        assertEquals(ContentLayout.RTL, publication.contentLayoutForLanguage("AR"))
        assertEquals(ContentLayout.LTR, publication.contentLayoutForLanguage("EN"))
    }

    @Test fun `get {contentLayout} fallbacks on the {readingProgression}`() {
        assertEquals(
            ContentLayout.RTL,
            createPublication(
                language = "en",
                readingProgression = ReadingProgression.RTL
            ).contentLayoutForLanguage("EN")
        )
    }

    @Test fun `set {self} link`() {
        val publication = createPublication()
        publication.setSelfLink("http://manifest.json")

        assertEquals(
            "http://manifest.json",
            publication.linkWithRel("self")?.href
        )
    }

    @Test fun `set {self} link replaces existing {self} link`() {
        val publication = createPublication(
            links = listOf(Link(href = "previous", rels = setOf("self")))
        )
        publication.setSelfLink("http://manifest.json")

        assertEquals(
            "http://manifest.json",
            publication.linkWithRel("self")?.href
        )
    }

    @Test fun `get {baseUrl} computes the URL from the {self} link`() {
        val publication = createPublication(
            links = listOf(Link(href = "http://domain.com/path/manifest.json", rels = setOf("self")))
        )
        assertEquals(
            URL("http://domain.com/path/"),
            publication.baseUrl
        )
    }

    @Test fun `get {baseUrl} when missing`() {
        assertNull(createPublication().baseUrl)
    }

    @Test fun `get {baseUrl} when it's a root`() {
        val publication = createPublication(
            links = listOf(Link(href = "http://domain.com/manifest.json", rels = setOf("self")))
        )
        assertEquals(
            URL("http://domain.com/"),
            publication.baseUrl
        )
    }

    @Test fun `find the first {Link} with the given {rel}`() {
        val link1 = Link(href = "found", rels = setOf("rel1"))
        val link2 = Link(href = "found", rels = setOf("rel2"))
        val link3 = Link(href = "found", rels = setOf("rel3"))
        val publication = createPublication(
            links = listOf(Link(href = "other"), link1),
            readingOrder = listOf(Link(href = "other"), link2),
            resources = listOf(Link(href = "other"), link3)
        )

        assertEquals(link1, publication.linkWithRel("rel1"))
        assertEquals(link2, publication.linkWithRel("rel2"))
        assertEquals(link3, publication.linkWithRel("rel3"))
    }

    @Test fun `find the first {Link} with the given {rel} when missing`() {
        assertNull(createPublication().linkWithRel("foobar"))
    }

    @Test fun `find all the links with the given {rel}`() {
        val publication = createPublication(
            links = listOf(
                Link(href = "l1"),
                Link(href = "l2", rels = setOf("rel1"))
            ),
            readingOrder = listOf(
                Link(href = "l3"),
                Link(href = "l4", rels = setOf("rel1"))
            ),
            resources = listOf(
                Link(href = "l5", alternates = listOf(
                    Link(href = "alternate", rels = setOf("rel1"))
                )),
                Link(href = "l6", rels = setOf("rel1"))
            )
        )

        assertEquals(
            listOf(
                Link(href = "l4", rels = setOf("rel1")),
                Link(href = "l6", rels = setOf("rel1")),
                Link(href = "l2", rels = setOf("rel1"))
            ),
            publication.linksWithRel("rel1")
        )
    }

    @Test fun `find all the links with the given {rel} when not found`() {
        assertTrue(createPublication().linksWithRel("foobar").isEmpty())
    }

    @Test fun `find the first {Link} with the given {href}`() {
        val link1 = Link(href = "href1")
        val link2 = Link(href = "href2")
        val link3 = Link(href = "href3")
        val link4 = Link(href = "href4")
        val link5 = Link(href = "href5")
        val publication = createPublication(
            links = listOf(Link(href = "other"), link1),
            readingOrder = listOf(
                Link(
                    href = "other",
                    alternates = listOf(
                        Link(
                            href = "alt1",
                            alternates = listOf(
                                link2
                            )
                        )
                    )
                ),
                link3
            ),
            resources = listOf(
                Link(
                    href = "other",
                    children = listOf(
                        Link(
                            href = "alt1",
                            children = listOf(
                                link4
                            )
                        )
                    )
                ),
                link5
            )
        )

        assertEquals(link1, publication.linkWithHref("href1"))
        assertEquals(link2, publication.linkWithHref("href2"))
        assertEquals(link3, publication.linkWithHref("href3"))
        assertEquals(link4, publication.linkWithHref("href4"))
        assertEquals(link5, publication.linkWithHref("href5"))
    }

    @Test fun `find the first {Link} with the given {href} without query parameters`() {
        val link = Link(href = "http://example.com/index.html")
        val publication = createPublication(
            readingOrder = listOf(Link(href = "other"), link)
        )

        assertEquals(link, publication.linkWithHref("http://example.com/index.html?title=titre&action=edit"))
    }

    @Test fun `find the first {Link} with the given {href} without anchor`() {
        val link = Link(href = "http://example.com/index.html")
        val publication = createPublication(
            readingOrder = listOf(Link(href = "other"), link)
        )

        assertEquals(link, publication.linkWithHref("http://example.com/index.html#sec1"))
    }

    @Test fun `find the first {Link} with the given {href} when missing`() {
        assertNull(createPublication().linkWithHref("foobar"))
    }

    @Test fun `get method passes on href parameters to services`() {
        val service = object: Publication.Service {
            override fun get(link: Link): Resource? {
                assertFalse(link.templated)
                assertEquals("param1=a&param2=b", link.href.substringAfter("?"))
                return StringResource(link,"test passed")
            }
        }

        val link = Link(href = "link?param1=a&param2=b")
        val publication = createPublication(
            resources = listOf(link),
            servicesBuilder = Publication.ServicesBuilder(
                positions = { service }
            )
        )
        assertEquals("test passed", runBlocking { publication.get(link).readAsString().getOrNull() })
    }

    @Suppress("DEPRECATION")
    @Test fun `find the first resource {Link} with the given {href}`() {
        val link1 = Link(href = "href1")
        val link2 = Link(href = "href2")
        val link3 = Link(href = "href3")
        val publication = createPublication(
            links = listOf(Link(href = "other"), link1),
            readingOrder = listOf(Link(href = "other"), link2),
            resources = listOf(Link(href = "other"), link3)
        )

        assertNull(publication.resourceWithHref("href1"))
        assertEquals(link2, publication.resourceWithHref("href2"))
        assertEquals(link3, publication.resourceWithHref("href3"))
    }

    @Suppress("DEPRECATION")
    @Test fun `find the first resource {Link} with the given {href} when missing`() {
        assertNull(createPublication().resourceWithHref("foobar"))
    }

    @Suppress("DEPRECATION")
    @Test fun `find the cover {Link}`() {
        val coverLink = Link(href = "cover", rels = setOf("cover"))
        val publication = createPublication(
            links = listOf(Link(href = "other"), coverLink),
            readingOrder = listOf(Link(href = "other")),
            resources = listOf(Link(href = "other"))
        )

        assertEquals(coverLink, publication.coverLink)
    }

    @Suppress("DEPRECATION")
    @Test fun `find the cover {Link} when missing`() {
        val publication = createPublication(
            links = listOf(Link(href = "other")),
            readingOrder = listOf(Link(href = "other")),
            resources = listOf(Link(href = "other"))
        )

        assertNull(publication.coverLink)
    }
}

class ServicesBuilderTest {

    open class FooService: Publication.Service {}
    class FooServiceA: FooService()
    class FooServiceB: FooService()
    class FooServiceC(val wrapped: FooService?): FooService()

    open class BarService: Publication.Service {}
    class BarServiceA: BarService() {}

    private val context = Publication.Service.Context(
        Manifest(metadata = Metadata(localizedTitle = LocalizedString())),
        EmptyFetcher()
    )

    @Test
    fun testBuild() {
        val services = Publication.ServicesBuilder(cover = null)
            .apply {
                set(FooService::class) { FooServiceA() }
                set(BarService::class) { BarServiceA() }
            }
            .build(context)

        assertEquals(2, services.size)
        assertThat(services[0], instanceOf(FooServiceA::class.java))
        assertThat(services[1], instanceOf(BarServiceA::class.java))
    }

    @Test
    fun testBuildEmpty() {
        val builder = Publication.ServicesBuilder(cover = null)
        val services = builder.build(context)
        assertTrue(services.isEmpty())
    }

    @Test
    fun testSetOverwrite() {
        val services = Publication.ServicesBuilder(cover = null)
            .apply {
                set(FooService::class) { FooServiceA() }
                set(FooService::class) { FooServiceB() }
            }
            .build(context)

        assertEquals(1, services.size)
        assertThat(services[0], instanceOf(FooServiceB::class.java))
    }

    @Test
    fun testRemoveExisting() {
        val services = Publication.ServicesBuilder(cover = null)
            .apply {
                set(FooService::class) { FooServiceA() }
                set(BarService::class) { BarServiceA() }
                remove(FooService::class)
            }
            .build(context)

        assertEquals(1, services.size)
        assertThat(services[0], instanceOf(BarServiceA::class.java))
    }

    @Test
    fun testRemoveUnknown() {
        val services = Publication.ServicesBuilder(cover = null)
            .apply {
                set(FooService::class) { FooServiceA() }
                remove(BarService::class)
            }
            .build(context)

        assertEquals(1, services.size)
        assertThat(services[0], instanceOf(FooServiceA::class.java))
    }

    @Test
    fun testWrap() {
        val services = Publication.ServicesBuilder(cover = null)
            .apply {
                set(FooService::class) { FooServiceB() }
                set(BarService::class) { BarServiceA() }
                wrap(FooService::class) { oldFactory ->
                    { context ->
                        FooServiceC(oldFactory?.let { it(context) as? FooService })
                    }
                }
            }
            .build(context)

        assertEquals(2, services.size)
        assertThat(services[0], instanceOf(FooServiceC::class.java))
        assertThat((services[0] as? FooServiceC)?.wrapped,  instanceOf(FooServiceB::class.java))
        assertThat(services[1], instanceOf(BarServiceA::class.java))
    }
}<|MERGE_RESOLUTION|>--- conflicted
+++ resolved
@@ -11,18 +11,14 @@
 
 import kotlinx.coroutines.runBlocking
 import org.hamcrest.CoreMatchers.instanceOf
+import org.json.JSONObject
 import org.junit.Assert.*
 import org.junit.Test
-<<<<<<< HEAD
+import org.readium.r2.shared.Fixtures
 import org.readium.r2.shared.fetcher.EmptyFetcher
 import org.readium.r2.shared.fetcher.Resource
 import org.readium.r2.shared.fetcher.StringResource
 import org.readium.r2.shared.publication.services.PositionsService
-=======
-import org.readium.r2.shared.Fixtures
-import org.readium.r2.shared.assertJSONEquals
-import org.readium.r2.shared.publication.Publication.TYPE.WEBPUB
->>>>>>> 957b3c45
 import org.readium.r2.shared.publication.services.positions
 import org.readium.r2.shared.publication.services.positionsByReadingOrder
 import java.net.URL
@@ -51,219 +47,17 @@
         servicesBuilder = servicesBuilder
     )
 
-<<<<<<< HEAD
-=======
-    @Test fun `parse minimal JSON`() {
-        assertEquals(
-            Publication(
-                metadata = Metadata(localizedTitle = LocalizedString("Title")),
-                links = emptyList(),
-                readingOrder = emptyList()
-            ).apply { type = WEBPUB },
-            Publication.fromJSON(JSONObject("""{
-                "metadata": {"title": "Title"},
-                "links": [],
-                "readingOrder": []
-            }"""))
-        )
-    }
-
-    @Test fun `parse full JSON`() {
-        assertEquals(
-            Publication(
-                context = listOf("https://readium.org/webpub-manifest/context.jsonld"),
-                metadata = Metadata(localizedTitle = LocalizedString("Title")),
-                links = listOf(Link(href = "/manifest.json", rels = setOf("self"))),
-                readingOrder = listOf(Link(href = "/chap1.html", type = "text/html")),
-                resources = listOf(Link(href = "/image.png", type = "image/png")),
-                tableOfContents = listOf(Link(href = "/cover.html"), Link(href = "/chap1.html")),
-                otherCollections = listOf(PublicationCollection(role = "sub", links = listOf(Link(href = "/sublink"))))
-            ).apply { type = WEBPUB },
-            Publication.fromJSON(JSONObject("""{
-                "@context": "https://readium.org/webpub-manifest/context.jsonld",
-                "metadata": {"title": "Title"},
-                "links": [
-                    {"href": "/manifest.json", "rel": "self"}
-                ],
-                "readingOrder": [
-                    {"href": "/chap1.html", "type": "text/html"}
-                ],
-                "resources": [
-                    {"href": "/image.png", "type": "image/png"}
-                ],
-                "toc": [
-                    {"href": "/cover.html"},
-                    {"href": "/chap1.html"}
-                ],
-                "sub": {
-                    "links": [
-                        {"href": "/sublink"}
-                    ]
-                }
-            }"""))
-        )
-    }
-
-    @Test fun `parse JSON {context} as array`() {
-        assertEquals(
-            Publication(
-                context = listOf("context1", "context2"),
-                metadata = Metadata(localizedTitle = LocalizedString("Title")),
-                links = listOf(Link(href = "/manifest.json", rels = setOf("self"))),
-                readingOrder = listOf(Link(href = "/chap1.html", type = "text/html"))
-            ).apply { type = WEBPUB },
-            Publication.fromJSON(JSONObject("""{
-                "@context": ["context1", "context2"],
-                "metadata": {"title": "Title"},
-                "links": [
-                    {"href": "/manifest.json", "rel": "self"}
-                ],
-                "readingOrder": [
-                    {"href": "/chap1.html", "type": "text/html"}
-                ]
-            }"""))
-        )
-    }
-
-    @Test fun `parse JSON requires {metadata}`() {
-        assertNull(Publication.fromJSON(JSONObject("""{
-                "links": [
-                    {"href": "/manifest.json", "rel": "self"}
-                ],
-                "readingOrder": [
-                    {"href": "/chap1.html", "type": "text/html"}
-                ]
-        }""")))
-    }
-
-    // {readingOrder} used to be {spine}, so we parse {spine} as a fallback.
-    @Test fun `parse JSON {spine} as {readingOrder}`() {
-        assertEquals(
-            Publication(
-                metadata = Metadata(localizedTitle = LocalizedString("Title")),
-                links = listOf(Link(href = "/manifest.json", rels = setOf("self"))),
-                readingOrder = listOf(Link(href = "/chap1.html", type = "text/html"))
-            ).apply { type = WEBPUB },
-            Publication.fromJSON(JSONObject("""{
-                "metadata": {"title": "Title"},
-                "links": [
-                    {"href": "/manifest.json", "rel": "self"}
-                ],
-                "spine": [
-                    {"href": "/chap1.html", "type": "text/html"}
-                ]
-            }"""))
-        )
-    }
-
-    @Test fun `parse JSON ignores {readingOrder} without {type}`() {
-        assertEquals(
-            Publication(
-                metadata = Metadata(localizedTitle = LocalizedString("Title")),
-                links = listOf(Link(href = "/manifest.json", rels = setOf("self"))),
-                readingOrder = listOf(Link(href = "/chap1.html", type = "text/html"))
-            ).apply { type = WEBPUB },
-            Publication.fromJSON(JSONObject("""{
-                "metadata": {"title": "Title"},
-                "links": [
-                    {"href": "/manifest.json", "rel": "self"}
-                ],
-                "readingOrder": [
-                    {"href": "/chap1.html", "type": "text/html"},
-                    {"href": "/chap2.html"}
-                ]
-            }"""))
-        )
-    }
-
-    @Test fun `parse JSON ignores {resources} without {type}`() {
-        assertEquals(
-            Publication(
-                metadata = Metadata(localizedTitle = LocalizedString("Title")),
-                links = listOf(Link(href = "/manifest.json", rels = setOf("self"))),
-                readingOrder = listOf(Link(href = "/chap1.html", type = "text/html")),
-                resources = listOf(Link(href = "/withtype", type = "text/html"))
-            ).apply { type = WEBPUB },
-            Publication.fromJSON(JSONObject("""{
-                "metadata": {"title": "Title"},
-                "links": [
-                    {"href": "/manifest.json", "rel": "self"}
-                ],
-                "readingOrder": [
-                    {"href": "/chap1.html", "type": "text/html"},
-                ],
-                "resources": [
-                    {"href": "/withtype", "type": "text/html"},
-                    {"href": "/withouttype"}
-                ]
-            }"""))
-        )
-    }
-
-    @Test fun `parse JSON computes the Publication {type} from the manifest content`() {
+    @Test fun `get the type computed from the manifest content`() {
         val fixtures = Fixtures("format")
         fun parseAt(path: String): Publication =
-            Publication.fromJSON(JSONObject(fixtures.fileAt(path).readText()))!!
+            Publication(manifest = Manifest.fromJSON(JSONObject(fixtures.fileAt(path).readText()))!!)
 
         assertEquals(Publication.TYPE.AUDIO, parseAt("audiobook.json").type)
         assertEquals(Publication.TYPE.DiViNa, parseAt("divina.json").type)
-        assertEquals(WEBPUB, parseAt("webpub.json").type)
-        assertEquals(WEBPUB, parseAt("opds2-publication.json").type)
-    }
-
-    @Test fun `get minimal JSON`() {
-        assertJSONEquals(
-            JSONObject("""{
-                "metadata": {"title": {"und": "Title"}, "readingProgression": "auto"},
-                "links": [],
-                "readingOrder": []
-            }"""),
-            Publication(
-                metadata = Metadata(localizedTitle = LocalizedString("Title")),
-                links = emptyList(),
-                readingOrder = emptyList()
-            ).toJSON()
-        )
-    }
-
-    @Test fun `get full JSON`() {
-        assertJSONEquals(
-            JSONObject("""{
-                "@context": ["https://readium.org/webpub-manifest/context.jsonld"],
-                "metadata": {"title": {"und": "Title"}, "readingProgression": "auto"},
-                "links": [
-                    {"href": "/manifest.json", "rel": ["self"], "templated": false}
-                ],
-                "readingOrder": [
-                    {"href": "/chap1.html", "type": "text/html", "templated": false}
-                ],
-                "resources": [
-                    {"href": "/image.png", "type": "image/png", "templated": false}
-                ],
-                "toc": [
-                    {"href": "/cover.html", "templated": false},
-                    {"href": "/chap1.html", "templated": false}
-                ],
-                "sub": {
-                    "metadata": {},
-                    "links": [
-                        {"href": "/sublink", "templated": false}
-                    ]
-                }
-            }"""),
-            Publication(
-                context = listOf("https://readium.org/webpub-manifest/context.jsonld"),
-                metadata = Metadata(localizedTitle = LocalizedString("Title")),
-                links = listOf(Link(href = "/manifest.json", rels = setOf("self"))),
-                readingOrder = listOf(Link(href = "/chap1.html", type = "text/html")),
-                resources = listOf(Link(href = "/image.png", type = "image/png")),
-                tableOfContents = listOf(Link(href = "/cover.html"), Link(href = "/chap1.html")),
-                otherCollections = listOf(PublicationCollection(role = "sub", links = listOf(Link(href = "/sublink"))))
-            ).toJSON()
-        )
-    }
-
->>>>>>> 957b3c45
+        assertEquals(Publication.TYPE.WEBPUB, parseAt("webpub.json").type)
+        assertEquals(Publication.TYPE.WEBPUB, parseAt("opds2-publication.json").type)
+    }
+
     @Test fun `get the default empty {positions}`() {
         assertEquals(emptyList<Locator>(), runBlocking { createPublication().positions() })
     }
