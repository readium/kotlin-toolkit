--- conflicted
+++ resolved
@@ -90,29 +90,13 @@
 
     implementation(libs.bundles.media2)
     // ExoPlayer is used by the Audio Navigator.
-<<<<<<< HEAD
-    api("com.google.android.exoplayer:exoplayer-core:2.18.1")
-    api("com.google.android.exoplayer:exoplayer-ui:2.18.1")
-    api("com.google.android.exoplayer:extension-mediasession:2.18.1")
-    api("com.google.android.exoplayer:extension-media2:2.18.1")
-    api("com.google.android.exoplayer:extension-workmanager:2.18.1")
-    implementation("com.google.android.material:material:1.6.1")
-    implementation("com.jakewharton.timber:timber:5.0.1")
-    implementation("joda-time:joda-time:2.10.14")
-    implementation("org.jetbrains.kotlinx:kotlinx-coroutines-android:1.6.4")
-    implementation("org.jetbrains.kotlinx:kotlinx-coroutines-core:1.6.4")
-    implementation("org.jetbrains.kotlinx:kotlinx-serialization-json:1.4.0")
-    implementation("org.jsoup:jsoup:1.15.2")
-=======
     api(libs.bundles.exoplayer)
     implementation(libs.google.material)
     implementation(libs.timber)
-    implementation("com.shopgun.android:utils:1.0.9")
     implementation(libs.joda.time)
     implementation(libs.bundles.coroutines)
     implementation(libs.kotlinx.serialization.json)
     implementation(libs.jsoup)
->>>>>>> 3cc8b5e7
 
     // Tests
     testImplementation(libs.junit)
