/*
 * Copyright 2023 Readium Foundation. All rights reserved.
 * Use of this source code is governed by the BSD-style license
 * available in the top-level LICENSE file of the project.
 */

package org.readium.r2.navigator

import org.readium.r2.shared.ExperimentalReadiumApi
import org.readium.r2.shared.publication.Link
import org.readium.r2.shared.util.AbsoluteUrl

/**
 * A navigator supporting hyperlinks.
 */
@ExperimentalReadiumApi
public interface HyperlinkNavigator : Navigator {

    @ExperimentalReadiumApi
    public sealed interface LinkContext

<<<<<<< HEAD
=======
    /**
     * @param noteContent Content of the footnote. Look at the [Link.mediaType] for the format
     * of the footnote (e.g. HTML).
     */
>>>>>>> 5e807f62
    @ExperimentalReadiumApi
    public data class FootnoteContext(
        public val noteContent: String
    ) : LinkContext

    @ExperimentalReadiumApi
    public interface Listener : Navigator.Listener {

        /**
         * Called when a link to an internal resource was clicked in the navigator.
         *
         * You can use this callback to perform custom navigation like opening a new window
         * or other operations.
         *
         * By returning false the navigator wont try to open the link itself and it is up
         * to the calling app to decide how to display the resource.
         */
        @ExperimentalReadiumApi
        public fun shouldFollowInternalLink(link: Link, context: LinkContext?): Boolean { return true }

        /**
         * Called when a link to an external URL was activated in the navigator.
         *
         * If it is an HTTP URL, you should open it with a `CustomTabsIntent` or `WebView`, for
         * example:
         *
         * ```kotlin
         * override fun onExternalLinkActivated(url: AbsoluteUrl) {
         *     if (!url.isHttp) return
         *
         *     val context = requireActivity()
         *     val uri = url.toUri()
         *
         *     try {
         *         CustomTabsIntent.Builder()
         *             .build()
         *             .launchUrl(context, uri)
         *     } catch (e: ActivityNotFoundException) {
         *         context.startActivity(Intent(Intent.ACTION_VIEW, uri))
         *     }
         * }
         * ```
         */
        @ExperimentalReadiumApi
        public fun onExternalLinkActivated(url: AbsoluteUrl)
    }
}<|MERGE_RESOLUTION|>--- conflicted
+++ resolved
@@ -19,13 +19,10 @@
     @ExperimentalReadiumApi
     public sealed interface LinkContext
 
-<<<<<<< HEAD
-=======
     /**
      * @param noteContent Content of the footnote. Look at the [Link.mediaType] for the format
      * of the footnote (e.g. HTML).
      */
->>>>>>> 5e807f62
     @ExperimentalReadiumApi
     public data class FootnoteContext(
         public val noteContent: String
