/*
 * Copyright 2020 Readium Foundation. All rights reserved.
 * Use of this source code is governed by the BSD-style license
 * available in the top-level LICENSE file of the project.
 */

package org.readium.r2.navigator.image

import android.content.Context
import android.content.SharedPreferences
import android.graphics.PointF
import android.os.Bundle
import android.view.LayoutInflater
import android.view.View
import android.view.ViewGroup
import androidx.fragment.app.FragmentActivity
import androidx.fragment.app.FragmentFactory
import androidx.viewpager.widget.ViewPager
import kotlinx.coroutines.flow.MutableStateFlow
import kotlinx.coroutines.flow.StateFlow
import kotlinx.coroutines.flow.asStateFlow
import kotlinx.coroutines.runBlocking
<<<<<<< HEAD
import org.readium.r2.navigator.NavigatorFragment
import org.readium.r2.navigator.OverflowableNavigator
import org.readium.r2.navigator.SimpleOverflow
import org.readium.r2.navigator.VisualNavigator
import org.readium.r2.navigator.databinding.ReadiumNavigatorViewpagerBinding
=======
import org.readium.r2.navigator.RestorationNotSupportedException
import org.readium.r2.navigator.SimplePresentation
import org.readium.r2.navigator.VisualNavigator
import org.readium.r2.navigator.databinding.ActivityR2ViewpagerBinding
import org.readium.r2.navigator.dummyPublication
>>>>>>> 56e88caf
import org.readium.r2.navigator.extensions.layoutDirectionIsRTL
import org.readium.r2.navigator.extensions.normalizeLocator
import org.readium.r2.navigator.input.CompositeInputListener
import org.readium.r2.navigator.input.InputListener
import org.readium.r2.navigator.input.KeyInterceptorView
import org.readium.r2.navigator.input.TapEvent
import org.readium.r2.navigator.pager.R2CbzPageFragment
import org.readium.r2.navigator.pager.R2PagerAdapter
import org.readium.r2.navigator.pager.R2ViewPager
import org.readium.r2.navigator.preferences.Axis
import org.readium.r2.navigator.preferences.ReadingProgression
import org.readium.r2.navigator.util.createFragmentFactory
import org.readium.r2.shared.DelicateReadiumApi
import org.readium.r2.shared.ExperimentalReadiumApi
import org.readium.r2.shared.publication.Link
import org.readium.r2.shared.publication.Locator
import org.readium.r2.shared.publication.Publication
import org.readium.r2.shared.publication.ReadingProgression as PublicationReadingProgression
import org.readium.r2.shared.publication.indexOfFirstWithHref
import org.readium.r2.shared.publication.services.positions

/**
 * Navigator for bitmap-based publications, such as CBZ.
 */
@OptIn(ExperimentalReadiumApi::class, DelicateReadiumApi::class)
public class ImageNavigatorFragment private constructor(
    publication: Publication,
    private val initialLocator: Locator? = null,
    internal val listener: Listener? = null
) : NavigatorFragment(publication), OverflowableNavigator {

    public interface Listener : VisualNavigator.Listener

    internal lateinit var positions: List<Locator>
    internal lateinit var resourcePager: R2ViewPager

    internal lateinit var preferences: SharedPreferences

    internal lateinit var adapter: R2PagerAdapter
    private lateinit var currentActivity: FragmentActivity

    override val currentLocator: StateFlow<Locator> get() = _currentLocator
    private val _currentLocator = MutableStateFlow(
        initialLocator?.let { publication.normalizeLocator(it) }
            ?: requireNotNull(publication.locatorFromLink(publication.readingOrder.first()))
    )

    internal var currentPagerPosition: Int = 0
    internal var resources: List<String> = emptyList()

    private var _binding: ReadiumNavigatorViewpagerBinding? = null
    private val binding get() = _binding!!

    override fun onCreate(savedInstanceState: Bundle?) {
        childFragmentManager.fragmentFactory = createFragmentFactory {
            R2CbzPageFragment(publication) { x, y ->
                inputListener.onTap(
                    TapEvent(PointF(x, y))
                )
            }
        }
        super.onCreate(savedInstanceState)
    }

    override fun onCreateView(
        inflater: LayoutInflater,
        container: ViewGroup?,
        savedInstanceState: Bundle?
    ): View {
        currentActivity = requireActivity()
        _binding = ReadiumNavigatorViewpagerBinding.inflate(inflater, container, false)
        val view = binding.root

        preferences = requireContext().getSharedPreferences(
            "org.readium.r2.settings",
            Context.MODE_PRIVATE
        )
        resourcePager = binding.resourcePager
        resourcePager.publicationType = R2ViewPager.PublicationType.CBZ

        positions = runBlocking { publication.positions() }

        resourcePager.addOnPageChangeListener(object : ViewPager.SimpleOnPageChangeListener() {
            override fun onPageSelected(position: Int) {
                notifyCurrentLocation()
            }
        })

        val resources = publication.readingOrder
            .map { R2PagerAdapter.PageResource.Cbz(it) }
        adapter = R2PagerAdapter(childFragmentManager, resources)

        resourcePager.adapter = adapter

        if (currentPagerPosition == 0) {
            if (requireActivity().layoutDirectionIsRTL()) {
                // The view has RTL layout
                resourcePager.currentItem = resources.size - 1
            } else {
                // The view has LTR layout
                resourcePager.currentItem = currentPagerPosition
            }
        } else {
            resourcePager.currentItem = currentPagerPosition
        }

        if (initialLocator != null) {
            go(initialLocator)
        }

        return KeyInterceptorView(view, inputListener)
    }

    override fun onStart() {
        super.onStart()

        // OnPageChangeListener.onPageSelected is not called on the first page of the book, so we
        // trigger the locationDidChange event manually.
        notifyCurrentLocation()
    }

    override fun onResume() {
        super.onResume()

        if (publication == dummyPublication) {
            throw RestorationNotSupportedException
        }
    }

    override fun onDestroyView() {
        super.onDestroyView()
        _binding = null
    }

    @Deprecated(
        "Use goForward instead",
        replaceWith = ReplaceWith("goForward()"),
        level = DeprecationLevel.ERROR
    )
    @Suppress("UNUSED_PARAMETER")
    public fun nextResource(v: View?) {
        goForward()
    }

    @Deprecated(
        "Use goBackward instead",
        replaceWith = ReplaceWith("goBackward()"),
        level = DeprecationLevel.ERROR
    )
    @Suppress("UNUSED_PARAMETER")
    public fun previousResource(v: View?) {
        goBackward()
    }

    private fun notifyCurrentLocation() {
        val locator = positions.getOrNull(resourcePager.currentItem)
            ?.takeUnless { it == _currentLocator.value }
            ?: return

        _currentLocator.value = locator
    }

    override fun go(locator: Locator, animated: Boolean, completion: () -> Unit): Boolean {
        @Suppress("NAME_SHADOWING")
        val locator = publication.normalizeLocator(locator)

        val resourceIndex = publication.readingOrder.indexOfFirstWithHref(locator.href)
            ?: return false

        listener?.onJumpToLocator(locator)
        currentPagerPosition = resourceIndex
        resourcePager.currentItem = currentPagerPosition

        return true
    }

    override fun go(link: Link, animated: Boolean, completion: () -> Unit): Boolean {
        val locator = publication.locatorFromLink(link) ?: return false
        return go(locator, animated, completion)
    }

    override fun goForward(animated: Boolean, completion: () -> Unit): Boolean {
        val current = resourcePager.currentItem
        if (requireActivity().layoutDirectionIsRTL()) {
            // The view has RTL layout
            resourcePager.currentItem = current - 1
        } else {
            // The view has LTR layout
            resourcePager.currentItem = current + 1
        }

        notifyCurrentLocation()
        return current != resourcePager.currentItem
    }

    override fun goBackward(animated: Boolean, completion: () -> Unit): Boolean {
        val current = resourcePager.currentItem
        if (requireActivity().layoutDirectionIsRTL()) {
            // The view has RTL layout
            resourcePager.currentItem = current + 1
        } else {
            // The view has LTR layout
            resourcePager.currentItem = current - 1
        }

        notifyCurrentLocation()
        return current != resourcePager.currentItem
    }

    // VisualNavigator

    override val publicationView: View
        get() = requireView()

    @Suppress("DEPRECATION")
    @Deprecated(
        "Use `presentation.value.readingProgression` instead",
        replaceWith = ReplaceWith("presentation.value.readingProgression"),
        level = DeprecationLevel.ERROR
    )
    override val readingProgression: PublicationReadingProgression =
        publication.metadata.effectiveReadingProgression

    @ExperimentalReadiumApi
    override val overflow: StateFlow<OverflowableNavigator.Overflow> =
        MutableStateFlow(
            SimpleOverflow(
                readingProgression = when (publication.metadata.readingProgression) {
                    PublicationReadingProgression.RTL -> ReadingProgression.RTL
                    else -> ReadingProgression.LTR
                },
                scroll = false,
                axis = Axis.HORIZONTAL
            )
        ).asStateFlow()

    private val inputListener = CompositeInputListener()

    override fun addInputListener(listener: InputListener) {
        inputListener.add(listener)
    }

    override fun removeInputListener(listener: InputListener) {
        inputListener.remove(listener)
    }

    public companion object {

        /**
         * Factory for [ImageNavigatorFragment].
         *
         * @param publication Bitmap-based publication to render in the navigator.
         * @param initialLocator The first location which should be visible when rendering the
         *        publication. Can be used to restore the last reading location.
         * @param listener Optional listener to implement to observe events, such as user taps.
         */
        public fun createFactory(
            publication: Publication,
            initialLocator: Locator? = null,
            listener: Listener? = null
        ): FragmentFactory =
            createFragmentFactory { ImageNavigatorFragment(publication, initialLocator, listener) }

        /**
         * Creates a factory for a dummy [ImageNavigatorFragment].
         *
         * Used when Android restore the [ImageNavigatorFragment] after the process was killed. You
         * need to make sure the fragment is removed from the screen before `onResume` is called.
         */
        fun createDummyFactory(): FragmentFactory = createFragmentFactory {
            ImageNavigatorFragment(
                publication = dummyPublication,
                initialLocator = Locator(href = "#", type = "image/jpg"),
                listener = null
            )
        }
    }
}<|MERGE_RESOLUTION|>--- conflicted
+++ resolved
@@ -20,19 +20,13 @@
 import kotlinx.coroutines.flow.StateFlow
 import kotlinx.coroutines.flow.asStateFlow
 import kotlinx.coroutines.runBlocking
-<<<<<<< HEAD
 import org.readium.r2.navigator.NavigatorFragment
 import org.readium.r2.navigator.OverflowableNavigator
+import org.readium.r2.navigator.RestorationNotSupportedException
 import org.readium.r2.navigator.SimpleOverflow
 import org.readium.r2.navigator.VisualNavigator
 import org.readium.r2.navigator.databinding.ReadiumNavigatorViewpagerBinding
-=======
-import org.readium.r2.navigator.RestorationNotSupportedException
-import org.readium.r2.navigator.SimplePresentation
-import org.readium.r2.navigator.VisualNavigator
-import org.readium.r2.navigator.databinding.ActivityR2ViewpagerBinding
 import org.readium.r2.navigator.dummyPublication
->>>>>>> 56e88caf
 import org.readium.r2.navigator.extensions.layoutDirectionIsRTL
 import org.readium.r2.navigator.extensions.normalizeLocator
 import org.readium.r2.navigator.input.CompositeInputListener
@@ -53,6 +47,8 @@
 import org.readium.r2.shared.publication.ReadingProgression as PublicationReadingProgression
 import org.readium.r2.shared.publication.indexOfFirstWithHref
 import org.readium.r2.shared.publication.services.positions
+import org.readium.r2.shared.util.Url
+import org.readium.r2.shared.util.mediatype.MediaType
 
 /**
  * Navigator for bitmap-based publications, such as CBZ.
@@ -302,10 +298,10 @@
          * Used when Android restore the [ImageNavigatorFragment] after the process was killed. You
          * need to make sure the fragment is removed from the screen before `onResume` is called.
          */
-        fun createDummyFactory(): FragmentFactory = createFragmentFactory {
+        public fun createDummyFactory(): FragmentFactory = createFragmentFactory {
             ImageNavigatorFragment(
                 publication = dummyPublication,
-                initialLocator = Locator(href = "#", type = "image/jpg"),
+                initialLocator = Locator(href = Url("#")!!, mediaType = MediaType.JPEG),
                 listener = null
             )
         }
