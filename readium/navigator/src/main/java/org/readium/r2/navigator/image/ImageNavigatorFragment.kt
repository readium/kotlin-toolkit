/*
 * Copyright 2020 Readium Foundation. All rights reserved.
 * Use of this source code is governed by the BSD-style license
 * available in the top-level LICENSE file of the project.
 */

package org.readium.r2.navigator.image

import android.content.Context
import android.content.SharedPreferences
import android.graphics.PointF
import android.os.Bundle
import android.view.LayoutInflater
import android.view.View
import android.view.ViewGroup
import androidx.fragment.app.FragmentActivity
import androidx.fragment.app.FragmentFactory
import androidx.viewpager.widget.ViewPager
import kotlinx.coroutines.flow.MutableStateFlow
import kotlinx.coroutines.flow.StateFlow
import kotlinx.coroutines.flow.asStateFlow
import kotlinx.coroutines.runBlocking
import org.readium.r2.navigator.NavigatorFragment
import org.readium.r2.navigator.OverflowNavigator
import org.readium.r2.navigator.SimplePresentation
import org.readium.r2.navigator.VisualNavigator
import org.readium.r2.navigator.databinding.ReadiumNavigatorViewpagerBinding
import org.readium.r2.navigator.extensions.layoutDirectionIsRTL
import org.readium.r2.navigator.extensions.normalizeLocator
import org.readium.r2.navigator.input.CompositeInputListener
import org.readium.r2.navigator.input.InputListener
import org.readium.r2.navigator.input.KeyInterceptorView
import org.readium.r2.navigator.input.TapEvent
import org.readium.r2.navigator.pager.R2CbzPageFragment
import org.readium.r2.navigator.pager.R2PagerAdapter
import org.readium.r2.navigator.pager.R2ViewPager
import org.readium.r2.navigator.preferences.Axis
import org.readium.r2.navigator.preferences.ReadingProgression
import org.readium.r2.navigator.util.createFragmentFactory
import org.readium.r2.shared.DelicateReadiumApi
import org.readium.r2.shared.ExperimentalReadiumApi
import org.readium.r2.shared.publication.Link
import org.readium.r2.shared.publication.Locator
import org.readium.r2.shared.publication.Publication
import org.readium.r2.shared.publication.ReadingProgression as PublicationReadingProgression
import org.readium.r2.shared.publication.indexOfFirstWithHref
import org.readium.r2.shared.publication.services.positions

/**
 * Navigator for bitmap-based publications, such as CBZ.
 */
@OptIn(ExperimentalReadiumApi::class, DelicateReadiumApi::class)
public class ImageNavigatorFragment private constructor(
<<<<<<< HEAD
    private val publication: Publication,
=======
    publication: Publication,
>>>>>>> 6941ee9e
    private val initialLocator: Locator? = null,
    internal val listener: Listener? = null
) : NavigatorFragment(publication), OverflowNavigator {

    public interface Listener : VisualNavigator.Listener

    internal lateinit var positions: List<Locator>
    internal lateinit var resourcePager: R2ViewPager

    internal lateinit var preferences: SharedPreferences

    internal lateinit var adapter: R2PagerAdapter
    private lateinit var currentActivity: FragmentActivity

    override val currentLocator: StateFlow<Locator> get() = _currentLocator
    private val _currentLocator = MutableStateFlow(
        initialLocator?.let { publication.normalizeLocator(it) }
            ?: requireNotNull(publication.locatorFromLink(publication.readingOrder.first()))
    )

    internal var currentPagerPosition: Int = 0
    internal var resources: List<String> = emptyList()

    private var _binding: ReadiumNavigatorViewpagerBinding? = null
    private val binding get() = _binding!!

    override fun onCreate(savedInstanceState: Bundle?) {
        childFragmentManager.fragmentFactory = createFragmentFactory {
            R2CbzPageFragment(publication) { x, y ->
                inputListener.onTap(
                    TapEvent(PointF(x, y))
                )
            }
        }
        super.onCreate(savedInstanceState)
    }

    override fun onCreateView(
        inflater: LayoutInflater,
        container: ViewGroup?,
        savedInstanceState: Bundle?
    ): View {
        currentActivity = requireActivity()
        _binding = ReadiumNavigatorViewpagerBinding.inflate(inflater, container, false)
        val view = binding.root

        preferences = requireContext().getSharedPreferences(
            "org.readium.r2.settings",
            Context.MODE_PRIVATE
        )
        resourcePager = binding.resourcePager
        resourcePager.publicationType = R2ViewPager.PublicationType.CBZ

        positions = runBlocking { publication.positions() }

        resourcePager.addOnPageChangeListener(object : ViewPager.SimpleOnPageChangeListener() {
            override fun onPageSelected(position: Int) {
                notifyCurrentLocation()
            }
        })

        val resources = publication.readingOrder
            .map { R2PagerAdapter.PageResource.Cbz(it) }
        adapter = R2PagerAdapter(childFragmentManager, resources)

        resourcePager.adapter = adapter

        if (currentPagerPosition == 0) {
            if (requireActivity().layoutDirectionIsRTL()) {
                // The view has RTL layout
                resourcePager.currentItem = resources.size - 1
            } else {
                // The view has LTR layout
                resourcePager.currentItem = currentPagerPosition
            }
        } else {
            resourcePager.currentItem = currentPagerPosition
        }

        if (initialLocator != null) {
            go(initialLocator)
        }

        return KeyInterceptorView(view, inputListener)
    }

    override fun onStart() {
        super.onStart()

        // OnPageChangeListener.onPageSelected is not called on the first page of the book, so we
        // trigger the locationDidChange event manually.
        notifyCurrentLocation()
    }

    override fun onDestroyView() {
        super.onDestroyView()
        _binding = null
    }

    @Deprecated(
        "Use goForward instead",
        replaceWith = ReplaceWith("goForward()"),
        level = DeprecationLevel.ERROR
    )
    @Suppress("UNUSED_PARAMETER")
    public fun nextResource(v: View?) {
        goForward()
    }

    @Deprecated(
        "Use goBackward instead",
        replaceWith = ReplaceWith("goBackward()"),
        level = DeprecationLevel.ERROR
    )
    @Suppress("UNUSED_PARAMETER")
    public fun previousResource(v: View?) {
        goBackward()
    }

    private fun notifyCurrentLocation() {
        val locator = positions[resourcePager.currentItem]
        if (locator == _currentLocator.value) {
            return
        }
        _currentLocator.value = locator
    }

    override fun go(locator: Locator, animated: Boolean, completion: () -> Unit): Boolean {
        @Suppress("NAME_SHADOWING")
        val locator = publication.normalizeLocator(locator)

        val resourceIndex = publication.readingOrder.indexOfFirstWithHref(locator.href)
            ?: return false

        listener?.onJumpToLocator(locator)
        currentPagerPosition = resourceIndex
        resourcePager.currentItem = currentPagerPosition

        return true
    }

    override fun go(link: Link, animated: Boolean, completion: () -> Unit): Boolean {
        val locator = publication.locatorFromLink(link) ?: return false
        return go(locator, animated, completion)
    }

    override fun goForward(animated: Boolean, completion: () -> Unit): Boolean {
        val current = resourcePager.currentItem
        if (requireActivity().layoutDirectionIsRTL()) {
            // The view has RTL layout
            resourcePager.currentItem = current - 1
        } else {
            // The view has LTR layout
            resourcePager.currentItem = current + 1
        }

        notifyCurrentLocation()
        return current != resourcePager.currentItem
    }

    override fun goBackward(animated: Boolean, completion: () -> Unit): Boolean {
        val current = resourcePager.currentItem
        if (requireActivity().layoutDirectionIsRTL()) {
            // The view has RTL layout
            resourcePager.currentItem = current + 1
        } else {
            // The view has LTR layout
            resourcePager.currentItem = current - 1
        }

        notifyCurrentLocation()
        return current != resourcePager.currentItem
    }

    // VisualNavigator

    override val publicationView: View
        get() = requireView()

    @Suppress("DEPRECATION")
    @Deprecated(
        "Use `presentation.value.readingProgression` instead",
        replaceWith = ReplaceWith("presentation.value.readingProgression"),
        level = DeprecationLevel.ERROR
    )
    override val readingProgression: PublicationReadingProgression =
        publication.metadata.effectiveReadingProgression

    @ExperimentalReadiumApi
    override val presentation: StateFlow<OverflowNavigator.Presentation> =
        MutableStateFlow(
            SimplePresentation(
                readingProgression = when (publication.metadata.readingProgression) {
                    PublicationReadingProgression.RTL -> ReadingProgression.RTL
                    else -> ReadingProgression.LTR
                },
                scroll = false,
                axis = Axis.HORIZONTAL
            )
        ).asStateFlow()

    private val inputListener = CompositeInputListener()

    override fun addInputListener(listener: InputListener) {
        inputListener.add(listener)
    }

    override fun removeInputListener(listener: InputListener) {
        inputListener.remove(listener)
    }

    public companion object {

        /**
         * Factory for [ImageNavigatorFragment].
         *
         * @param publication Bitmap-based publication to render in the navigator.
         * @param initialLocator The first location which should be visible when rendering the
         *        publication. Can be used to restore the last reading location.
         * @param listener Optional listener to implement to observe events, such as user taps.
         */
        public fun createFactory(
            publication: Publication,
            initialLocator: Locator? = null,
            listener: Listener? = null
        ): FragmentFactory =
            createFragmentFactory { ImageNavigatorFragment(publication, initialLocator, listener) }
    }
}<|MERGE_RESOLUTION|>--- conflicted
+++ resolved
@@ -51,11 +51,7 @@
  */
 @OptIn(ExperimentalReadiumApi::class, DelicateReadiumApi::class)
 public class ImageNavigatorFragment private constructor(
-<<<<<<< HEAD
-    private val publication: Publication,
-=======
     publication: Publication,
->>>>>>> 6941ee9e
     private val initialLocator: Locator? = null,
     internal val listener: Listener? = null
 ) : NavigatorFragment(publication), OverflowNavigator {
