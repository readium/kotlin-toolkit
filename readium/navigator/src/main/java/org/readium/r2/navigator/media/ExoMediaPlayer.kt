--- conflicted
+++ resolved
@@ -190,11 +190,7 @@
 
     private inner class PlaybackPreparer : MediaSessionConnector.PlaybackPreparer {
 
-<<<<<<< HEAD
-        override fun onCommand(player: Player, controlDispatcher: @Suppress("DEPRECATION") ControlDispatcher, command: String, extras: Bundle?, cb: ResultReceiver?): Boolean =
-=======
         override fun onCommand(player: Player, command: String, extras: Bundle?, cb: ResultReceiver?): Boolean =
->>>>>>> ffea0b46
             listener?.onCommand(command, extras, cb) ?: false
 
         override fun getSupportedPrepareActions(): Long =
