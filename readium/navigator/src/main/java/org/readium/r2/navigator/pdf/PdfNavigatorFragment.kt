/*
 * Copyright 2022 Readium Foundation. All rights reserved.
 * Use of this source code is governed by the BSD-style license
 * available in the top-level LICENSE file of the project.
 */

package org.readium.r2.navigator.pdf

import android.os.Bundle
import android.view.LayoutInflater
import android.view.View
import android.view.ViewGroup
import androidx.fragment.app.Fragment
import androidx.fragment.app.FragmentContainerView
import androidx.fragment.app.FragmentFactory
import androidx.fragment.app.commitNow
import androidx.fragment.app.viewModels
import androidx.lifecycle.Lifecycle
import androidx.lifecycle.lifecycleScope
import androidx.lifecycle.repeatOnLifecycle
import kotlinx.coroutines.flow.StateFlow
import kotlinx.coroutines.flow.launchIn
import kotlinx.coroutines.flow.onEach
import kotlinx.coroutines.launch
import org.readium.r2.navigator.NavigatorFragment
import org.readium.r2.navigator.OverflowNavigator
import org.readium.r2.navigator.R
import org.readium.r2.navigator.VisualNavigator
import org.readium.r2.navigator.extensions.normalizeLocator
import org.readium.r2.navigator.extensions.page
import org.readium.r2.navigator.input.CompositeInputListener
import org.readium.r2.navigator.input.InputListener
import org.readium.r2.navigator.input.KeyInterceptorView
import org.readium.r2.navigator.preferences.Configurable
import org.readium.r2.navigator.util.SingleFragmentFactory
import org.readium.r2.navigator.util.createFragmentFactory
import org.readium.r2.shared.DelicateReadiumApi
import org.readium.r2.shared.ExperimentalReadiumApi
import org.readium.r2.shared.extensions.mapStateIn
import org.readium.r2.shared.publication.Link
import org.readium.r2.shared.publication.Locator
import org.readium.r2.shared.publication.Publication
import org.readium.r2.shared.publication.ReadingProgression as PublicationReadingProgression
import org.readium.r2.shared.util.mediatype.MediaType

/**
 * Navigator for PDF publications.
 *
 * The PDF navigator delegates the actual PDF rendering to third-party engines like PDFium or
 * PSPDFKit.
 *
 * To use this [Fragment], create a factory with [PdfNavigatorFactory.createFragmentFactory].
 */
@ExperimentalReadiumApi
@OptIn(DelicateReadiumApi::class)
public class PdfNavigatorFragment<S : Configurable.Settings, P : Configurable.Preferences<P>> internal constructor(
<<<<<<< HEAD
    private val publication: Publication,
=======
    publication: Publication,
>>>>>>> 6941ee9e
    private val initialLocator: Locator? = null,
    private val initialPreferences: P,
    private val listener: Listener?,
    private val pdfEngineProvider: PdfEngineProvider<S, P, *>
) : NavigatorFragment(publication), VisualNavigator, OverflowNavigator, Configurable<S, P> {

    public interface Listener : VisualNavigator.Listener

    public companion object {

        /**
         * Creates a factory for [PdfNavigatorFragment].
         *
         * @param publication PDF publication to render in the navigator.
         * @param initialLocator The first location which should be visible when rendering the
         * publication. Can be used to restore the last reading location.
         * @param preferences Initial set of user preferences.
         * @param listener Optional listener to implement to observe events, such as user taps.
         * @param pdfEngineProvider provider for third-party PDF engine adapter.
         */
        @ExperimentalReadiumApi
        public fun <P : Configurable.Preferences<P>> createFactory(
            publication: Publication,
            initialLocator: Locator? = null,
            preferences: P? = null,
            listener: Listener? = null,
            pdfEngineProvider: PdfEngineProvider<*, P, *>
        ): FragmentFactory = createFragmentFactory {
            PdfNavigatorFragment(
                publication,
                initialLocator,
                preferences ?: pdfEngineProvider.createEmptyPreferences(),
                listener,
                pdfEngineProvider
            )
        }
    }

    init {
        require(
            publication.readingOrder.count() == 1 &&
                publication.readingOrder.first().mediaType?.matches(MediaType.PDF) == true
        ) { "[PdfNavigatorFragment] currently supports only publications with a single PDF for reading order" }
    }

    private val inputListener = CompositeInputListener()

    private val viewModel: PdfNavigatorViewModel<S, P> by viewModels {
        PdfNavigatorViewModel.createFactory(
            requireActivity().application,
            publication,
            initialLocator?.locations,
            initialPreferences,
            pdfEngineProvider
        )
    }

    private lateinit var documentFragment: PdfDocumentFragment<S>

    private val documentFragmentFactory: SingleFragmentFactory<*> by lazy {
        val locator = viewModel.currentLocator.value
        pdfEngineProvider.createDocumentFragmentFactory(
            PdfDocumentFragmentInput(
                publication = publication,
                href = locator.href,
                pageIndex = locator.locations.pageIndex,
                settings = viewModel.settings.value,
                navigatorListener = listener,
                inputListener = inputListener
            )
        )
    }

    override fun onCreate(savedInstanceState: Bundle?) {
        childFragmentManager.fragmentFactory = documentFragmentFactory
        super.onCreate(savedInstanceState)
    }

    override fun onCreateView(
        inflater: LayoutInflater,
        container: ViewGroup?,
        savedInstanceState: Bundle?
    ): View {
        val view = FragmentContainerView(inflater.context)
        view.id = R.id.readium_pdf_container
        return KeyInterceptorView(view, inputListener)
    }

    override fun onViewCreated(view: View, savedInstanceState: Bundle?) {
        super.onViewCreated(view, savedInstanceState)

        val tag = "documentFragment"
        if (savedInstanceState == null) {
            childFragmentManager.commitNow {
                replace(
                    R.id.readium_pdf_container,
                    documentFragmentFactory(),
                    tag
                )
            }
        }

        @Suppress("UNCHECKED_CAST")
        documentFragment = childFragmentManager.findFragmentByTag(tag) as PdfDocumentFragment<S>

        viewLifecycleOwner.lifecycleScope.launch {
            repeatOnLifecycle(Lifecycle.State.STARTED) {
                documentFragment.pageIndex
                    .onEach { viewModel.onPageChanged(it) }
                    .launchIn(this)

                viewModel.settings
                    .onEach { documentFragment.applySettings(it) }
                    .launchIn(this)
            }
        }
    }

    // Configurable

    override val settings: StateFlow<S> get() = viewModel.settings

    override fun submitPreferences(preferences: P) {
        viewModel.submitPreferences(preferences)
    }

    // Navigator

    override val currentLocator: StateFlow<Locator> get() = viewModel.currentLocator

    override fun go(locator: Locator, animated: Boolean, completion: () -> Unit): Boolean {
        @Suppress("NAME_SHADOWING")
        val locator = publication.normalizeLocator(locator)
        listener?.onJumpToLocator(locator)
        return goToPageIndex(locator.locations.pageIndex, animated, completion)
    }

    override fun go(link: Link, animated: Boolean, completion: () -> Unit): Boolean {
        val locator = publication.locatorFromLink(link) ?: return false
        return go(locator, animated, completion)
    }

    override fun goForward(animated: Boolean, completion: () -> Unit): Boolean {
        val pageIndex = currentLocator.value.locations.pageIndex + 1
        return goToPageIndex(pageIndex, animated, completion)
    }

    override fun goBackward(animated: Boolean, completion: () -> Unit): Boolean {
        val pageIndex = currentLocator.value.locations.pageIndex - 1
        return goToPageIndex(pageIndex, animated, completion)
    }

    private fun goToPageIndex(pageIndex: Int, animated: Boolean, completion: () -> Unit): Boolean {
        val success = documentFragment.goToPageIndex(pageIndex, animated = animated)
        if (success) { completion() }
        return success
    }

    // VisualNavigator

    override val publicationView: View
        get() = requireView()

    @ExperimentalReadiumApi
    override val presentation: StateFlow<OverflowNavigator.Presentation>
        get() = settings.mapStateIn(lifecycleScope) { settings ->
            pdfEngineProvider.computePresentation(settings)
        }

    @Deprecated(
        "Use `presentation.value.readingProgression` instead",
        replaceWith = ReplaceWith("presentation.value.readingProgression"),
        level = DeprecationLevel.ERROR
    )
    override val readingProgression: PublicationReadingProgression
        get() = throw NotImplementedError()

    override fun addInputListener(listener: InputListener) {
        inputListener.add(listener)
    }

    override fun removeInputListener(listener: InputListener) {
        inputListener.remove(listener)
    }
}

private val Locator.Locations.pageIndex: Int get() =
    (page ?: position ?: 1) - 1<|MERGE_RESOLUTION|>--- conflicted
+++ resolved
@@ -54,11 +54,7 @@
 @ExperimentalReadiumApi
 @OptIn(DelicateReadiumApi::class)
 public class PdfNavigatorFragment<S : Configurable.Settings, P : Configurable.Preferences<P>> internal constructor(
-<<<<<<< HEAD
-    private val publication: Publication,
-=======
     publication: Publication,
->>>>>>> 6941ee9e
     private val initialLocator: Locator? = null,
     private val initialPreferences: P,
     private val listener: Listener?,
