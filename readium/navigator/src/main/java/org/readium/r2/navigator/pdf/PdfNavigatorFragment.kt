--- conflicted
+++ resolved
@@ -233,11 +233,7 @@
     }
 
     override fun go(link: Link, animated: Boolean, completion: () -> Unit): Boolean =
-<<<<<<< HEAD
         goToHref(link.href, pageNumberToIndex(1), animated, forceReload = false, completion)
-=======
-        go(link.toLocator(), animated = animated, completion = completion)
->>>>>>> ffea0b46
 
     override fun goForward(animated: Boolean, completion: () -> Unit): Boolean {
         val page = pageIndexToNumber(currentPage)
