--- conflicted
+++ resolved
@@ -335,15 +335,6 @@
             val (index, resource) = page
 
             if (resourcePager.currentItem != index) {
-<<<<<<< HEAD
-                pendingLocator = locator
-                resourcePager.currentItem = index
-            }
-
-            if (resource is PageResource.EpubReflowable) {
-                currentFragment?.loadLocator(locator)
-            }
-=======
                 if (resource is PageResource.EpubReflowable) {
                     pendingLocator = locator
                 }
@@ -351,7 +342,6 @@
             }
 
             currentReflowablePageFragment?.loadLocator(locator)
->>>>>>> 188b6368
         }
 
         if (publication.metadata.presentation.layout != EpubLayout.FIXED) {
@@ -699,7 +689,7 @@
         if (!::resourcePager.isInitialized) return null
 
         val resource = publication.readingOrder[resourcePager.currentItem]
-        return currentFragment?.webView?.findFirstVisibleLocator()
+        return currentReflowablePageFragment?.webView?.findFirstVisibleLocator()
             ?.copy(
                 href = resource.href,
                 type = resource.type ?: MediaType.XHTML.toString()
