/*
 * Copyright 2020 Readium Foundation. All rights reserved.
 * Use of this source code is governed by the BSD-style license
 * available in the top-level LICENSE file of the project.
 */

package org.readium.r2.navigator.epub

import android.content.SharedPreferences
import android.graphics.PointF
import android.graphics.RectF
import android.os.Bundle
import android.util.LayoutDirection
import android.view.ActionMode
import android.view.LayoutInflater
import android.view.View
import android.view.ViewGroup
import android.webkit.JavascriptInterface
import android.webkit.WebResourceRequest
import android.webkit.WebResourceResponse
import android.webkit.WebView
import androidx.collection.forEach
import androidx.constraintlayout.widget.ConstraintLayout
import androidx.core.os.BundleCompat
import androidx.fragment.app.Fragment
import androidx.fragment.app.FragmentActivity
import androidx.fragment.app.FragmentFactory
import androidx.fragment.app.viewModels
import androidx.lifecycle.Lifecycle
import androidx.lifecycle.lifecycleScope
import androidx.lifecycle.repeatOnLifecycle
import androidx.lifecycle.withStarted
import androidx.viewpager.widget.ViewPager
import kotlin.math.ceil
import kotlin.reflect.KClass
import kotlinx.coroutines.Job
import kotlinx.coroutines.delay
import kotlinx.coroutines.flow.MutableStateFlow
import kotlinx.coroutines.flow.StateFlow
import kotlinx.coroutines.flow.launchIn
import kotlinx.coroutines.flow.onEach
import kotlinx.coroutines.launch
import kotlinx.coroutines.runBlocking
import org.json.JSONObject
import org.readium.r2.navigator.DecorableNavigator
import org.readium.r2.navigator.Decoration
import org.readium.r2.navigator.DecorationId
import org.readium.r2.navigator.ExperimentalDecorator
import org.readium.r2.navigator.HyperlinkNavigator
import org.readium.r2.navigator.NavigatorFragment
import org.readium.r2.navigator.OverflowNavigator
import org.readium.r2.navigator.R
import org.readium.r2.navigator.R2BasicWebView
import org.readium.r2.navigator.SelectableNavigator
import org.readium.r2.navigator.Selection
import org.readium.r2.navigator.databinding.ReadiumNavigatorViewpagerBinding
import org.readium.r2.navigator.epub.EpubNavigatorViewModel.RunScriptCommand
import org.readium.r2.navigator.epub.css.FontFamilyDeclaration
import org.readium.r2.navigator.epub.css.MutableFontFamilyDeclaration
import org.readium.r2.navigator.epub.css.RsProperties
import org.readium.r2.navigator.epub.css.buildFontFamilyDeclaration
import org.readium.r2.navigator.extensions.normalizeLocator
import org.readium.r2.navigator.extensions.optRectF
import org.readium.r2.navigator.extensions.positionsByResource
import org.readium.r2.navigator.html.HtmlDecorationTemplates
import org.readium.r2.navigator.input.CompositeInputListener
import org.readium.r2.navigator.input.DragEvent
import org.readium.r2.navigator.input.InputListener
import org.readium.r2.navigator.input.KeyEvent
import org.readium.r2.navigator.input.KeyInterceptorView
import org.readium.r2.navigator.input.TapEvent
import org.readium.r2.navigator.pager.R2EpubPageFragment
import org.readium.r2.navigator.pager.R2PagerAdapter
import org.readium.r2.navigator.pager.R2PagerAdapter.PageResource
import org.readium.r2.navigator.pager.R2ViewPager
import org.readium.r2.navigator.preferences.Configurable
import org.readium.r2.navigator.preferences.FontFamily
import org.readium.r2.navigator.preferences.ReadingProgression
import org.readium.r2.shared.DelicateReadiumApi
import org.readium.r2.shared.ExperimentalReadiumApi
import org.readium.r2.shared.extensions.tryOrLog
import org.readium.r2.shared.publication.Href
import org.readium.r2.shared.publication.Link
import org.readium.r2.shared.publication.Locator
import org.readium.r2.shared.publication.Publication
import org.readium.r2.shared.publication.ReadingProgression as PublicationReadingProgression
import org.readium.r2.shared.publication.epub.EpubLayout
import org.readium.r2.shared.publication.presentation.presentation
import org.readium.r2.shared.publication.services.positionsByReadingOrder
import org.readium.r2.shared.util.Url
import org.readium.r2.shared.util.mediatype.MediaType
import org.readium.r2.shared.util.resource.Resource
import org.readium.r2.shared.util.toAbsoluteUrl

/**
 * Factory for a [JavascriptInterface] which will be injected in the web views.
 *
 * Return `null` if you don't want to inject the interface for the given resource.
 */
public typealias JavascriptInterfaceFactory = (resource: Link) -> Any?

/**
 * Navigator for EPUB publications.
 *
 * To use this [Fragment], create a factory with `EpubNavigatorFragment.createFactory()`.
 */
@OptIn(ExperimentalDecorator::class, ExperimentalReadiumApi::class, DelicateReadiumApi::class)
public class EpubNavigatorFragment internal constructor(
<<<<<<< HEAD
    private val publication: Publication,
=======
    publication: Publication,
>>>>>>> 6941ee9e
    private val initialLocator: Locator?,
    readingOrder: List<Link>?,
    private val initialPreferences: EpubPreferences,
    internal val listener: Listener?,
    internal val paginationListener: PaginationListener?,
    epubLayout: EpubLayout,
    private val defaults: EpubDefaults,
    configuration: Configuration
) : NavigatorFragment(publication),
    OverflowNavigator,
    SelectableNavigator,
    DecorableNavigator,
    HyperlinkNavigator,
    Configurable<EpubSettings, EpubPreferences> {

    // Make a copy to prevent the user from modifying the configuration after initialization.
    internal val config: Configuration = configuration.copy().apply {
        servedAssets += "readium/.*"

        addFontFamilyDeclaration(FontFamily.OPEN_DYSLEXIC) {
            addFontFace {
                addSource("readium/fonts/OpenDyslexic-Regular.otf")
            }
        }
    }

    public data class Configuration internal constructor(

        /**
         * Patterns for asset paths which will be available to EPUB resources under
         * https://readium/assets/.
         *
         * The patterns can use simple glob wildcards, see:
         * https://developer.android.com/reference/android/os/PatternMatcher#PATTERN_SIMPLE_GLOB
         *
         * Use .* to serve all app assets.
         */
        @ExperimentalReadiumApi
        var servedAssets: List<String>,

        /**
         * Readium CSS reading system settings.
         *
         * See https://readium.org/readium-css/docs/CSS19-api.html#reading-system-styles
         */
        @ExperimentalReadiumApi
        var readiumCssRsProperties: RsProperties,

        /**
         * When disabled, the Android web view's `WebSettings.textZoom` will be used to adjust the
         * font size, instead of using the Readium CSS's `--USER__fontSize` variable.
         *
         * `WebSettings.textZoom` will work with more publications than `--USER__fontSize`, even the
         * ones poorly authored. However, the page width is not adjusted when changing the font
         * size to keep the optimal line length.
         *
         * See:
         *   - https://github.com/readium/mobile/issues/5
         *   - https://github.com/readium/mobile/issues/1#issuecomment-652431984
         */
        @ExperimentalReadiumApi
        @DelicateReadiumApi
        var useReadiumCssFontSize: Boolean = true,

        /**
         * Supported HTML decoration templates.
         */
        var decorationTemplates: HtmlDecorationTemplates,

        /**
         * Custom [ActionMode.Callback] to be used when the user selects content.
         *
         * Provide one if you want to customize the selection context menu items.
         */
        var selectionActionModeCallback: ActionMode.Callback?,

        /**
         * Whether padding accounting for display cutouts should be applied.
         */
        var shouldApplyInsetsPadding: Boolean?,

        /**
         * Disable user selection if the publication is protected by a DRM (e.g. with LCP).
         *
         * WARNING: If you choose to disable this, you MUST remove the Copy and Share selection
         * menu items in your app. Otherwise, you will void the EDRLab certification for your
         * application. If you need help, follow up on:
         * https://github.com/readium/kotlin-toolkit/issues/299#issuecomment-1315643577
         */
        @DelicateReadiumApi
        var disableSelectionWhenProtected: Boolean,

        internal var fontFamilyDeclarations: List<FontFamilyDeclaration>,
        internal var javascriptInterfaces: Map<String, JavascriptInterfaceFactory>
    ) {
        public constructor(
            servedAssets: List<String> = emptyList(),
            readiumCssRsProperties: RsProperties = RsProperties(),
            decorationTemplates: HtmlDecorationTemplates = HtmlDecorationTemplates.defaultTemplates(),
            selectionActionModeCallback: ActionMode.Callback? = null,
            shouldApplyInsetsPadding: Boolean? = true
        ) : this(
            servedAssets = servedAssets,
            readiumCssRsProperties = readiumCssRsProperties,
            decorationTemplates = decorationTemplates,
            selectionActionModeCallback = selectionActionModeCallback,
            shouldApplyInsetsPadding = shouldApplyInsetsPadding,
            disableSelectionWhenProtected = true,
            fontFamilyDeclarations = emptyList(),
            javascriptInterfaces = emptyMap()
        )

        /**
         * Registers a new factory for the [JavascriptInterface] named [name].
         *
         * Return `null` in [factory] to prevent adding the Javascript interface for a given
         * resource.
         */
        public fun registerJavascriptInterface(name: String, factory: JavascriptInterfaceFactory) {
            javascriptInterfaces += name to factory
        }

        /**
         * Adds a declaration for [fontFamily] using [builderAction].
         *
         * @param alternates Specifies a list of alternative font families used as fallbacks when
         * symbols are missing from [fontFamily].
         */
        @ExperimentalReadiumApi
        public fun addFontFamilyDeclaration(
            fontFamily: FontFamily,
            alternates: List<FontFamily> = emptyList(),
            builderAction: (MutableFontFamilyDeclaration).() -> Unit
        ) {
            fontFamilyDeclarations += buildFontFamilyDeclaration(
                fontFamily = fontFamily.name,
                alternates = alternates.map { it.name },
                builderAction = builderAction
            )
        }

        public companion object {
            public operator fun invoke(builder: Configuration.() -> Unit): Configuration =
                Configuration().apply(builder)
        }
    }

    public interface PaginationListener {
        public fun onPageChanged(pageIndex: Int, totalPages: Int, locator: Locator) {}
        public fun onPageLoaded() {}
    }

    public interface Listener : OverflowNavigator.Listener, HyperlinkNavigator.Listener

    // Configurable

    override val settings: StateFlow<EpubSettings> get() = viewModel.settings

    override fun submitPreferences(preferences: EpubPreferences) {
        viewModel.submitPreferences(preferences)
    }

    /**
     * Evaluates the given JavaScript on the currently visible HTML resource.
     *
     * Note that this only work with reflowable resources.
     */
    public suspend fun evaluateJavascript(script: String): String? {
        val page = currentReflowablePageFragment ?: return null
        page.awaitLoaded()
        val webView = page.webView ?: return null
        return webView.runJavaScriptSuspend(script)
    }

    private val viewModel: EpubNavigatorViewModel by viewModels {
        EpubNavigatorViewModel.createFactory(
            requireActivity().application,
            publication,
            config = this.config,
            initialPreferences = initialPreferences,
            listener = listener,
            layout = epubLayout,
            defaults = defaults
        )
    }

    private val readingOrder: List<Link> = readingOrder ?: publication.readingOrder

    private val positionsByReadingOrder: List<List<Locator>> =
        if (readingOrder != null) {
            emptyList()
        } else {
            runBlocking { publication.positionsByReadingOrder() }
        }

    internal lateinit var positions: List<Locator>

    internal lateinit var resourcePager: R2ViewPager

    private lateinit var resourcesSingle: List<PageResource>
    private lateinit var resourcesDouble: List<PageResource>

    @Deprecated(
        "Migrate to the new Settings API (see migration guide)",
        level = DeprecationLevel.ERROR
    )
    public val preferences: SharedPreferences get() = throw NotImplementedError()

    internal var currentPagerPosition: Int = 0
    internal lateinit var adapter: R2PagerAdapter
    private lateinit var currentActivity: FragmentActivity

    private var _binding: ReadiumNavigatorViewpagerBinding? = null
    private val binding get() = _binding!!

    override fun onCreateView(
        inflater: LayoutInflater,
        container: ViewGroup?,
        savedInstanceState: Bundle?
    ): View {
        currentActivity = requireActivity()
        _binding = ReadiumNavigatorViewpagerBinding.inflate(inflater, container, false)
        var view: View = binding.root

        positions = positionsByReadingOrder.flatten()

        when (viewModel.layout) {
            EpubLayout.REFLOWABLE -> {
                resourcesSingle = readingOrder.mapIndexed { index, link ->
                    PageResource.EpubReflowable(
                        link = link,
                        url = viewModel.urlTo(link),
                        positionCount = positionsByReadingOrder.getOrNull(index)?.size ?: 0
                    )
                }
            }

            EpubLayout.FIXED -> {
                val resourcesSingle = mutableListOf<PageResource>()
                val resourcesDouble = mutableListOf<PageResource>()

                // TODO needs work, currently showing two resources for fxl, needs to understand which two resources, left & right, or only right etc.
                var doublePageLeft: Link? = null
                var doublePageRight: Link? = null

                for ((index, link) in readingOrder.withIndex()) {
                    val url = viewModel.urlTo(link)
                    resourcesSingle.add(PageResource.EpubFxl(leftLink = link, leftUrl = url))

                    // add first page to the right,
                    if (index == 0) {
                        resourcesDouble.add(PageResource.EpubFxl(rightLink = link, rightUrl = url))
                    } else {
                        // add double pages, left & right
                        if (doublePageLeft == null) {
                            doublePageLeft = link
                        } else {
                            doublePageRight = link
                            resourcesDouble.add(
                                PageResource.EpubFxl(
                                    leftLink = doublePageLeft,
                                    leftUrl = viewModel.urlTo(doublePageLeft),
                                    rightLink = doublePageRight,
                                    rightUrl = viewModel.urlTo(doublePageRight)
                                )
                            )
                            doublePageLeft = null
                        }
                    }
                }
                // add last page if there is only a left page remaining
                if (doublePageLeft != null) {
                    resourcesDouble.add(
                        PageResource.EpubFxl(
                            leftLink = doublePageLeft,
                            leftUrl = viewModel.urlTo(doublePageLeft)
                        )
                    )
                }

                this.resourcesSingle = resourcesSingle
                this.resourcesDouble = resourcesDouble
            }
        }

        resourcePager = binding.resourcePager
        resetResourcePager()

        resourcePager.addOnPageChangeListener(object : ViewPager.SimpleOnPageChangeListener() {

            override fun onPageSelected(position: Int) {
//                if (viewModel.layout == EpubLayout.REFLOWABLE) {
//                    resourcePager.disableTouchEvents = true
//                }
                currentReflowablePageFragment?.webView?.let { webView ->
                    if (viewModel.isScrollEnabled.value) {
                        if (currentPagerPosition < position) {
                            // handle swipe LEFT
                            webView.scrollToStart()
                        } else if (currentPagerPosition > position) {
                            // handle swipe RIGHT
                            webView.scrollToEnd()
                        }
                    } else {
                        if (currentPagerPosition < position) {
                            // handle swipe LEFT
                            webView.setCurrentItem(0, false)
                        } else if (currentPagerPosition > position) {
                            // handle swipe RIGHT
                            webView.setCurrentItem(webView.numPages - 1, false)
                        }
                    }
                }
                currentPagerPosition = position // Update current position

                notifyCurrentLocation()
            }
        })

        // Fixed layout publications cannot intercept JS events yet.
        if (publication.metadata.presentation.layout == EpubLayout.FIXED) {
            view = KeyInterceptorView(view, inputListener)
        }

        return view
    }

    private fun resetResourcePager() {
        val parent = requireNotNull(resourcePager.parent as? ConstraintLayout) {
            "The parent view of the EPUB `resourcePager` must be a ConstraintLayout"
        }
        // We need to null out the adapter explicitly, otherwise the page fragments will leak.
        resourcePager.adapter = null
        parent.removeView(resourcePager)

        resourcePager = R2ViewPager(requireContext())
        resourcePager.id = R.id.resourcePager
        resourcePager.publicationType = when (publication.metadata.presentation.layout) {
            EpubLayout.REFLOWABLE, null -> R2ViewPager.PublicationType.EPUB
            EpubLayout.FIXED -> R2ViewPager.PublicationType.FXL
        }
        resourcePager.setBackgroundColor(viewModel.settings.value.effectiveBackgroundColor)
        // Let the page views handle the keyboard events.
        resourcePager.isFocusable = false

        parent.addView(resourcePager)

        resetResourcePagerAdapter()
    }

    private fun resetResourcePagerAdapter() {
        adapter = when (publication.metadata.presentation.layout) {
            EpubLayout.REFLOWABLE, null -> {
                R2PagerAdapter(childFragmentManager, resourcesSingle)
            }
            EpubLayout.FIXED -> {
                when (viewModel.dualPageMode) {
                    // FIXME: Properly implement DualPage.AUTO depending on the device orientation.
                    DualPage.OFF, DualPage.AUTO -> {
                        R2PagerAdapter(childFragmentManager, resourcesSingle)
                    }
                    DualPage.ON -> {
                        R2PagerAdapter(childFragmentManager, resourcesDouble)
                    }
                }
            }
        }
        adapter.listener = PagerAdapterListener()
        resourcePager.adapter = adapter
        resourcePager.direction = presentation.value.readingProgression
        resourcePager.layoutDirection = when (settings.value.readingProgression) {
            ReadingProgression.RTL -> LayoutDirection.RTL
            ReadingProgression.LTR -> LayoutDirection.LTR
        }
    }

    override fun onViewCreated(view: View, savedInstanceState: Bundle?) {
        super.onViewCreated(view, savedInstanceState)

        viewLifecycleOwner.lifecycleScope.launch {
            viewLifecycleOwner.repeatOnLifecycle(Lifecycle.State.STARTED) {
                viewModel.events
                    .onEach(::handleEvent)
                    .launchIn(this)

                var previousSettings = viewModel.settings.value
                viewModel.settings
                    .onEach {
                        onSettingsChange(previousSettings, it)
                        previousSettings = it
                    }
                    .launchIn(this)
            }
        }

        viewLifecycleOwner.lifecycleScope.launch {
            withStarted {
                // Restore the last locator before a configuration change (e.g. screen rotation), or the
                // initial locator when given.
                val locator = savedInstanceState?.let {
                    BundleCompat.getParcelable(
                        it,
                        "locator",
                        Locator::class.java
                    )
                }
                    ?: initialLocator
                if (locator != null) {
                    go(locator)
                }
            }
        }
    }

    private fun handleEvent(event: EpubNavigatorViewModel.Event) {
        when (event) {
            is EpubNavigatorViewModel.Event.RunScript -> {
                run(event.command)
            }
            is EpubNavigatorViewModel.Event.OpenInternalLink -> {
                go(event.target)
            }
            EpubNavigatorViewModel.Event.InvalidateViewPager -> {
                invalidateResourcePager()
            }
        }
    }

    private fun invalidateResourcePager() {
        val locator = currentLocator.value
        resetResourcePager()
        go(locator)
    }

    private fun onSettingsChange(previous: EpubSettings, new: EpubSettings) {
        if (previous.effectiveBackgroundColor != new.effectiveBackgroundColor) {
            resourcePager.setBackgroundColor(new.effectiveBackgroundColor)
        }

        if (viewModel.layout == EpubLayout.REFLOWABLE) {
            if (previous.fontSize != new.fontSize) {
                r2PagerAdapter?.setFontSize(new.fontSize)
            }
        }
    }

    private fun R2PagerAdapter.setFontSize(fontSize: Double) {
        if (config.useReadiumCssFontSize) return

        mFragments.forEach { _, fragment ->
            (fragment as? R2EpubPageFragment)?.setFontSize(fontSize)
        }
    }

    private inner class PagerAdapterListener : R2PagerAdapter.Listener {
        override fun onCreatePageFragment(fragment: Fragment) {
            if (viewModel.layout == EpubLayout.REFLOWABLE) {
                if (!config.useReadiumCssFontSize) {
                    (fragment as? R2EpubPageFragment)?.setFontSize(settings.value.fontSize)
                }
            }
        }
    }

    override fun onSaveInstanceState(outState: Bundle) {
        outState.putParcelable("locator", currentLocator.value)
        super.onSaveInstanceState(outState)
    }

    override fun onResume() {
        super.onResume()
        notifyCurrentLocation()
    }

    @OptIn(DelicateReadiumApi::class)
    override fun go(locator: Locator, animated: Boolean, completion: () -> Unit): Boolean {
        @Suppress("NAME_SHADOWING")
        val locator = publication.normalizeLocator(locator)

        listener?.onJumpToLocator(locator)

        val href = locator.href.removeFragment()

        fun setCurrent(resources: List<PageResource>) {
            val page = resources.withIndex().firstOrNull { (_, res) ->
                when (res) {
                    is PageResource.EpubReflowable ->
                        res.link.url() == href
                    is PageResource.EpubFxl ->
                        res.leftUrl?.toString()?.endsWith(href.toString()) == true || res.rightUrl?.toString()?.endsWith(
                            href.toString()
                        ) == true
                    else -> false
                }
            } ?: return
            val (index, _) = page

            if (resourcePager.currentItem != index) {
                resourcePager.currentItem = index
            }
            r2PagerAdapter?.loadLocatorAt(index, locator)
        }

        if (publication.metadata.presentation.layout != EpubLayout.FIXED) {
            setCurrent(resourcesSingle)
        } else {
            when (viewModel.dualPageMode) {
                // FIXME: Properly implement DualPage.AUTO depending on the device orientation.
                DualPage.OFF, DualPage.AUTO -> {
                    setCurrent(resourcesSingle)
                }
                DualPage.ON -> {
                    setCurrent(resourcesDouble)
                }
            }
        }

        return true
    }

    override fun go(link: Link, animated: Boolean, completion: () -> Unit): Boolean {
        val locator = publication.locatorFromLink(link) ?: return false
        return go(locator, animated, completion)
    }

    private fun run(commands: List<RunScriptCommand>) {
        commands.forEach { run(it) }
    }

    private fun run(command: RunScriptCommand) {
        when (command.scope) {
            RunScriptCommand.Scope.CurrentResource -> {
                currentReflowablePageFragment?.webView
                    ?.runJavaScript(command.script)
            }
            RunScriptCommand.Scope.LoadedResources -> {
                r2PagerAdapter?.mFragments?.forEach { _, fragment ->
                    (fragment as? R2EpubPageFragment)?.webView
                        ?.runJavaScript(command.script)
                }
            }
            is RunScriptCommand.Scope.Resource -> {
                loadedFragmentForHref(command.scope.href)?.webView
                    ?.runJavaScript(command.script)
            }
            is RunScriptCommand.Scope.WebView -> {
                command.scope.webView.runJavaScript(command.script)
            }
        }
    }

    // VisualNavigator

    override val publicationView: View
        get() = requireView()

    override val presentation: StateFlow<OverflowNavigator.Presentation>
        get() = viewModel.presentation

    @Deprecated(
        "Use `presentation.value.readingProgression` instead",
        replaceWith = ReplaceWith("presentation.value.readingProgression"),
        level = DeprecationLevel.ERROR
    )
    override val readingProgression: PublicationReadingProgression
        get() = throw NotImplementedError()

    private val inputListener = CompositeInputListener()

    override fun addInputListener(listener: InputListener) {
        inputListener.add(listener)
    }

    override fun removeInputListener(listener: InputListener) {
        inputListener.remove(listener)
    }

    // SelectableNavigator

    override suspend fun currentSelection(): Selection? {
        val webView = currentReflowablePageFragment?.webView ?: return null
        val json =
            webView.runJavaScriptSuspend("readium.getCurrentSelection();")
                .takeIf { it != "null" }
                ?.let { tryOrLog { JSONObject(it) } }
                ?: return null

        val rect = json.optRectF("rect")
            ?.run { adjustedToViewport() }

        return Selection(
            locator = currentLocator.value.copy(
                text = Locator.Text.fromJSON(json.optJSONObject("text"))
            ),
            rect = rect
        )
    }

    override fun clearSelection() {
        run(viewModel.clearSelection())
    }

    private fun PointF.adjustedToViewport(): PointF =
        currentReflowablePageFragment?.paddingTop?.let { top ->
            PointF(x, y + top)
        } ?: this

    private fun RectF.adjustedToViewport(): RectF =
        currentReflowablePageFragment?.paddingTop?.let { topOffset ->
            RectF(left, top + topOffset, right, bottom)
        } ?: this

    // DecorableNavigator

    override fun <T : Decoration.Style> supportsDecorationStyle(style: KClass<T>): Boolean =
        viewModel.supportsDecorationStyle(style)

    override fun addDecorationListener(group: String, listener: DecorableNavigator.Listener) {
        viewModel.addDecorationListener(group, listener)
    }

    override fun removeDecorationListener(listener: DecorableNavigator.Listener) {
        viewModel.removeDecorationListener(listener)
    }

    @OptIn(DelicateReadiumApi::class)
    override suspend fun applyDecorations(decorations: List<Decoration>, group: String) {
        @Suppress("NAME_SHADOWING")
        val decorations = decorations
            .map { it.copy(locator = publication.normalizeLocator(it.locator)) }

        run(viewModel.applyDecorations(decorations, group))
    }

    // R2BasicWebView.Listener

    internal val webViewListener: R2BasicWebView.Listener = WebViewListener()

    private inner class WebViewListener : R2BasicWebView.Listener {

        override val readingProgression: ReadingProgression
            get() = viewModel.readingProgression

        override fun onResourceLoaded(link: Link?, webView: R2BasicWebView, url: String?) {
            run(viewModel.onResourceLoaded(link, webView))
        }

        override fun onPageLoaded() {
            paginationListener?.onPageLoaded()
            notifyCurrentLocation()
        }

        override fun javascriptInterfacesForResource(link: Link): Map<String, Any?> =
            config.javascriptInterfaces.mapValues { (_, factory) -> factory(link) }

        override fun onTap(point: PointF): Boolean =
            inputListener.onTap(TapEvent(point))

        override fun onDragStart(event: R2BasicWebView.DragEvent): Boolean =
            onDrag(DragEvent.Type.Start, event)

        override fun onDragMove(event: R2BasicWebView.DragEvent): Boolean =
            onDrag(DragEvent.Type.Move, event)

        override fun onDragEnd(event: R2BasicWebView.DragEvent): Boolean =
            onDrag(DragEvent.Type.End, event)

        private fun onDrag(type: DragEvent.Type, event: R2BasicWebView.DragEvent): Boolean =
            inputListener.onDrag(
                DragEvent(
                    type = type,
                    start = event.startPoint.adjustedToViewport(),
                    offset = event.offset
                )
            )

        override fun onKey(event: KeyEvent): Boolean =
            inputListener.onKey(event)

        override fun onDecorationActivated(
            id: DecorationId,
            group: String,
            rect: RectF,
            point: PointF
        ): Boolean =
            viewModel.onDecorationActivated(
                id = id,
                group = group,
                rect = rect.adjustedToViewport(),
                point = point.adjustedToViewport()
            )

        override fun onProgressionChanged() {
            notifyCurrentLocation()
        }

        override fun goToPreviousResource(jump: Boolean, animated: Boolean): Boolean {
            return this@EpubNavigatorFragment.goToPreviousResource(jump = jump, animated = animated)
        }

        override fun goToNextResource(jump: Boolean, animated: Boolean): Boolean {
            return this@EpubNavigatorFragment.goToNextResource(jump = jump, animated = animated)
        }

        override val selectionActionModeCallback: ActionMode.Callback?
            get() = config.selectionActionModeCallback

        /**
         * Prevents opening external links in the web view and handles internal links.
         */
        override fun shouldOverrideUrlLoading(webView: WebView, request: WebResourceRequest): Boolean {
            val url = request.url.toAbsoluteUrl() ?: return false
            viewModel.navigateToUrl(url)
            return true
        }

        override fun shouldInterceptRequest(webView: WebView, request: WebResourceRequest): WebResourceResponse? =
            viewModel.shouldInterceptRequest(request)

        override fun resourceAtUrl(url: Url): Resource? =
            viewModel.internalLinkFromUrl(url)
                ?.let { publication.get(it) }
    }

    override fun goForward(animated: Boolean, completion: () -> Unit): Boolean {
        if (publication.metadata.presentation.layout == EpubLayout.FIXED) {
            return goToNextResource(jump = false, animated = animated, completion)
        }

        val webView = currentReflowablePageFragment?.webView ?: return false

        when (settings.value.readingProgression) {
            ReadingProgression.LTR ->
                webView.scrollRight(animated)

            ReadingProgression.RTL ->
                webView.scrollLeft(animated)
        }
        lifecycleScope.launch { completion() }
        return true
    }

    override fun goBackward(animated: Boolean, completion: () -> Unit): Boolean {
        if (publication.metadata.presentation.layout == EpubLayout.FIXED) {
            return goToPreviousResource(jump = false, animated = animated, completion)
        }

        val webView = currentReflowablePageFragment?.webView ?: return false

        when (settings.value.readingProgression) {
            ReadingProgression.LTR ->
                webView.scrollLeft(animated)

            ReadingProgression.RTL ->
                webView.scrollRight(animated)
        }
        lifecycleScope.launch { completion() }
        return true
    }

    private fun goToNextResource(jump: Boolean, animated: Boolean, completion: () -> Unit = {}): Boolean {
        val adapter = resourcePager.adapter ?: return false
        if (resourcePager.currentItem >= adapter.count - 1) {
            return false
        }

        if (jump) {
            locatorToNextResource()?.let { listener?.onJumpToLocator(it) }
        }

        resourcePager.setCurrentItem(resourcePager.currentItem + 1, animated)

        currentReflowablePageFragment?.webView?.let { webView ->
            if (settings.value.readingProgression == ReadingProgression.RTL) {
                webView.setCurrentItem(webView.numPages - 1, false)
            } else {
                webView.setCurrentItem(0, false)
            }
        }

        viewLifecycleOwner.lifecycleScope.launch { completion() }
        return true
    }

    private fun goToPreviousResource(jump: Boolean, animated: Boolean, completion: () -> Unit = {}): Boolean {
        if (resourcePager.currentItem <= 0) {
            return false
        }

        if (jump) {
            locatorToPreviousResource()?.let { listener?.onJumpToLocator(it) }
        }

        resourcePager.setCurrentItem(resourcePager.currentItem - 1, animated)

        currentReflowablePageFragment?.webView?.let { webView ->
            if (settings.value.readingProgression == ReadingProgression.RTL) {
                webView.setCurrentItem(0, false)
            } else {
                webView.setCurrentItem(webView.numPages - 1, false)
            }
        }

        viewLifecycleOwner.lifecycleScope.launch { completion() }
        return true
    }

    private fun locatorToPreviousResource(): Locator? =
        locatorToResourceAtIndex(resourcePager.currentItem - 1)

    private fun locatorToNextResource(): Locator? =
        locatorToResourceAtIndex(resourcePager.currentItem + 1)

    private fun locatorToResourceAtIndex(index: Int): Locator? =
        readingOrder.getOrNull(index)
            ?.let { publication.locatorFromLink(it) }

    private val r2PagerAdapter: R2PagerAdapter?
        get() = if (::resourcePager.isInitialized) {
            resourcePager.adapter as? R2PagerAdapter
        } else {
            null
        }

    private val currentReflowablePageFragment: R2EpubPageFragment? get() =
        currentFragment as? R2EpubPageFragment

    private val currentFragment: Fragment? get() =
        fragmentAt(resourcePager.currentItem)

    private fun fragmentAt(index: Int): Fragment? =
        r2PagerAdapter?.mFragments?.get(adapter.getItemId(index))

    /**
     * Returns the reflowable page fragment matching the given href, if it is already loaded in the
     * view pager.
     */
    private fun loadedFragmentForHref(href: Url): R2EpubPageFragment? {
        val adapter = r2PagerAdapter ?: return null
        adapter.mFragments.forEach { _, fragment ->
            val pageFragment = fragment as? R2EpubPageFragment ?: return@forEach
            val link = pageFragment.link ?: return@forEach
            if (link.url() == href) {
                return pageFragment
            }
        }
        return null
    }

    override val currentLocator: StateFlow<Locator> get() = _currentLocator
    private val _currentLocator = MutableStateFlow(
        initialLocator
            ?: requireNotNull(publication.locatorFromLink(this.readingOrder.first()))
    )

    /**
     * Returns the [Locator] to the first HTML *block* element that is visible on the screen, even
     * if it begins on previous screen pages.
     */
    @ExperimentalReadiumApi
    override suspend fun firstVisibleElementLocator(): Locator? {
        if (!::resourcePager.isInitialized) return null

        val resource = readingOrder[resourcePager.currentItem]
        return currentReflowablePageFragment?.webView?.findFirstVisibleLocator()
            ?.copy(
                href = resource.url(),
                mediaType = resource.mediaType ?: MediaType.XHTML
            )
    }

    /**
     * While scrolling we receive a lot of new current locations, so we use a coroutine job to
     * debounce the notification.
     */
    private var debounceLocationNotificationJob: Job? = null

    /**
     * Mapping between reading order hrefs and the table of contents title.
     */
    private val tableOfContentsTitleByHref: Map<Href, String> by lazy {
        fun fulfill(linkList: List<Link>): MutableMap<Href, String> {
            var result: MutableMap<Href, String> = mutableMapOf()

            for (link in linkList) {
                val title = link.title ?: ""

                if (title.isNotEmpty()) {
                    result[link.href] = title
                }

                val subResult = fulfill(link.children)

                result = (subResult + result) as MutableMap<Href, String>
            }

            return result
        }

        fulfill(publication.tableOfContents).toMap()
    }

    private fun notifyCurrentLocation() {
        // Make sure viewLifecycleOwner is accessible.
        view ?: return

        debounceLocationNotificationJob?.cancel()
        debounceLocationNotificationJob = viewLifecycleOwner.lifecycleScope.launch {
            delay(100L)

            if (currentReflowablePageFragment?.isLoaded?.value == false) {
                return@launch
            }

            val reflowableWebView = currentReflowablePageFragment?.webView
            val progression = reflowableWebView?.run {
                // The transition has stabilized, so we can ask the web view to refresh its current
                // item to reflect the current scroll position.
                updateCurrentItem()
                progression.coerceIn(0.0, 1.0)
            } ?: 0.0

            val link = when (val pageResource = adapter.getResource(resourcePager.currentItem)) {
                is PageResource.EpubFxl -> checkNotNull(
                    pageResource.leftLink ?: pageResource.rightLink
                )
                is PageResource.EpubReflowable -> pageResource.link
                else -> throw IllegalStateException(
                    "Expected EpubFxl or EpubReflowable page resources"
                )
            }
            val positionLocator = publication.positionsByResource[link.url()]?.let { positions ->
                val index = ceil(progression * (positions.size - 1)).toInt()
                positions.getOrNull(index)
            }

            val currentLocator = Locator(
                href = link.url(),
                mediaType = link.mediaType ?: MediaType.XHTML,
                title = tableOfContentsTitleByHref[link.href] ?: positionLocator?.title ?: link.title,
                locations = (positionLocator?.locations ?: Locator.Locations()).copy(
                    progression = progression
                ),
                text = positionLocator?.text ?: Locator.Text()
            )

            _currentLocator.value = currentLocator

            // Deprecated notifications
            reflowableWebView?.let {
                paginationListener?.onPageChanged(
                    pageIndex = it.mCurItem,
                    totalPages = it.numPages,
                    locator = currentLocator
                )
            }
        }
    }

    public companion object {

        /**
         * Creates a factory for [EpubNavigatorFragment].
         *
         * @param publication EPUB publication to render in the navigator.
         * @param baseUrl A base URL where this publication is served from. This is optional, only
         * if you use a local HTTP server.
         * @param initialLocator The first location which should be visible when rendering the
         * publication. Can be used to restore the last reading location.
         * @param listener Optional listener to implement to observe events, such as user taps.
         * @param readingOrder Custom order of resources to display. Used for example to display a
         * non-linear resource on its own.
         * @param config Additional configuration.
         */
        @Deprecated(
            "Use `EpubNavigatorFactory().createFragmentFactory()` instead",
            level = DeprecationLevel.ERROR
        )
        @Suppress("UNUSED_PARAMETER")
        public fun createFactory(
            publication: Publication,
            baseUrl: String? = null,
            initialLocator: Locator? = null,
            listener: Listener? = null,
            paginationListener: PaginationListener? = null,
            config: Configuration = Configuration(),
            initialPreferences: EpubPreferences = EpubPreferences()
        ): FragmentFactory { throw NotImplementedError() }

        /**
         * Returns a URL to the application asset at [path], served in the web views.
         *
         * Returns null if the given [path] is not valid or an absolute URL.
         */
        public fun assetUrl(path: String): Url? =
            WebViewServer.assetUrl(path)
    }
}

@ExperimentalReadiumApi
private val EpubSettings.effectiveBackgroundColor: Int get() =
    backgroundColor?.int ?: theme.backgroundColor<|MERGE_RESOLUTION|>--- conflicted
+++ resolved
@@ -106,11 +106,7 @@
  */
 @OptIn(ExperimentalDecorator::class, ExperimentalReadiumApi::class, DelicateReadiumApi::class)
 public class EpubNavigatorFragment internal constructor(
-<<<<<<< HEAD
-    private val publication: Publication,
-=======
     publication: Publication,
->>>>>>> 6941ee9e
     private val initialLocator: Locator?,
     readingOrder: List<Link>?,
     private val initialPreferences: EpubPreferences,
