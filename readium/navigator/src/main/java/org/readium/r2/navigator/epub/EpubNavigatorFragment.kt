/*
 * Copyright 2020 Readium Foundation. All rights reserved.
 * Use of this source code is governed by the BSD-style license
 * available in the top-level LICENSE file of the project.
 */

package org.readium.r2.navigator.epub

import android.content.SharedPreferences
import android.graphics.PointF
import android.graphics.RectF
import android.os.Bundle
import android.util.LayoutDirection
import android.view.ActionMode
import android.view.LayoutInflater
import android.view.View
import android.view.ViewGroup
import android.webkit.JavascriptInterface
import android.webkit.WebResourceRequest
import android.webkit.WebResourceResponse
import android.webkit.WebView
import androidx.collection.forEach
import androidx.constraintlayout.widget.ConstraintLayout
import androidx.core.os.BundleCompat
import androidx.fragment.app.Fragment
import androidx.fragment.app.FragmentActivity
import androidx.fragment.app.FragmentFactory
import androidx.fragment.app.viewModels
import androidx.lifecycle.Lifecycle
import androidx.lifecycle.lifecycleScope
import androidx.lifecycle.repeatOnLifecycle
import androidx.lifecycle.withStarted
import androidx.viewpager.widget.ViewPager
import kotlin.math.ceil
import kotlin.reflect.KClass
import kotlinx.coroutines.Job
import kotlinx.coroutines.delay
import kotlinx.coroutines.flow.MutableStateFlow
import kotlinx.coroutines.flow.StateFlow
import kotlinx.coroutines.flow.launchIn
import kotlinx.coroutines.flow.onEach
import kotlinx.coroutines.launch
import kotlinx.coroutines.runBlocking
import org.json.JSONObject
import org.readium.r2.navigator.DecorableNavigator
import org.readium.r2.navigator.Decoration
import org.readium.r2.navigator.DecorationId
import org.readium.r2.navigator.ExperimentalDecorator
import org.readium.r2.navigator.R
import org.readium.r2.navigator.R2BasicWebView
import org.readium.r2.navigator.SelectableNavigator
import org.readium.r2.navigator.Selection
import org.readium.r2.navigator.VisualNavigator
import org.readium.r2.navigator.databinding.ReadiumNavigatorViewpagerBinding
import org.readium.r2.navigator.epub.EpubNavigatorViewModel.RunScriptCommand
import org.readium.r2.navigator.epub.css.FontFamilyDeclaration
import org.readium.r2.navigator.epub.css.MutableFontFamilyDeclaration
import org.readium.r2.navigator.epub.css.RsProperties
import org.readium.r2.navigator.epub.css.buildFontFamilyDeclaration
import org.readium.r2.navigator.extensions.normalizeLocator
import org.readium.r2.navigator.extensions.optRectF
import org.readium.r2.navigator.extensions.positionsByResource
import org.readium.r2.navigator.html.HtmlDecorationTemplates
import org.readium.r2.navigator.input.CompositeInputListener
import org.readium.r2.navigator.input.DragEvent
import org.readium.r2.navigator.input.InputListener
import org.readium.r2.navigator.input.KeyEvent
import org.readium.r2.navigator.input.KeyInterceptorView
import org.readium.r2.navigator.input.TapEvent
import org.readium.r2.navigator.pager.R2EpubPageFragment
import org.readium.r2.navigator.pager.R2PagerAdapter
import org.readium.r2.navigator.pager.R2PagerAdapter.PageResource
import org.readium.r2.navigator.pager.R2ViewPager
import org.readium.r2.navigator.preferences.Configurable
import org.readium.r2.navigator.preferences.FontFamily
import org.readium.r2.navigator.preferences.ReadingProgression
import org.readium.r2.shared.DelicateReadiumApi
import org.readium.r2.shared.ExperimentalReadiumApi
import org.readium.r2.shared.extensions.tryOrLog
import org.readium.r2.shared.publication.Href
import org.readium.r2.shared.publication.Link
import org.readium.r2.shared.publication.Locator
import org.readium.r2.shared.publication.Publication
import org.readium.r2.shared.publication.ReadingProgression as PublicationReadingProgression
import org.readium.r2.shared.publication.epub.EpubLayout
import org.readium.r2.shared.publication.presentation.presentation
import org.readium.r2.shared.publication.services.isRestricted
import org.readium.r2.shared.publication.services.positionsByReadingOrder
import org.readium.r2.shared.util.Url
import org.readium.r2.shared.util.launchWebBrowser
import org.readium.r2.shared.util.mediatype.MediaType
import org.readium.r2.shared.util.resource.Resource
import org.readium.r2.shared.util.toAbsoluteUrl
import org.readium.r2.shared.util.toUri

/**
 * Factory for a [JavascriptInterface] which will be injected in the web views.
 *
 * Return `null` if you don't want to inject the interface for the given resource.
 */
public typealias JavascriptInterfaceFactory = (resource: Link) -> Any?

/**
 * Navigator for EPUB publications.
 *
 * To use this [Fragment], create a factory with `EpubNavigatorFragment.createFactory()`.
 */
@OptIn(ExperimentalDecorator::class, ExperimentalReadiumApi::class, DelicateReadiumApi::class)
public class EpubNavigatorFragment internal constructor(
    override val publication: Publication,
    private val initialLocator: Locator?,
    readingOrder: List<Link>?,
    private val initialPreferences: EpubPreferences,
    internal val listener: Listener?,
    internal val paginationListener: PaginationListener?,
    epubLayout: EpubLayout,
    private val defaults: EpubDefaults,
    configuration: Configuration
) : Fragment(), VisualNavigator, SelectableNavigator, DecorableNavigator, Configurable<EpubSettings, EpubPreferences> {

    // Make a copy to prevent the user from modifying the configuration after initialization.
    internal val config: Configuration = configuration.copy().apply {
        servedAssets += "readium/.*"

        addFontFamilyDeclaration(FontFamily.OPEN_DYSLEXIC) {
            addFontFace {
                addSource("readium/fonts/OpenDyslexic-Regular.otf")
            }
        }
    }

    public data class Configuration internal constructor(

        /**
         * Patterns for asset paths which will be available to EPUB resources under
         * https://readium/assets/.
         *
         * The patterns can use simple glob wildcards, see:
         * https://developer.android.com/reference/android/os/PatternMatcher#PATTERN_SIMPLE_GLOB
         *
         * Use .* to serve all app assets.
         */
        @ExperimentalReadiumApi
        var servedAssets: List<String>,

        /**
         * Readium CSS reading system settings.
         *
         * See https://readium.org/readium-css/docs/CSS19-api.html#reading-system-styles
         */
        @ExperimentalReadiumApi
        var readiumCssRsProperties: RsProperties,

        /**
         * When disabled, the Android web view's `WebSettings.textZoom` will be used to adjust the
         * font size, instead of using the Readium CSS's `--USER__fontSize` variable.
         *
         * `WebSettings.textZoom` will work with more publications than `--USER__fontSize`, even the
         * ones poorly authored. However, the page width is not adjusted when changing the font
         * size to keep the optimal line length.
         *
         * See:
         *   - https://github.com/readium/mobile/issues/5
         *   - https://github.com/readium/mobile/issues/1#issuecomment-652431984
         */
        @ExperimentalReadiumApi
        @DelicateReadiumApi
        var useReadiumCssFontSize: Boolean = true,

        /**
         * Supported HTML decoration templates.
         */
        var decorationTemplates: HtmlDecorationTemplates,

        /**
         * Custom [ActionMode.Callback] to be used when the user selects content.
         *
         * Provide one if you want to customize the selection context menu items.
         */
        var selectionActionModeCallback: ActionMode.Callback?,

        /**
         * Whether padding accounting for display cutouts should be applied.
         */
        var shouldApplyInsetsPadding: Boolean?,

        /**
         * Disable user selection if the publication is protected by a DRM (e.g. with LCP).
         *
         * WARNING: If you choose to disable this, you MUST remove the Copy and Share selection
         * menu items in your app. Otherwise, you will void the EDRLab certification for your
         * application. If you need help, follow up on:
         * https://github.com/readium/kotlin-toolkit/issues/299#issuecomment-1315643577
         */
        @DelicateReadiumApi
        var disableSelectionWhenProtected: Boolean,

        internal var fontFamilyDeclarations: List<FontFamilyDeclaration>,
        internal var javascriptInterfaces: Map<String, JavascriptInterfaceFactory>
    ) {
        public constructor(
            servedAssets: List<String> = emptyList(),
            readiumCssRsProperties: RsProperties = RsProperties(),
            decorationTemplates: HtmlDecorationTemplates = HtmlDecorationTemplates.defaultTemplates(),
            selectionActionModeCallback: ActionMode.Callback? = null,
            shouldApplyInsetsPadding: Boolean? = true
        ) : this(
            servedAssets = servedAssets,
            readiumCssRsProperties = readiumCssRsProperties,
            decorationTemplates = decorationTemplates,
            selectionActionModeCallback = selectionActionModeCallback,
            shouldApplyInsetsPadding = shouldApplyInsetsPadding,
            disableSelectionWhenProtected = true,
            fontFamilyDeclarations = emptyList(),
            javascriptInterfaces = emptyMap()
        )

        /**
         * Registers a new factory for the [JavascriptInterface] named [name].
         *
         * Return `null` in [factory] to prevent adding the Javascript interface for a given
         * resource.
         */
        public fun registerJavascriptInterface(name: String, factory: JavascriptInterfaceFactory) {
            javascriptInterfaces += name to factory
        }

        /**
         * Adds a declaration for [fontFamily] using [builderAction].
         *
         * @param alternates Specifies a list of alternative font families used as fallbacks when
         * symbols are missing from [fontFamily].
         */
        @ExperimentalReadiumApi
        public fun addFontFamilyDeclaration(
            fontFamily: FontFamily,
            alternates: List<FontFamily> = emptyList(),
            builderAction: (MutableFontFamilyDeclaration).() -> Unit
        ) {
            fontFamilyDeclarations += buildFontFamilyDeclaration(
                fontFamily = fontFamily.name,
                alternates = alternates.map { it.name },
                builderAction = builderAction
            )
        }

        public companion object {
            public operator fun invoke(builder: Configuration.() -> Unit): Configuration =
                Configuration().apply(builder)
        }
    }

    public interface PaginationListener {
        public fun onPageChanged(pageIndex: Int, totalPages: Int, locator: Locator) {}
        public fun onPageLoaded() {}
    }

    public interface Listener : VisualNavigator.Listener

    init {
        require(!publication.isRestricted) { "The provided publication is restricted. Check that any DRM was properly unlocked using a Content Protection." }
    }

    // Configurable

    override val settings: StateFlow<EpubSettings> get() = viewModel.settings

    override fun submitPreferences(preferences: EpubPreferences) {
        viewModel.submitPreferences(preferences)
    }

    /**
     * Evaluates the given JavaScript on the currently visible HTML resource.
     *
     * Note that this only work with reflowable resources.
     */
    public suspend fun evaluateJavascript(script: String): String? {
        val page = currentReflowablePageFragment ?: return null
        page.awaitLoaded()
        val webView = page.webView ?: return null
        return webView.runJavaScriptSuspend(script)
    }

    private val viewModel: EpubNavigatorViewModel by viewModels {
        EpubNavigatorViewModel.createFactory(
            requireActivity().application,
            publication,
            config = this.config,
            initialPreferences = initialPreferences,
            listener = listener,
            layout = epubLayout,
            defaults = defaults
        )
    }

    private val readingOrder: List<Link> = readingOrder ?: publication.readingOrder

    private val positionsByReadingOrder: List<List<Locator>> =
        if (readingOrder != null) emptyList()
        else runBlocking { publication.positionsByReadingOrder() }

    internal lateinit var positions: List<Locator>

    internal lateinit var resourcePager: R2ViewPager

    private lateinit var resourcesSingle: List<PageResource>
    private lateinit var resourcesDouble: List<PageResource>

    @Deprecated(
        "Migrate to the new Settings API (see migration guide)",
        level = DeprecationLevel.ERROR
    )
    public val preferences: SharedPreferences get() = throw NotImplementedError()

    internal var currentPagerPosition: Int = 0
    internal lateinit var adapter: R2PagerAdapter
    private lateinit var currentActivity: FragmentActivity

    private var _binding: ReadiumNavigatorViewpagerBinding? = null
    private val binding get() = _binding!!

    override fun onCreateView(
        inflater: LayoutInflater,
        container: ViewGroup?,
        savedInstanceState: Bundle?
    ): View {
        currentActivity = requireActivity()
        _binding = ReadiumNavigatorViewpagerBinding.inflate(inflater, container, false)
        var view: View = binding.root

        positions = positionsByReadingOrder.flatten()

        when (viewModel.layout) {
            EpubLayout.REFLOWABLE -> {
                resourcesSingle = readingOrder.mapIndexed { index, link ->
                    PageResource.EpubReflowable(
                        link = link,
                        url = viewModel.urlTo(link),
                        positionCount = positionsByReadingOrder.getOrNull(index)?.size ?: 0
                    )
                }
            }

            EpubLayout.FIXED -> {
                val resourcesSingle = mutableListOf<PageResource>()
                val resourcesDouble = mutableListOf<PageResource>()

                // TODO needs work, currently showing two resources for fxl, needs to understand which two resources, left & right, or only right etc.
                var doublePageLeft: Link? = null
                var doublePageRight: Link?

                for ((index, link) in readingOrder.withIndex()) {
                    val url = viewModel.urlTo(link)
                    resourcesSingle.add(PageResource.EpubFxl(leftLink = link, leftUrl = url))

                    // add first page to the right,
                    if (index == 0) {
                        resourcesDouble.add(PageResource.EpubFxl(rightLink = link, rightUrl = url))
                    } else {
                        // add double pages, left & right
                        if (doublePageLeft == null) {
                            doublePageLeft = link
                        } else {
                            doublePageRight = link
                            resourcesDouble.add(
                                PageResource.EpubFxl(
                                    leftLink = doublePageLeft,
                                    leftUrl = viewModel.urlTo(doublePageLeft),
                                    rightLink = doublePageRight,
                                    rightUrl = viewModel.urlTo(doublePageRight)
                                )
                            )
                            doublePageLeft = null
                        }
                    }
                }
                // add last page if there is only a left page remaining
                if (doublePageLeft != null) {
                    resourcesDouble.add(
                        PageResource.EpubFxl(
                            leftLink = doublePageLeft,
                            leftUrl = viewModel.urlTo(doublePageLeft)
                        )
                    )
                }

                this.resourcesSingle = resourcesSingle
                this.resourcesDouble = resourcesDouble
            }
        }

        resourcePager = binding.resourcePager
        resetResourcePager()

        resourcePager.addOnPageChangeListener(object : ViewPager.SimpleOnPageChangeListener() {

            override fun onPageSelected(position: Int) {
//                if (viewModel.layout == EpubLayout.REFLOWABLE) {
//                    resourcePager.disableTouchEvents = true
//                }
                currentReflowablePageFragment?.webView?.let { webView ->
                    if (viewModel.isScrollEnabled.value) {
                        if (currentPagerPosition < position) {
                            // handle swipe LEFT
                            webView.scrollToStart()
                        } else if (currentPagerPosition > position) {
                            // handle swipe RIGHT
                            webView.scrollToEnd()
                        }
                    } else {
                        if (currentPagerPosition < position) {
                            // handle swipe LEFT
                            webView.setCurrentItem(0, false)
                        } else if (currentPagerPosition > position) {
                            // handle swipe RIGHT
                            webView.setCurrentItem(webView.numPages - 1, false)
                        }
                    }
                }
                currentPagerPosition = position // Update current position

                notifyCurrentLocation()
            }
        })

        // Fixed layout publications cannot intercept JS events yet.
        if (publication.metadata.presentation.layout == EpubLayout.FIXED) {
            view = KeyInterceptorView(view, inputListener)
        }

        return view
    }

    private fun resetResourcePager() {
        val parent = requireNotNull(resourcePager.parent as? ConstraintLayout) {
            "The parent view of the EPUB `resourcePager` must be a ConstraintLayout"
        }
        // We need to null out the adapter explicitly, otherwise the page fragments will leak.
        resourcePager.adapter = null
        parent.removeView(resourcePager)

        resourcePager = R2ViewPager(requireContext())
        resourcePager.id = R.id.resourcePager
        resourcePager.publicationType = when (publication.metadata.presentation.layout) {
            EpubLayout.REFLOWABLE, null -> R2ViewPager.PublicationType.EPUB
            EpubLayout.FIXED -> R2ViewPager.PublicationType.FXL
        }
        resourcePager.setBackgroundColor(viewModel.settings.value.effectiveBackgroundColor)
        // Let the page views handle the keyboard events.
        resourcePager.isFocusable = false

        parent.addView(resourcePager)

        resetResourcePagerAdapter()
    }

    private fun resetResourcePagerAdapter() {
        adapter = when (publication.metadata.presentation.layout) {
            EpubLayout.REFLOWABLE, null -> {
                R2PagerAdapter(childFragmentManager, resourcesSingle)
            }
            EpubLayout.FIXED -> {
                when (viewModel.dualPageMode) {
                    // FIXME: Properly implement DualPage.AUTO depending on the device orientation.
                    DualPage.OFF, DualPage.AUTO -> {
                        R2PagerAdapter(childFragmentManager, resourcesSingle)
                    }
                    DualPage.ON -> {
                        R2PagerAdapter(childFragmentManager, resourcesDouble)
                    }
                }
            }
        }
        adapter.listener = PagerAdapterListener()
        resourcePager.adapter = adapter
        resourcePager.direction = presentation.value.readingProgression
        resourcePager.layoutDirection = when (settings.value.readingProgression) {
            ReadingProgression.RTL -> LayoutDirection.RTL
            ReadingProgression.LTR -> LayoutDirection.LTR
        }
    }

    override fun onViewCreated(view: View, savedInstanceState: Bundle?) {
        super.onViewCreated(view, savedInstanceState)

        viewLifecycleOwner.lifecycleScope.launch {
            viewLifecycleOwner.repeatOnLifecycle(Lifecycle.State.STARTED) {
                viewModel.events
                    .onEach(::handleEvent)
                    .launchIn(this)

                var previousSettings = viewModel.settings.value
                viewModel.settings
                    .onEach {
                        onSettingsChange(previousSettings, it)
                        previousSettings = it
                    }
                    .launchIn(this)
            }
        }

        viewLifecycleOwner.lifecycleScope.launch {
            withStarted {
                // Restore the last locator before a configuration change (e.g. screen rotation), or the
                // initial locator when given.
                val locator = savedInstanceState?.let {
                    BundleCompat.getParcelable(
                        it,
                        "locator",
                        Locator::class.java
                    )
                }
                    ?: initialLocator
                if (locator != null) {
                    go(locator)
                }
            }
        }
    }

    private fun handleEvent(event: EpubNavigatorViewModel.Event) {
        when (event) {
            is EpubNavigatorViewModel.Event.RunScript -> {
                run(event.command)
            }
            is EpubNavigatorViewModel.Event.OpenInternalLink -> {
                go(event.target)
            }
            EpubNavigatorViewModel.Event.InvalidateViewPager -> {
                invalidateResourcePager()
            }
            is EpubNavigatorViewModel.Event.OpenExternalLink -> {
                launchWebBrowser(requireContext(), event.url.toUri())
            }
        }
    }

    private fun invalidateResourcePager() {
        val locator = currentLocator.value
        resetResourcePager()
        go(locator)
    }

    private fun onSettingsChange(previous: EpubSettings, new: EpubSettings) {
        if (previous.effectiveBackgroundColor != new.effectiveBackgroundColor) {
            resourcePager.setBackgroundColor(new.effectiveBackgroundColor)
        }

        if (viewModel.layout == EpubLayout.REFLOWABLE) {
            if (previous.fontSize != new.fontSize) {
                r2PagerAdapter?.setFontSize(new.fontSize)
            }
        }
    }

    private fun R2PagerAdapter.setFontSize(fontSize: Double) {
        if (config.useReadiumCssFontSize) return

        mFragments.forEach { _, fragment ->
            (fragment as? R2EpubPageFragment)?.setFontSize(fontSize)
        }
    }

    private inner class PagerAdapterListener : R2PagerAdapter.Listener {
        override fun onCreatePageFragment(fragment: Fragment) {
            if (viewModel.layout == EpubLayout.REFLOWABLE) {
                if (!config.useReadiumCssFontSize) {
                    (fragment as? R2EpubPageFragment)?.setFontSize(settings.value.fontSize)
                }
            }
        }
    }

    override fun onSaveInstanceState(outState: Bundle) {
        outState.putParcelable("locator", currentLocator.value)
        super.onSaveInstanceState(outState)
    }

    override fun onResume() {
        super.onResume()
        notifyCurrentLocation()
    }

    @OptIn(DelicateReadiumApi::class)
    override fun go(locator: Locator, animated: Boolean, completion: () -> Unit): Boolean {
        @Suppress("NAME_SHADOWING")
        val locator = publication.normalizeLocator(locator)

        listener?.onJumpToLocator(locator)

        val href = locator.href.removeFragment()

        fun setCurrent(resources: List<PageResource>) {
            val page = resources.withIndex().firstOrNull { (_, res) ->
                when (res) {
                    is PageResource.EpubReflowable ->
                        res.link.url() == href
                    is PageResource.EpubFxl ->
                        res.leftUrl?.toString()?.endsWith(href.toString()) == true || res.rightUrl?.toString()?.endsWith(
                            href.toString()
                        ) == true
                    else -> false
                }
            } ?: return
            val (index, _) = page

            if (resourcePager.currentItem != index) {
                resourcePager.currentItem = index
            }
            r2PagerAdapter?.loadLocatorAt(index, locator)
        }

        if (publication.metadata.presentation.layout != EpubLayout.FIXED) {
            setCurrent(resourcesSingle)
        } else {
            when (viewModel.dualPageMode) {
                // FIXME: Properly implement DualPage.AUTO depending on the device orientation.
                DualPage.OFF, DualPage.AUTO -> {
                    setCurrent(resourcesSingle)
                }
                DualPage.ON -> {
                    setCurrent(resourcesDouble)
                }
            }
        }

        return true
    }

    override fun go(link: Link, animated: Boolean, completion: () -> Unit): Boolean {
        val locator = publication.locatorFromLink(link) ?: return false
        return go(locator, animated, completion)
    }

    private fun run(commands: List<RunScriptCommand>) {
        commands.forEach { run(it) }
    }

    private fun run(command: RunScriptCommand) {
        when (command.scope) {
            RunScriptCommand.Scope.CurrentResource -> {
                currentReflowablePageFragment?.webView
                    ?.runJavaScript(command.script)
            }
            RunScriptCommand.Scope.LoadedResources -> {
                r2PagerAdapter?.mFragments?.forEach { _, fragment ->
                    (fragment as? R2EpubPageFragment)?.webView
                        ?.runJavaScript(command.script)
                }
            }
            is RunScriptCommand.Scope.Resource -> {
                loadedFragmentForHref(command.scope.href)?.webView
                    ?.runJavaScript(command.script)
            }
            is RunScriptCommand.Scope.WebView -> {
                command.scope.webView.runJavaScript(command.script)
            }
        }
    }

    // VisualNavigator

    override val publicationView: View
        get() = requireView()

    override val presentation: StateFlow<VisualNavigator.Presentation>
        get() = viewModel.presentation

    @Deprecated(
        "Use `presentation.value.readingProgression` instead",
        replaceWith = ReplaceWith("presentation.value.readingProgression"),
        level = DeprecationLevel.ERROR
    )
    override val readingProgression: PublicationReadingProgression
        get() = throw NotImplementedError()

    private val inputListener = CompositeInputListener()

    override fun addInputListener(listener: InputListener) {
        inputListener.add(listener)
    }

    override fun removeInputListener(listener: InputListener) {
        inputListener.remove(listener)
    }

    // SelectableNavigator

    override suspend fun currentSelection(): Selection? {
        val webView = currentReflowablePageFragment?.webView ?: return null
        val json =
            webView.runJavaScriptSuspend("readium.getCurrentSelection();")
                .takeIf { it != "null" }
                ?.let { tryOrLog { JSONObject(it) } }
                ?: return null

        val rect = json.optRectF("rect")
            ?.run { adjustedToViewport() }

        return Selection(
            locator = currentLocator.value.copy(
                text = Locator.Text.fromJSON(json.optJSONObject("text"))
            ),
            rect = rect
        )
    }

    override fun clearSelection() {
        run(viewModel.clearSelection())
    }

    private fun PointF.adjustedToViewport(): PointF =
        currentReflowablePageFragment?.paddingTop?.let { top ->
            PointF(x, y + top)
        } ?: this

    private fun RectF.adjustedToViewport(): RectF =
        currentReflowablePageFragment?.paddingTop?.let { topOffset ->
            RectF(left, top + topOffset, right, bottom)
        } ?: this

    // DecorableNavigator

    override fun <T : Decoration.Style> supportsDecorationStyle(style: KClass<T>): Boolean =
        viewModel.supportsDecorationStyle(style)

    override fun addDecorationListener(group: String, listener: DecorableNavigator.Listener) {
        viewModel.addDecorationListener(group, listener)
    }

    override fun removeDecorationListener(listener: DecorableNavigator.Listener) {
        viewModel.removeDecorationListener(listener)
    }

    @OptIn(DelicateReadiumApi::class)
    override suspend fun applyDecorations(decorations: List<Decoration>, group: String) {
        @Suppress("NAME_SHADOWING")
        val decorations = decorations
            .map { it.copy(locator = publication.normalizeLocator(it.locator)) }

        run(viewModel.applyDecorations(decorations, group))
    }

    // R2BasicWebView.Listener

    internal val webViewListener: R2BasicWebView.Listener = WebViewListener()

    private inner class WebViewListener : R2BasicWebView.Listener {

        override val readingProgression: ReadingProgression
            get() = viewModel.readingProgression

        override fun onResourceLoaded(link: Link?, webView: R2BasicWebView, url: String?) {
            run(viewModel.onResourceLoaded(link, webView))
        }

        override fun onPageLoaded() {
            paginationListener?.onPageLoaded()
            notifyCurrentLocation()
        }

        override fun javascriptInterfacesForResource(link: Link): Map<String, Any?> =
            config.javascriptInterfaces.mapValues { (_, factory) -> factory(link) }

        override fun onTap(point: PointF): Boolean =
            inputListener.onTap(TapEvent(point))

        override fun onDragStart(event: R2BasicWebView.DragEvent): Boolean =
            onDrag(DragEvent.Type.Start, event)

        override fun onDragMove(event: R2BasicWebView.DragEvent): Boolean =
            onDrag(DragEvent.Type.Move, event)

        override fun onDragEnd(event: R2BasicWebView.DragEvent): Boolean =
            onDrag(DragEvent.Type.End, event)

        private fun onDrag(type: DragEvent.Type, event: R2BasicWebView.DragEvent): Boolean =
            inputListener.onDrag(
                DragEvent(
                    type = type,
                    start = event.startPoint.adjustedToViewport(),
                    offset = event.offset
                )
            )

        override fun onKey(event: KeyEvent): Boolean =
            inputListener.onKey(event)

        override fun onDecorationActivated(
            id: DecorationId,
            group: String,
            rect: RectF,
            point: PointF
        ): Boolean =
            viewModel.onDecorationActivated(
                id = id,
                group = group,
                rect = rect.adjustedToViewport(),
                point = point.adjustedToViewport()
            )

        override fun onProgressionChanged() {
            notifyCurrentLocation()
        }

        override fun goToPreviousResource(jump: Boolean, animated: Boolean): Boolean {
            return this@EpubNavigatorFragment.goToPreviousResource(jump = jump, animated = animated)
        }

        override fun goToNextResource(jump: Boolean, animated: Boolean): Boolean {
            return this@EpubNavigatorFragment.goToNextResource(jump = jump, animated = animated)
        }

        override val selectionActionModeCallback: ActionMode.Callback?
            get() = config.selectionActionModeCallback

        /**
         * Prevents opening external links in the web view and handles internal links.
         */
        override fun shouldOverrideUrlLoading(webView: WebView, request: WebResourceRequest): Boolean {
            val url = request.url.toAbsoluteUrl() ?: return false
            viewModel.navigateToUrl(url)
            return true
        }

        override fun shouldInterceptRequest(webView: WebView, request: WebResourceRequest): WebResourceResponse? =
            viewModel.shouldInterceptRequest(request)

        override fun resourceAtUrl(url: Url): Resource? =
            viewModel.internalLinkFromUrl(url)
                ?.let { publication.get(it) }
    }

    override fun goForward(animated: Boolean, completion: () -> Unit): Boolean {
        if (publication.metadata.presentation.layout == EpubLayout.FIXED) {
            return goToNextResource(jump = false, animated = animated, completion)
        }

        val webView = currentReflowablePageFragment?.webView ?: return false

        when (settings.value.readingProgression) {
            ReadingProgression.LTR ->
                webView.scrollRight(animated)

            ReadingProgression.RTL ->
                webView.scrollLeft(animated)
        }
        lifecycleScope.launch { completion() }
        return true
    }

    override fun goBackward(animated: Boolean, completion: () -> Unit): Boolean {
        if (publication.metadata.presentation.layout == EpubLayout.FIXED) {
            return goToPreviousResource(jump = false, animated = animated, completion)
        }

        val webView = currentReflowablePageFragment?.webView ?: return false

        when (settings.value.readingProgression) {
            ReadingProgression.LTR ->
                webView.scrollLeft(animated)

            ReadingProgression.RTL ->
                webView.scrollRight(animated)
        }
        lifecycleScope.launch { completion() }
        return true
    }

    private fun goToNextResource(jump: Boolean, animated: Boolean, completion: () -> Unit = {}): Boolean {
        val adapter = resourcePager.adapter ?: return false
        if (resourcePager.currentItem >= adapter.count - 1) {
            return false
        }

        if (jump) {
            locatorToNextResource()?.let { listener?.onJumpToLocator(it) }
        }

        resourcePager.setCurrentItem(resourcePager.currentItem + 1, animated)

        currentReflowablePageFragment?.webView?.let { webView ->
            if (settings.value.readingProgression == ReadingProgression.RTL) {
                webView.setCurrentItem(webView.numPages - 1, false)
            } else {
                webView.setCurrentItem(0, false)
            }
        }

        viewLifecycleOwner.lifecycleScope.launch { completion() }
        return true
    }

    private fun goToPreviousResource(jump: Boolean, animated: Boolean, completion: () -> Unit = {}): Boolean {
        if (resourcePager.currentItem <= 0) {
            return false
        }

        if (jump) {
            locatorToPreviousResource()?.let { listener?.onJumpToLocator(it) }
        }

        resourcePager.setCurrentItem(resourcePager.currentItem - 1, animated)

        currentReflowablePageFragment?.webView?.let { webView ->
            if (settings.value.readingProgression == ReadingProgression.RTL) {
                webView.setCurrentItem(0, false)
            } else {
                webView.setCurrentItem(webView.numPages - 1, false)
            }
        }

        viewLifecycleOwner.lifecycleScope.launch { completion() }
        return true
    }

    private fun locatorToPreviousResource(): Locator? =
        locatorToResourceAtIndex(resourcePager.currentItem - 1)

    private fun locatorToNextResource(): Locator? =
        locatorToResourceAtIndex(resourcePager.currentItem + 1)

    private fun locatorToResourceAtIndex(index: Int): Locator? =
        readingOrder.getOrNull(index)
            ?.let { publication.locatorFromLink(it) }

    private val r2PagerAdapter: R2PagerAdapter?
        get() = if (::resourcePager.isInitialized) {
            resourcePager.adapter as? R2PagerAdapter
        } else {
            null
        }

    private val currentReflowablePageFragment: R2EpubPageFragment? get() =
        currentFragment as? R2EpubPageFragment

    private val currentFragment: Fragment? get() =
        fragmentAt(resourcePager.currentItem)

    private fun fragmentAt(index: Int): Fragment? =
        r2PagerAdapter?.mFragments?.get(adapter.getItemId(index))

    /**
     * Returns the reflowable page fragment matching the given href, if it is already loaded in the
     * view pager.
     */
    private fun loadedFragmentForHref(href: Url): R2EpubPageFragment? {
        val adapter = r2PagerAdapter ?: return null
        adapter.mFragments.forEach { _, fragment ->
            val pageFragment = fragment as? R2EpubPageFragment ?: return@forEach
            val link = pageFragment.link ?: return@forEach
            if (link.url() == href) {
                return pageFragment
            }
        }
        return null
    }

    override val currentLocator: StateFlow<Locator> get() = _currentLocator
    private val _currentLocator = MutableStateFlow(
<<<<<<< HEAD
        initialLocator?.let { publication.normalizeLocator(it) }
            ?: requireNotNull(publication.locatorFromLink(publication.readingOrder.first()))
=======
        initialLocator
            ?: requireNotNull(publication.locatorFromLink(this.readingOrder.first()))
>>>>>>> f87dd95a
    )

    /**
     * Returns the [Locator] to the first HTML *block* element that is visible on the screen, even
     * if it begins on previous screen pages.
     */
    @ExperimentalReadiumApi
    override suspend fun firstVisibleElementLocator(): Locator? {
        if (!::resourcePager.isInitialized) return null

        val resource = readingOrder[resourcePager.currentItem]
        return currentReflowablePageFragment?.webView?.findFirstVisibleLocator()
            ?.copy(
                href = resource.url(),
                mediaType = resource.mediaType ?: MediaType.XHTML
            )
    }

    /**
     * While scrolling we receive a lot of new current locations, so we use a coroutine job to
     * debounce the notification.
     */
    private var debounceLocationNotificationJob: Job? = null

    /**
     * Mapping between reading order hrefs and the table of contents title.
     */
    private val tableOfContentsTitleByHref: Map<Href, String> by lazy {
        fun fulfill(linkList: List<Link>): MutableMap<Href, String> {
            var result: MutableMap<Href, String> = mutableMapOf()

            for (link in linkList) {
                val title = link.title ?: ""

                if (title.isNotEmpty()) {
                    result[link.href] = title
                }

                val subResult = fulfill(link.children)

                result = (subResult + result) as MutableMap<Href, String>
            }

            return result
        }

        fulfill(publication.tableOfContents).toMap()
    }

    private fun notifyCurrentLocation() {
        // Make sure viewLifecycleOwner is accessible.
        view ?: return

        debounceLocationNotificationJob?.cancel()
        debounceLocationNotificationJob = viewLifecycleOwner.lifecycleScope.launch {
            delay(100L)

            if (currentReflowablePageFragment?.isLoaded?.value == false) {
                return@launch
            }

            val reflowableWebView = currentReflowablePageFragment?.webView
            val progression = reflowableWebView?.run {
                // The transition has stabilized, so we can ask the web view to refresh its current
                // item to reflect the current scroll position.
                updateCurrentItem()
                progression.coerceIn(0.0, 1.0)
            } ?: 0.0

            val link = when (val pageResource = adapter.getResource(resourcePager.currentItem)) {
                is PageResource.EpubFxl -> checkNotNull(
                    pageResource.leftLink ?: pageResource.rightLink
                )
                is PageResource.EpubReflowable -> pageResource.link
                else -> throw IllegalStateException(
                    "Expected EpubFxl or EpubReflowable page resources"
                )
            }
            val positionLocator = publication.positionsByResource[link.url()]?.let { positions ->
                val index = ceil(progression * (positions.size - 1)).toInt()
                positions.getOrNull(index)
            }

            val currentLocator = Locator(
                href = link.url(),
                mediaType = link.mediaType ?: MediaType.XHTML,
                title = tableOfContentsTitleByHref[link.href] ?: positionLocator?.title ?: link.title,
                locations = (positionLocator?.locations ?: Locator.Locations()).copy(
                    progression = progression
                ),
                text = positionLocator?.text ?: Locator.Text()
            )

            _currentLocator.value = currentLocator

            // Deprecated notifications
            reflowableWebView?.let {
                paginationListener?.onPageChanged(
                    pageIndex = it.mCurItem,
                    totalPages = it.numPages,
                    locator = currentLocator
                )
            }
        }
    }

    public companion object {

        /**
         * Creates a factory for [EpubNavigatorFragment].
         *
         * @param publication EPUB publication to render in the navigator.
         * @param baseUrl A base URL where this publication is served from. This is optional, only
         * if you use a local HTTP server.
         * @param initialLocator The first location which should be visible when rendering the
         * publication. Can be used to restore the last reading location.
         * @param readingOrder Custom order of resources to display. Used for example to display a
         * non-linear resource on its own.
         * @param listener Optional listener to implement to observe events, such as user taps.
         * @param config Additional configuration.
         */
        @Deprecated(
            "Use `EpubNavigatorFactory().createFragmentFactory()` instead",
            level = DeprecationLevel.ERROR
        )
        @Suppress("UNUSED_PARAMETER")
        public fun createFactory(
            publication: Publication,
            baseUrl: String? = null,
            initialLocator: Locator? = null,
            readingOrder: List<Link>? = null,
            listener: Listener? = null,
            paginationListener: PaginationListener? = null,
            config: Configuration = Configuration(),
            initialPreferences: EpubPreferences = EpubPreferences()
<<<<<<< HEAD
        ): FragmentFactory { throw NotImplementedError() }
=======
        ): FragmentFactory =
            createFragmentFactory {
                EpubNavigatorFragment(
                    publication, baseUrl, initialLocator, readingOrder, initialPreferences,
                    listener, paginationListener,
                    epubLayout = publication.metadata.presentation.layout ?: EpubLayout.REFLOWABLE,
                    defaults = EpubDefaults(),
                    configuration = config,
                )
            }
>>>>>>> f87dd95a

        /**
         * Returns a URL to the application asset at [path], served in the web views.
         *
         * Returns null if the given [path] is not valid or an absolute URL.
         */
        public fun assetUrl(path: String): Url? =
            WebViewServer.assetUrl(path)
    }
}

@ExperimentalReadiumApi
private val EpubSettings.effectiveBackgroundColor: Int get() =
    backgroundColor?.int ?: theme.backgroundColor<|MERGE_RESOLUTION|>--- conflicted
+++ resolved
@@ -296,8 +296,11 @@
     private val readingOrder: List<Link> = readingOrder ?: publication.readingOrder
 
     private val positionsByReadingOrder: List<List<Locator>> =
-        if (readingOrder != null) emptyList()
-        else runBlocking { publication.positionsByReadingOrder() }
+        if (readingOrder != null) {
+            emptyList()
+        } else {
+            runBlocking { publication.positionsByReadingOrder() }
+        }
 
     internal lateinit var positions: List<Locator>
 
@@ -347,7 +350,7 @@
 
                 // TODO needs work, currently showing two resources for fxl, needs to understand which two resources, left & right, or only right etc.
                 var doublePageLeft: Link? = null
-                var doublePageRight: Link?
+                var doublePageRight: Link? = null
 
                 for ((index, link) in readingOrder.withIndex()) {
                     val url = viewModel.urlTo(link)
@@ -958,13 +961,8 @@
 
     override val currentLocator: StateFlow<Locator> get() = _currentLocator
     private val _currentLocator = MutableStateFlow(
-<<<<<<< HEAD
-        initialLocator?.let { publication.normalizeLocator(it) }
-            ?: requireNotNull(publication.locatorFromLink(publication.readingOrder.first()))
-=======
         initialLocator
             ?: requireNotNull(publication.locatorFromLink(this.readingOrder.first()))
->>>>>>> f87dd95a
     )
 
     /**
@@ -1081,9 +1079,9 @@
          * if you use a local HTTP server.
          * @param initialLocator The first location which should be visible when rendering the
          * publication. Can be used to restore the last reading location.
+         * @param listener Optional listener to implement to observe events, such as user taps.
          * @param readingOrder Custom order of resources to display. Used for example to display a
          * non-linear resource on its own.
-         * @param listener Optional listener to implement to observe events, such as user taps.
          * @param config Additional configuration.
          */
         @Deprecated(
@@ -1095,25 +1093,11 @@
             publication: Publication,
             baseUrl: String? = null,
             initialLocator: Locator? = null,
-            readingOrder: List<Link>? = null,
             listener: Listener? = null,
             paginationListener: PaginationListener? = null,
             config: Configuration = Configuration(),
             initialPreferences: EpubPreferences = EpubPreferences()
-<<<<<<< HEAD
         ): FragmentFactory { throw NotImplementedError() }
-=======
-        ): FragmentFactory =
-            createFragmentFactory {
-                EpubNavigatorFragment(
-                    publication, baseUrl, initialLocator, readingOrder, initialPreferences,
-                    listener, paginationListener,
-                    epubLayout = publication.metadata.presentation.layout ?: EpubLayout.REFLOWABLE,
-                    defaults = EpubDefaults(),
-                    configuration = config,
-                )
-            }
->>>>>>> f87dd95a
 
         /**
          * Returns a URL to the application asset at [path], served in the web views.
