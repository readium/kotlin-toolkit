--- conflicted
+++ resolved
@@ -150,38 +150,12 @@
         public val axis: Axis
     }
 
-<<<<<<< HEAD
     /**
      * Returns the [Locator] to the first content element that begins on the current screen.
      */
     @ExperimentalReadiumApi
     public suspend fun firstVisibleElementLocator(): Locator? =
         currentLocator.value
-=======
-    interface Listener : Navigator.Listener {
-
-        /**
-         * Called when a link to an internal resource was clicked in the navigator.
-         *
-         * You can use this callback to perform custom navigation like opening a new window
-         * or other operations.
-         *
-         * By returning false the navigator wont try to open the link itself and it is up
-         * to the calling app to decide how to display the link.
-         */
-        fun shouldJumpToLink(link: Link): Boolean { return true }
-
-        /**
-         * Called when the user tapped the content, but nothing handled the event internally (eg.
-         * by following an internal link).
-         *
-         * Can be used in the reading app to toggle the navigation bars, or switch to the
-         * previous/next page if the tapped occurred on the edges.
-         *
-         * The [point] is relative to the navigator's view.
-         */
-        fun onTap(point: PointF): Boolean = false
->>>>>>> f87dd95a
 
     /**
      * Adds a new [InputListener] to receive touch, mouse or keyboard events.
@@ -199,6 +173,18 @@
     public fun removeInputListener(listener: InputListener)
 
     public interface Listener : Navigator.Listener {
+
+        /**
+         * Called when a link to an internal resource was clicked in the navigator.
+         *
+         * You can use this callback to perform custom navigation like opening a new window
+         * or other operations.
+         *
+         * By returning false the navigator wont try to open the link itself and it is up
+         * to the calling app to decide how to display the link.
+         */
+        public fun shouldJumpToLink(link: Link): Boolean { return true }
+
         @Deprecated("Use `addInputListener` instead", level = DeprecationLevel.ERROR)
         public fun onTap(point: PointF): Boolean = false
 
