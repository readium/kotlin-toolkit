/*
 * Module: r2-navigator-kotlin
 * Developers: Aferdita Muriqi, Clément Baumann, Mostapha Idoubihi, Paul Stoica
 *
 * Copyright (c) 2018. Readium Foundation. All rights reserved.
 * Use of this source code is governed by a BSD-style license which is detailed in the
 * LICENSE file present in the project repository where this source code is maintained.
 */

package org.readium.r2.navigator.pager

import android.annotation.SuppressLint
import android.content.Context
import android.content.SharedPreferences
import android.graphics.PointF
import android.os.Bundle
import android.util.Base64
import android.util.DisplayMetrics
import android.view.*
import android.webkit.WebResourceRequest
import android.webkit.WebResourceResponse
import android.webkit.WebView
import androidx.core.view.ViewCompat
import androidx.fragment.app.Fragment
import androidx.lifecycle.lifecycleScope
import androidx.webkit.WebViewClientCompat
import kotlinx.coroutines.flow.collectLatest
import kotlinx.coroutines.launch
import org.readium.r2.navigator.Navigator
import org.readium.r2.navigator.R
import org.readium.r2.navigator.R2BasicWebView
import org.readium.r2.navigator.R2WebView
import org.readium.r2.navigator.databinding.ViewpagerFragmentEpubBinding
import org.readium.r2.navigator.epub.EpubNavigatorFragment
import org.readium.r2.navigator.extensions.htmlId
import org.readium.r2.shared.SCROLL_REF
import org.readium.r2.shared.publication.Link
import org.readium.r2.shared.publication.Locator
import org.readium.r2.shared.publication.ReadingProgression
import java.io.IOException
import java.io.InputStream
import kotlin.math.roundToInt

class R2EpubPageFragment : Fragment() {

    private val resourceUrl: String?
        get() = requireArguments().getString("url")

    internal val link: Link?
        get() = requireArguments().getParcelable("link")

    private val positionCount: Long
        get() = requireArguments().getLong("positionCount")

    var webView: R2WebView? = null
        private set

    private lateinit var containerView: View
    private lateinit var preferences: SharedPreferences

    private var _binding: ViewpagerFragmentEpubBinding? = null
    private val binding get() = _binding!!

    private var isLoading: Boolean = false

    @SuppressLint("SetJavaScriptEnabled")
    override fun onCreateView(inflater: LayoutInflater, container: ViewGroup?, savedInstanceState: Bundle?): View? {
        val navigatorFragment = parentFragment as EpubNavigatorFragment
        _binding = ViewpagerFragmentEpubBinding.inflate(inflater, container, false)
        containerView = binding.root
        preferences = activity?.getSharedPreferences("org.readium.r2.settings", Context.MODE_PRIVATE)!!

        val webView = binding.webView
        this.webView = webView

<<<<<<< HEAD
        webView.visibility = View.INVISIBLE
        webView.navigator = parentFragment as Navigator
        webView.listener = parentFragment as R2BasicWebView.Listener
=======
        webView.navigator = navigatorFragment
        webView.listener = navigatorFragment.webViewListener
>>>>>>> 104d6d17
        webView.preferences = preferences

        webView.setScrollMode(preferences.getBoolean(SCROLL_REF, false))
        webView.settings.javaScriptEnabled = true
        webView.isVerticalScrollBarEnabled = false
        webView.isHorizontalScrollBarEnabled = false
        webView.settings.useWideViewPort = true
        webView.settings.loadWithOverviewMode = true
        webView.settings.setSupportZoom(true)
        webView.settings.builtInZoomControls = true
        webView.settings.displayZoomControls = false
        webView.resourceUrl = resourceUrl
        webView.setPadding(0, 0, 0, 0)

        var endReached = false
        webView.setOnOverScrolledCallback(object : R2BasicWebView.OnOverScrolledCallback {
            override fun onOverScrolled(scrollX: Int, scrollY: Int, clampedX: Boolean, clampedY: Boolean) {
                val activity = activity ?: return
                val metrics = DisplayMetrics()
                activity.windowManager.defaultDisplay.getMetrics(metrics)


                val topDecile = webView.contentHeight - 1.15 * metrics.heightPixels
                val bottomDecile = (webView.contentHeight - metrics.heightPixels).toDouble()

                when (scrollY.toDouble()) {
                    in topDecile..bottomDecile -> {
                        if (!endReached) {
                            endReached = true
                            webView.listener.onPageEnded(endReached)
                        }
                    }
                    else -> {
                        if (endReached) {
                            endReached = false
                            webView.listener.onPageEnded(endReached)
                        }
                    }
                }
            }
        })

        webView.webViewClient = object : WebViewClientCompat() {

            override fun shouldOverrideUrlLoading(view: WebView, request: WebResourceRequest): Boolean =
                (webView as? R2BasicWebView)?.shouldOverrideUrlLoading(request) ?: false

            override fun shouldOverrideKeyEvent(view: WebView, event: KeyEvent): Boolean {
                // Do something with the event here
                return false
            }

            override fun onPageFinished(view: WebView?, url: String?) {
                super.onPageFinished(view, url)

                webView.listener.onResourceLoaded(link, webView, url)

                // To make sure the page is properly laid out before jumping to the target locator,
                // we execute a dummy JavaScript and wait for the callback result.
                webView.evaluateJavascript("true") {
                    viewLifecycleOwner.lifecycleScope.launchWhenCreated {
                        onLoadPage()
                    }
                }
            }

            // prevent favicon.ico to be loaded, this was causing NullPointerException in NanoHttp
            override fun shouldInterceptRequest(view: WebView, request: WebResourceRequest): WebResourceResponse? {
                if (!request.isForMainFrame && request.url.path?.endsWith("/favicon.ico") == true) {
                    try {
                        return WebResourceResponse("image/png", null, null)
                    } catch (e: Exception) {
                    }
                }
                return null
            }

            private fun injectScriptFile(view: WebView?, scriptFile: String) {
                val input: InputStream
                try {
                    input = resources.assets.open(scriptFile)
                    val buffer = ByteArray(input.available())
                    input.read(buffer)
                    input.close()

                    // String-ify the script byte-array using BASE64 encoding !!!
                    val encoded = Base64.encodeToString(buffer, Base64.NO_WRAP)
                    view?.loadUrl("javascript:(function() {" +
                            "var parent = document.getElementsByTagName('head').item(0);" +
                            "var script = document.createElement('script');" +
                            "script.type = 'text/javascript';" +
                            // Tell the browser to BASE64-decode the string into your script !!!
                            "script.innerHTML = window.atob('" + encoded + "');" +
                            "parent.appendChild(script)" +
                            "})()")
                } catch (e: IOException) {
                    e.printStackTrace()
                } catch (e1: IllegalStateException) {
                    // not attached to a context
                }
            }
        }

        webView.isHapticFeedbackEnabled = false
        webView.isLongClickable = false
        webView.setOnLongClickListener {
            false
        }

        resourceUrl?.let {
            isLoading = true
            webView.loadUrl(it)
        }

        setupPadding()

        // Forward a tap event when the web view is not ready to propagate the taps. This allows
        // to toggle a navigation UI while a page is loading, for example.
        binding.root.setOnClickListenerWithPoint { _, point ->
            webView.listener.onTap(point)
        }

        return containerView
    }

    override fun onDetach() {
        super.onDetach()

        // Prevent the web view from leaking when its parent is detached.
        // See https://stackoverflow.com/a/19391512/1474476
        webView?.let { wv ->
            (wv.parent as? ViewGroup)?.removeView(wv)
            wv.removeAllViews()
            wv.destroy()
        }
    }

    override fun onDestroyView() {
        super.onDestroyView()
        _binding = null
    }

    private fun setupPadding() {
        updatePadding()

        // Update padding when the scroll mode changes
        viewLifecycleOwner.lifecycleScope.launch {
            webView?.scrollModeFlow?.collectLatest {
                updatePadding()
            }
        }

        // Update padding when the window insets change, for example when the navigation and status
        // bars are toggled.
        ViewCompat.setOnApplyWindowInsetsListener(containerView) { _, insets ->
            updatePadding()
            insets
        }
    }

    private fun updatePadding() {
        viewLifecycleOwner.lifecycleScope.launchWhenResumed {
            val window = activity?.window ?: return@launchWhenResumed
            var top = 0
            var bottom = 0

            // Add additional padding to take into account the display cutout, if needed.
            if (
                android.os.Build.VERSION.SDK_INT >= android.os.Build.VERSION_CODES.P &&
                window.attributes.layoutInDisplayCutoutMode != WindowManager.LayoutParams.LAYOUT_IN_DISPLAY_CUTOUT_MODE_NEVER
            ) {
                // Request the display cutout insets from the decor view because the ones given by
                // setOnApplyWindowInsetsListener are not always correct for preloaded views.
                window.decorView.rootWindowInsets?.displayCutout?.let { displayCutoutInsets ->
                    top += displayCutoutInsets.safeInsetTop
                    bottom += displayCutoutInsets.safeInsetBottom
                }
            }

            val scrollMode = preferences.getBoolean(SCROLL_REF, false)
            if (!scrollMode) {
                val margin = resources.getDimension(R.dimen.r2_navigator_epub_vertical_padding).toInt()
                top += margin
                bottom += margin
            }

            containerView.setPadding(0, top, 0, bottom)
        }
    }

    internal val paddingTop: Int get() = containerView.paddingTop
    internal val paddingBottom: Int get() = containerView.paddingBottom

    private val isCurrentResource: Boolean get() {
        val epubNavigator = webView?.navigator as? EpubNavigatorFragment ?: return false
        val currentFragment = (epubNavigator.resourcePager.adapter as? R2PagerAdapter)?.getCurrentFragment() as? R2EpubPageFragment ?: return false
        return tag == currentFragment.tag
    }

    private suspend fun onLoadPage() {
        if (!isLoading) return
        isLoading = false

        val webView = requireNotNull(webView)
        webView.visibility = View.VISIBLE

        if (isCurrentResource) {
            val epubNavigator = requireNotNull(webView.navigator as? EpubNavigatorFragment)
            val locator = epubNavigator.pendingLocator
            epubNavigator.pendingLocator = null
            if (locator != null) {
                loadLocator(locator)
            }

            webView.listener.onPageLoaded()
        }
    }

    private suspend fun loadLocator(locator: Locator) {
        val webView = requireNotNull(webView)
        val epubNavigator = requireNotNull(webView.navigator as? EpubNavigatorFragment)

        val text = locator.text
        if (text.highlight != null) {
            if (webView.scrollToText(text)) {
                return
            }
        }

        val htmlId = locator.locations.htmlId
        if (htmlId != null && webView.scrollToId(htmlId)) {
            return
        }

        var progression = locator.locations.progression
        if (progression != null) {
            // We need to reverse the progression with RTL because the Web View
            // always scrolls from left to right, no matter the reading direction.
            progression =
                if (webView.scrollMode || epubNavigator.readingProgression == ReadingProgression.LTR) progression
                else 1 - progression

            if (webView.scrollMode) {
                webView.scrollToPosition(progression)

            } else {
                // Figure out the target web view "page" from the requested
                // progression.
                var item = (progression * webView.numPages).roundToInt()
                if (epubNavigator.readingProgression == ReadingProgression.RTL && item > 0) {
                    item -= 1
                }
                webView.setCurrentItem(item, false)
            }
        }
    }

    companion object {
        fun newInstance(url: String, link: Link? = null, positionCount: Int = 0): R2EpubPageFragment =
            R2EpubPageFragment().apply {
                arguments = Bundle().apply {
                    putString("url", url)
                    putParcelable("link", link)
                    putLong("positionCount", positionCount.toLong())
                }
            }
    }
}

/**
 * Same as setOnClickListener, but will also report the tap point in the view.
 */
private fun View.setOnClickListenerWithPoint(action: (View, PointF) -> Unit) {
    var point = PointF()

    setOnTouchListener { v, event ->
        if (event.action == MotionEvent.ACTION_DOWN) {
            point = PointF(event.x, event.y)
        }
        false
    }

    setOnClickListener {
        action(it, point)
    }
}<|MERGE_RESOLUTION|>--- conflicted
+++ resolved
@@ -26,7 +26,6 @@
 import androidx.webkit.WebViewClientCompat
 import kotlinx.coroutines.flow.collectLatest
 import kotlinx.coroutines.launch
-import org.readium.r2.navigator.Navigator
 import org.readium.r2.navigator.R
 import org.readium.r2.navigator.R2BasicWebView
 import org.readium.r2.navigator.R2WebView
@@ -73,14 +72,9 @@
         val webView = binding.webView
         this.webView = webView
 
-<<<<<<< HEAD
         webView.visibility = View.INVISIBLE
-        webView.navigator = parentFragment as Navigator
-        webView.listener = parentFragment as R2BasicWebView.Listener
-=======
         webView.navigator = navigatorFragment
         webView.listener = navigatorFragment.webViewListener
->>>>>>> 104d6d17
         webView.preferences = preferences
 
         webView.setScrollMode(preferences.getBoolean(SCROLL_REF, false))
