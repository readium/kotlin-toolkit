/*
 * Module: r2-navigator-kotlin
 * Developers: Aferdita Muriqi, Mostapha Idoubihi
 *
 * Copyright (c) 2018. Readium Foundation. All rights reserved.
 * Use of this source code is governed by a BSD-style license which is detailed in the
 * LICENSE file present in the project repository where this source code is maintained.
 */

package org.readium.r2.navigator.cbz

import android.app.Activity
import android.content.Context
import android.content.Intent
import android.content.SharedPreferences
import android.os.Bundle
import android.view.View
import androidx.appcompat.app.AppCompatActivity
import androidx.lifecycle.LiveData
import androidx.lifecycle.MutableLiveData
import androidx.viewpager.widget.ViewPager
import kotlinx.coroutines.CoroutineScope
import kotlinx.coroutines.Dispatchers
import kotlinx.coroutines.launch
<<<<<<< HEAD
import org.readium.r2.navigator.IR2Activity
import org.readium.r2.navigator.NavigatorDelegate
import org.readium.r2.navigator.R
import org.readium.r2.navigator.VisualNavigator
=======
import kotlinx.coroutines.runBlocking
import org.readium.r2.navigator.*
>>>>>>> 6b0c502f
import org.readium.r2.navigator.extensions.layoutDirectionIsRTL
import org.readium.r2.navigator.pager.R2PagerAdapter
import org.readium.r2.navigator.pager.R2ViewPager
import org.readium.r2.shared.extensions.destroyPublication
import org.readium.r2.shared.extensions.getPublication
import org.readium.r2.shared.publication.*
import org.readium.r2.shared.publication.services.positions
import kotlin.coroutines.CoroutineContext


open class R2CbzActivity : AppCompatActivity(), CoroutineScope, IR2Activity, VisualNavigator {

<<<<<<< HEAD
    override val currentLocator: LiveData<Locator?> get() = _currentLocator
    private val _currentLocator = MutableLiveData<Locator?>(null)

    private fun notifyCurrentLocation() {
        val locator = publication.positions[resourcePager.currentItem]
        if (locator == currentLocator.value) {
            return
        }

        _currentLocator.postValue(locator)
        navigatorDelegate?.locationDidChange(navigator = this, locator = locator)
    }

=======
    override val currentLocation: Locator?
        get() = positions[resourcePager.currentItem]
>>>>>>> 6b0c502f

    override fun go(locator: Locator, animated: Boolean, completion: () -> Unit): Boolean {
        val resourceIndex = publication.readingOrder.indexOfFirstWithHref(locator.href)
            ?: return false

        currentPagerPosition = resourceIndex
        resourcePager.currentItem = currentPagerPosition
        return true
    }

    override fun go(link: Link, animated: Boolean, completion: () -> Unit): Boolean {
        TODO("not implemented") //To change body of created functions use File | Settings | File Templates.
    }

    override fun goForward(animated: Boolean, completion: () -> Unit): Boolean {
        TODO("not implemented") //To change body of created functions use File | Settings | File Templates.
    }

    override fun goBackward(animated: Boolean, completion: () -> Unit): Boolean {
        TODO("not implemented") //To change body of created functions use File | Settings | File Templates.
    }

    override val readingProgression: ReadingProgression
        get() = TODO("not implemented") //To change initializer of created properties use File | Settings | File Templates.

    override fun goLeft(animated: Boolean, completion: () -> Unit): Boolean {
        TODO("not implemented") //To change body of created functions use File | Settings | File Templates.
    }

    override fun goRight(animated: Boolean, completion: () -> Unit): Boolean {
        TODO("not implemented") //To change body of created functions use File | Settings | File Templates.
    }

    /**
     * Context of this scope.
     */
    override val coroutineContext: CoroutineContext
        get() = Dispatchers.Main

    override lateinit var preferences: SharedPreferences
    override lateinit var resourcePager: R2ViewPager
    override lateinit var publicationPath: String
    override lateinit var publication: Publication
    override lateinit var publicationIdentifier: String
    override lateinit var publicationFileName: String
    protected lateinit var positions: List<Locator>
    override var bookId: Long = -1

    var resources: List<String> = emptyList()
    lateinit var adapter: R2PagerAdapter

    var currentPagerPosition: Int = 0
    protected var navigatorDelegate: NavigatorDelegate? = null

    override fun onCreate(savedInstanceState: Bundle?) {
        super.onCreate(savedInstanceState)
        setContentView(R.layout.activity_r2_viewpager)

        preferences = getSharedPreferences("org.readium.r2.settings", Context.MODE_PRIVATE)
        resourcePager = findViewById(R.id.resourcePager)
        resourcePager.type = Publication.TYPE.CBZ

        publicationPath = intent.getStringExtra("publicationPath") ?: throw Exception("publicationPath required")
        publicationFileName = intent.getStringExtra("publicationFileName") ?: throw Exception("publicationFileName required")
        publication = intent.getPublication(this)
        positions = runBlocking { publication.positions() }

        publicationIdentifier = publication.metadata.identifier!!
        title = publication.metadata.title

        resources = publication.readingOrder.map { it.href }


        resourcePager.addOnPageChangeListener(object : ViewPager.SimpleOnPageChangeListener() {

            override fun onPageSelected(position: Int) {
                notifyCurrentLocation()
            }

        })

        adapter = R2PagerAdapter(supportFragmentManager, resources, publication.metadata.title, Publication.TYPE.CBZ, publicationPath)

        resourcePager.adapter = adapter

        if (currentPagerPosition == 0) {
            if (layoutDirectionIsRTL()) {
                // The view has RTL layout
                resourcePager.currentItem = resources.size - 1
            } else {
                // The view has LTR layout
                resourcePager.currentItem = currentPagerPosition
            }
        } else {
            resourcePager.currentItem = currentPagerPosition
        }
    }

    override fun onDestroy() {
        super.onDestroy()

        intent.destroyPublication(this)
    }

    override fun onStart() {
        super.onStart()

        // OnPageChangeListener.onPageSelected is not called on the first page of the book, so we
        // trigger the locationDidChange event manually.
        notifyCurrentLocation()
    }

    override fun nextResource(v: View?) {
        launch {
            if (layoutDirectionIsRTL()) {
                // The view has RTL layout
                resourcePager.currentItem = resourcePager.currentItem - 1
            } else {
                // The view has LTR layout
                resourcePager.currentItem = resourcePager.currentItem + 1
            }

            notifyCurrentLocation()
        }
    }

    override fun previousResource(v: View?) {
        launch {
            if (layoutDirectionIsRTL()) {
                // The view has RTL layout
                resourcePager.currentItem = resourcePager.currentItem + 1
            } else {
                // The view has LTR layout
                resourcePager.currentItem = resourcePager.currentItem - 1
            }

            notifyCurrentLocation()
        }
    }

    override fun toggleActionBar() {
        if (allowToggleActionBar) {
            launch {
                if (supportActionBar!!.isShowing) {
                    resourcePager.systemUiVisibility = (View.SYSTEM_UI_FLAG_LAYOUT_STABLE
                            or View.SYSTEM_UI_FLAG_LAYOUT_HIDE_NAVIGATION
                            or View.SYSTEM_UI_FLAG_HIDE_NAVIGATION
                            or View.SYSTEM_UI_FLAG_LAYOUT_FULLSCREEN
                            or View.SYSTEM_UI_FLAG_FULLSCREEN // hide status bar
                            or View.SYSTEM_UI_FLAG_IMMERSIVE)
                } else {
                    resourcePager.systemUiVisibility = (View.SYSTEM_UI_FLAG_LAYOUT_STABLE
                            or View.SYSTEM_UI_FLAG_LAYOUT_HIDE_NAVIGATION
                            or View.SYSTEM_UI_FLAG_LAYOUT_FULLSCREEN)
                }
            }
        }
    }

    override fun toggleActionBar(v: View?) {
        toggleActionBar()
    }

    override fun onActivityResult(requestCode: Int, resultCode: Int, data: Intent?) {
        if (requestCode == 2 && resultCode == Activity.RESULT_OK) {
            if (data != null) {

                val locator = data.getParcelableExtra("locator") as Locator

                fun setCurrent(resources: List<String>) {
                    for (index in 0 until resources.count()) {
                        val resource = resources[index]
                        if (resource.endsWith(locator.href)) {
                            resourcePager.currentItem = index
                            break
                        }
                    }
                }

                resourcePager.adapter = adapter

                setCurrent(resources)

                if (supportActionBar!!.isShowing && allowToggleActionBar) {
                    resourcePager.systemUiVisibility = (View.SYSTEM_UI_FLAG_LAYOUT_STABLE
                            or View.SYSTEM_UI_FLAG_LAYOUT_HIDE_NAVIGATION
                            or View.SYSTEM_UI_FLAG_HIDE_NAVIGATION
                            or View.SYSTEM_UI_FLAG_LAYOUT_FULLSCREEN
                            or View.SYSTEM_UI_FLAG_FULLSCREEN // hide status bar
                            or View.SYSTEM_UI_FLAG_IMMERSIVE)
                }
            }
        }
        super.onActivityResult(requestCode, resultCode, data)
    }

}<|MERGE_RESOLUTION|>--- conflicted
+++ resolved
@@ -22,15 +22,11 @@
 import kotlinx.coroutines.CoroutineScope
 import kotlinx.coroutines.Dispatchers
 import kotlinx.coroutines.launch
-<<<<<<< HEAD
+import kotlinx.coroutines.runBlocking
 import org.readium.r2.navigator.IR2Activity
 import org.readium.r2.navigator.NavigatorDelegate
 import org.readium.r2.navigator.R
 import org.readium.r2.navigator.VisualNavigator
-=======
-import kotlinx.coroutines.runBlocking
-import org.readium.r2.navigator.*
->>>>>>> 6b0c502f
 import org.readium.r2.navigator.extensions.layoutDirectionIsRTL
 import org.readium.r2.navigator.pager.R2PagerAdapter
 import org.readium.r2.navigator.pager.R2ViewPager
@@ -43,12 +39,11 @@
 
 open class R2CbzActivity : AppCompatActivity(), CoroutineScope, IR2Activity, VisualNavigator {
 
-<<<<<<< HEAD
     override val currentLocator: LiveData<Locator?> get() = _currentLocator
     private val _currentLocator = MutableLiveData<Locator?>(null)
 
     private fun notifyCurrentLocation() {
-        val locator = publication.positions[resourcePager.currentItem]
+        val locator = positions[resourcePager.currentItem]
         if (locator == currentLocator.value) {
             return
         }
@@ -57,10 +52,6 @@
         navigatorDelegate?.locationDidChange(navigator = this, locator = locator)
     }
 
-=======
-    override val currentLocation: Locator?
-        get() = positions[resourcePager.currentItem]
->>>>>>> 6b0c502f
 
     override fun go(locator: Locator, animated: Boolean, completion: () -> Unit): Boolean {
         val resourceIndex = publication.readingOrder.indexOfFirstWithHref(locator.href)
