[versions]

<<<<<<< HEAD
kotlin = "2.0.21"
agp = "8.4.0"
=======
kotlin = "1.9.24"
agp = "8.7.2"
>>>>>>> dfb76bcc
desugar_jdk_libs = "2.0.4"
gradle-maven-publish-plugin = "0.28.0"

androidx-activity = "1.9.3"
androidx-annotation = "1.9.1"
androidx-appcompat = "1.7.0"
androidx-browser = "1.8.0"
androidx-cardview = "1.0.0"
<<<<<<< HEAD
androidx-compose-animation = "1.6.7"
androidx-compose-foundation = "1.6.7"
androidx-compose-material = "1.6.7"
androidx-compose-material3 = "1.2.1"
androidx-compose-runtime = "1.6.7"
androidx-compose-ui = "1.6.7"
androidx-constraintlayout = "2.1.4"
androidx-core = "1.13.1"
=======
# Make sure to align with the Kotlin version
# https://developer.android.com/jetpack/androidx/releases/compose-kotlin
androidx-compose-compiler = "1.5.14"
androidx-compose-animation = "1.7.5"
androidx-compose-foundation = "1.7.5"
androidx-compose-material = "1.7.5"
androidx-compose-material3 = "1.3.1"
androidx-compose-runtime = "1.7.5"
androidx-compose-ui = "1.7.5"
androidx-constraintlayout = "2.2.0"
androidx-core = "1.15.0"
>>>>>>> dfb76bcc
androidx-datastore = "1.1.1"
androidx-fragment-ktx = "1.8.5"
androidx-legacy = "1.0.0"
androidx-lifecycle = "2.8.7"
androidx-media = "1.7.0"
androidx-media2 = "1.3.0"
androidx-media3 = "1.4.1"
androidx-navigation = "2.8.3"
androidx-paging = "3.3.2"
androidx-recyclerview = "1.3.2"
androidx-room = "2.6.1"
androidx-viewpager2 = "1.1.0"
androidx-webkit = "1.12.1"

assertj = "3.26.3"

dokka = "1.9.20"

google-exoplayer = "2.19.1"
google-material = "1.12.0"

joda-time = "2.13.0"
jsoup = "1.18.1"
junit = "4.13.2"

<<<<<<< HEAD
kotlinx-coroutines = "1.8.1"
kotlinx-coroutines-test = "1.8.1"
kotlinx-datetime = "0.6.0"
kotlinx-serialization-json = "1.7.3"
=======
kotlinx-coroutines = "1.9.0"
kotlinx-coroutines-test = "1.9.0"
kotlinx-datetime = "0.6.1"
kotlinx-serialization-json = "1.6.3"
>>>>>>> dfb76bcc

# Make sure to align with the Kotlin version.
# See https://github.com/google/ksp/releases
ksp = "2.0.21-1.0.25"

ktlint = "11.5.1"

# We cannot upgrade to 1.9.0 as it conflicts with liblcp.
# See https://github.com/readium/kotlin-toolkit/issues/29
#noinspection GradleDependency
pdfium = "1.8.2"
pdf-viewer = "2.8.2"
#noinspection GradleDependency
picasso = "2.8"
pspdfkit = "8.4.1"

robolectric = "4.13"

timber = "5.0.1"


[libraries]

androidx-activity-ktx = { group = "androidx.activity", name = "activity-ktx", version.ref = "androidx-activity" }
androidx-annotation = { group = "androidx.annotation", name = "annotation", version.ref = "androidx-annotation" }
androidx-appcompat = { group = "androidx.appcompat", name = "appcompat", version.ref = "androidx-appcompat" }
androidx-browser = { group = "androidx.browser", name = "browser", version.ref = "androidx-browser" }
androidx-cardview = { group = "androidx.cardview", name = "cardview", version.ref = "androidx-cardview" }
androidx-compose-activity = { group = "androidx.activity", name = "activity-compose", version.ref = "androidx-activity" }
androidx-compose-animation = { group = "androidx.compose.animation", name = "animation", version.ref = "androidx-compose-animation" }
androidx-compose-foundation = { group = "androidx.compose.foundation", name = "foundation", version.ref = "androidx-compose-foundation" }
androidx-compose-material = { group = "androidx.compose.material", name = "material", version.ref = "androidx-compose-material" }
androidx-compose-material3 = { group = "androidx.compose.material3", name = "material3", version.ref = "androidx-compose-material3" }
androidx-compose-material-icons = { group = "androidx.compose.material", name = "material-icons-extended", version.ref = "androidx-compose-material" }
androidx-compose-runtime = { group = "androidx.compose.runtime", name = "runtime", version.ref = "androidx-compose-runtime" }
androidx-compose-ui = { group = "androidx.compose.ui", name = "ui", version.ref = "androidx-compose-ui" }
androidx-compose-ui-tooling = { group = "androidx.compose.ui", name = "ui-tooling", version.ref = "androidx-compose-ui" }
androidx-constraintlayout = { group = "androidx.constraintlayout", name = "constraintlayout", version.ref = "androidx-constraintlayout" }
androidx-core = { group = "androidx.core", name = "core-ktx", version.ref = "androidx-core" }
androidx-datastore-preferences = { group = "androidx.datastore", name = "datastore-preferences", version.ref = "androidx-datastore" }
androidx-fragment-ktx = { group = "androidx.fragment", name = "fragment-ktx", version.ref = "androidx-fragment-ktx" }
androidx-legacy-ui = { group = "androidx.legacy", name = "legacy-support-core-ui", version.ref = "androidx-legacy" }
androidx-lifecycle-common = { group = "androidx.lifecycle", name = "lifecycle-common-java8", version.ref = "androidx-lifecycle" }
androidx-media = { group = "androidx.media", name = "media", version.ref = "androidx-media" }
androidx-media2-session = { group = "androidx.media2", name = "media2-session", version.ref = "androidx-media2" }
androidx-media2-player = { group = "androidx.media2", name = "media2-player", version.ref = "androidx-media2" }
androidx-media3-common = { group = "androidx.media3", name = "media3-common", version.ref = "androidx-media3" }
androidx-media3-session = { group = "androidx.media3", name = "media3-session", version.ref = "androidx-media3" }
androidx-media3-exoplayer = { group = "androidx.media3", name = "media3-exoplayer", version.ref = "androidx-media3" }
androidx-navigation-fragment = { group = "androidx.navigation", name = "navigation-fragment-ktx", version.ref = "androidx-navigation" }
androidx-navigation-ui = { group = "androidx.navigation", name = "navigation-ui-ktx", version.ref = "androidx-navigation" }
androidx-paging = { group = "androidx.paging", name = "paging-runtime-ktx", version.ref = "androidx-paging" }
androidx-recyclerview = { group = "androidx.recyclerview", name = "recyclerview", version.ref = "androidx-recyclerview" }
androidx-room-runtime = { group = "androidx.room", name = "room-runtime", version.ref = "androidx-room" }
androidx-room-ktx = { group = "androidx.room", name = "room-ktx", version.ref = "androidx-room" }
androidx-room-compiler = { group = "androidx.room", name = "room-compiler", version.ref = "androidx-room" }
androidx-viewpager2 = { group = "androidx.viewpager2", name = "viewpager2", version.ref = "androidx-viewpager2" }
androidx-webkit = { group = "androidx.webkit", name = "webkit", version.ref = "androidx-webkit" }

assertj = { group = "org.assertj", name = "assertj-core", version.ref = "assertj" }

desugar_jdk_libs = { module = "com.android.tools:desugar_jdk_libs", version.ref = "desugar_jdk_libs" }
google-exoplayer-core = { group = "com.google.android.exoplayer", name = "exoplayer-core", version.ref = "google-exoplayer" }
google-exoplayer-extension-media2 = { group = "com.google.android.exoplayer", name = "extension-media2", version.ref = "google-exoplayer" }
google-exoplayer-mediasession = { group = "com.google.android.exoplayer", name = "extension-mediasession", version.ref = "google-exoplayer" }
google-exoplayer-ui = { group = "com.google.android.exoplayer", name = "exoplayer-ui", version.ref = "google-exoplayer" }
google-exoplayer-workmanager = { group = "com.google.android.exoplayer", name = "extension-workmanager", version.ref = "google-exoplayer" }
google-material = { group = "com.google.android.material", name = "material", version.ref = "google-material" }

joda-time = { group = "joda-time", name = "joda-time", version.ref = "joda-time" }
jsoup = { group = "org.jsoup", name = "jsoup", version.ref = "jsoup" }
junit = { group = "junit", name = "junit", version.ref = "junit" }

kotlin-junit = { group = "org.jetbrains.kotlin", name = "kotlin-test-junit", version.ref = "kotlin" }
kotlin-reflect = { group = "org.jetbrains.kotlin", name = "kotlin-reflect", version.ref = "kotlin" }
kotlin-stdlib = { group = "org.jetbrains.kotlin", name = "kotlin-stdlib", version.ref = "kotlin" }

kotlinx-coroutines-android = { group = "org.jetbrains.kotlinx", name = "kotlinx-coroutines-android", version.ref = "kotlinx-coroutines" }
kotlinx-coroutines-test = { group = "org.jetbrains.kotlinx", name = "kotlinx-coroutines-test", version.ref = "kotlinx-coroutines-test" }
kotlinx-datetime = { group = "org.jetbrains.kotlinx", name = "kotlinx-datetime", version.ref = "kotlinx-datetime" }
kotlinx-serialization-json = { group = "org.jetbrains.kotlinx", name = "kotlinx-serialization-json", version.ref = "kotlinx-serialization-json" }

pdfium = { group = "com.github.barteksc", name = "pdfium-android", version.ref="pdfium" }
picasso = { group = "com.squareup.picasso", name = "picasso", version.ref = "picasso" }
pspdfkit = { group = "com.pspdfkit", name = "pspdfkit", version.ref ="pspdfkit" }

robolectric = { group = "org.robolectric", name = "robolectric", version.ref = "robolectric" }

timber = { group = "com.jakewharton.timber", name = "timber", version.ref = "timber" }

plugin-android = { module = "com.android.tools.build:gradle", version.ref = "agp" }
plugin-kotlin = { module = "org.jetbrains.kotlin:kotlin-gradle-plugin", version.ref = "kotlin" }
plugin-maven-publish = { module = "com.vanniktech:gradle-maven-publish-plugin", version.ref = "gradle-maven-publish-plugin" }

[plugins]

kotlin-serialization = { id = "org.jetbrains.kotlin.plugin.serialization", version.ref = "kotlin" }
dokka = { id = "org.jetbrains.dokka", version.ref = "dokka" }
ksp = { id = "com.google.devtools.ksp", version.ref = "ksp" }
ktlint = { id = "org.jlleitschuh.gradle.ktlint", version.ref = "ktlint" }
compose-compiler = { id = "org.jetbrains.kotlin.plugin.compose", version.ref = "kotlin" }

[bundles]

compose = ["androidx-compose-activity", "androidx-compose-animation", "androidx-compose-foundation", "androidx-compose-material", "androidx-compose-material3", "androidx-compose-material-icons", "androidx-compose-runtime", "androidx-compose-ui", "androidx-compose-ui-tooling"]
exoplayer = ["google-exoplayer-core", "google-exoplayer-ui", "google-exoplayer-mediasession", "google-exoplayer-workmanager", "google-exoplayer-extension-media2"]
media2 = ["androidx-media2-session", "androidx-media2-player", "google-exoplayer-core", "google-exoplayer-extension-media2"]
media3 = ["androidx-media3-session", "androidx-media3-common", "androidx-media3-exoplayer"]
room = ["androidx-room-runtime", "androidx-room-ktx"]<|MERGE_RESOLUTION|>--- conflicted
+++ resolved
@@ -1,12 +1,7 @@
 [versions]
 
-<<<<<<< HEAD
 kotlin = "2.0.21"
-agp = "8.4.0"
-=======
-kotlin = "1.9.24"
 agp = "8.7.2"
->>>>>>> dfb76bcc
 desugar_jdk_libs = "2.0.4"
 gradle-maven-publish-plugin = "0.28.0"
 
@@ -15,7 +10,6 @@
 androidx-appcompat = "1.7.0"
 androidx-browser = "1.8.0"
 androidx-cardview = "1.0.0"
-<<<<<<< HEAD
 androidx-compose-animation = "1.6.7"
 androidx-compose-foundation = "1.6.7"
 androidx-compose-material = "1.6.7"
@@ -23,20 +17,7 @@
 androidx-compose-runtime = "1.6.7"
 androidx-compose-ui = "1.6.7"
 androidx-constraintlayout = "2.1.4"
-androidx-core = "1.13.1"
-=======
-# Make sure to align with the Kotlin version
-# https://developer.android.com/jetpack/androidx/releases/compose-kotlin
-androidx-compose-compiler = "1.5.14"
-androidx-compose-animation = "1.7.5"
-androidx-compose-foundation = "1.7.5"
-androidx-compose-material = "1.7.5"
-androidx-compose-material3 = "1.3.1"
-androidx-compose-runtime = "1.7.5"
-androidx-compose-ui = "1.7.5"
-androidx-constraintlayout = "2.2.0"
 androidx-core = "1.15.0"
->>>>>>> dfb76bcc
 androidx-datastore = "1.1.1"
 androidx-fragment-ktx = "1.8.5"
 androidx-legacy = "1.0.0"
@@ -62,17 +43,10 @@
 jsoup = "1.18.1"
 junit = "4.13.2"
 
-<<<<<<< HEAD
-kotlinx-coroutines = "1.8.1"
-kotlinx-coroutines-test = "1.8.1"
-kotlinx-datetime = "0.6.0"
-kotlinx-serialization-json = "1.7.3"
-=======
 kotlinx-coroutines = "1.9.0"
 kotlinx-coroutines-test = "1.9.0"
 kotlinx-datetime = "0.6.1"
-kotlinx-serialization-json = "1.6.3"
->>>>>>> dfb76bcc
+kotlinx-serialization-json = "1.7.3"
 
 # Make sure to align with the Kotlin version.
 # See https://github.com/google/ksp/releases
