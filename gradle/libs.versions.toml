[versions]

kotlin = "2.1.0"
agp = "8.7.2"
desugar_jdk_libs = "2.1.2"
gradle-maven-publish-plugin = "0.28.0"

androidx-activity = "1.9.3"
androidx-annotation = "1.9.1"
androidx-appcompat = "1.7.0"
androidx-browser = "1.8.0"
androidx-cardview = "1.0.0"
androidx-compose-animation = "1.7.5"
androidx-compose-foundation = "1.7.5"
androidx-compose-material = "1.7.5"
androidx-compose-material3 = "1.3.1"
androidx-compose-runtime = "1.7.5"
androidx-compose-ui = "1.7.5"
androidx-constraintlayout = "2.2.0"
androidx-core = "1.15.0"
androidx-datastore = "1.1.1"
androidx-fragment-ktx = "1.8.5"
androidx-legacy = "1.0.0"
androidx-lifecycle = "2.8.7"
androidx-media3 = "1.5.0"
androidx-navigation = "2.8.4"
androidx-paging = "3.3.4"
androidx-recyclerview = "1.3.2"
androidx-room = "2.6.1"
androidx-viewpager2 = "1.1.0"
androidx-webkit = "1.12.1"

assertj = "3.26.3"

dokka = "1.9.20"

google-material = "1.12.0"

joda-time = "2.13.0"
jsoup = "1.18.1"
junit = "4.13.2"

kotlinx-coroutines = "1.9.0"
kotlinx-coroutines-test = "1.9.0"
kotlinx-datetime = "0.6.1"
kotlinx-serialization-json = "1.7.3"

# Make sure to align with the Kotlin version.
# See https://github.com/google/ksp/releases
ksp = "2.1.0-1.0.29"

ktlint = "12.1.1"

# We cannot upgrade to 1.9.0 as it conflicts with liblcp.
# See https://github.com/readium/kotlin-toolkit/issues/29
#noinspection GradleDependency
pdfium = "1.8.2"
pdf-viewer = "2.8.2"
#noinspection GradleDependency
picasso = "2.8"
pspdfkit = "8.4.1"

<<<<<<< HEAD
robolectric = "4.13"
=======
robolectric = "4.12.2"
mockk = "1.13.14"
>>>>>>> 37c75aab

timber = "5.0.1"


[libraries]

androidx-activity-ktx = { group = "androidx.activity", name = "activity-ktx", version.ref = "androidx-activity" }
androidx-annotation = { group = "androidx.annotation", name = "annotation", version.ref = "androidx-annotation" }
androidx-appcompat = { group = "androidx.appcompat", name = "appcompat", version.ref = "androidx-appcompat" }
androidx-browser = { group = "androidx.browser", name = "browser", version.ref = "androidx-browser" }
androidx-cardview = { group = "androidx.cardview", name = "cardview", version.ref = "androidx-cardview" }
androidx-compose-activity = { group = "androidx.activity", name = "activity-compose", version.ref = "androidx-activity" }
androidx-compose-animation = { group = "androidx.compose.animation", name = "animation", version.ref = "androidx-compose-animation" }
androidx-compose-foundation = { group = "androidx.compose.foundation", name = "foundation", version.ref = "androidx-compose-foundation" }
androidx-compose-material = { group = "androidx.compose.material", name = "material", version.ref = "androidx-compose-material" }
androidx-compose-material3 = { group = "androidx.compose.material3", name = "material3", version.ref = "androidx-compose-material3" }
androidx-compose-material-icons = { group = "androidx.compose.material", name = "material-icons-extended", version.ref = "androidx-compose-material" }
androidx-compose-runtime = { group = "androidx.compose.runtime", name = "runtime", version.ref = "androidx-compose-runtime" }
androidx-compose-ui = { group = "androidx.compose.ui", name = "ui", version.ref = "androidx-compose-ui" }
androidx-compose-ui-tooling = { group = "androidx.compose.ui", name = "ui-tooling", version.ref = "androidx-compose-ui" }
androidx-constraintlayout = { group = "androidx.constraintlayout", name = "constraintlayout", version.ref = "androidx-constraintlayout" }
androidx-core = { group = "androidx.core", name = "core-ktx", version.ref = "androidx-core" }
androidx-datastore-preferences = { group = "androidx.datastore", name = "datastore-preferences", version.ref = "androidx-datastore" }
androidx-fragment-ktx = { group = "androidx.fragment", name = "fragment-ktx", version.ref = "androidx-fragment-ktx" }
androidx-legacy-ui = { group = "androidx.legacy", name = "legacy-support-core-ui", version.ref = "androidx-legacy" }
androidx-lifecycle-common = { group = "androidx.lifecycle", name = "lifecycle-common-java8", version.ref = "androidx-lifecycle" }
androidx-media3-common = { group = "androidx.media3", name = "media3-common-ktx", version.ref = "androidx-media3" }
androidx-media3-session = { group = "androidx.media3", name = "media3-session", version.ref = "androidx-media3" }
androidx-media3-exoplayer = { group = "androidx.media3", name = "media3-exoplayer", version.ref = "androidx-media3" }
androidx-navigation-fragment = { group = "androidx.navigation", name = "navigation-fragment-ktx", version.ref = "androidx-navigation" }
androidx-navigation-ui = { group = "androidx.navigation", name = "navigation-ui-ktx", version.ref = "androidx-navigation" }
androidx-paging = { group = "androidx.paging", name = "paging-runtime-ktx", version.ref = "androidx-paging" }
androidx-recyclerview = { group = "androidx.recyclerview", name = "recyclerview", version.ref = "androidx-recyclerview" }
androidx-room-runtime = { group = "androidx.room", name = "room-runtime", version.ref = "androidx-room" }
androidx-room-ktx = { group = "androidx.room", name = "room-ktx", version.ref = "androidx-room" }
androidx-room-compiler = { group = "androidx.room", name = "room-compiler", version.ref = "androidx-room" }
androidx-viewpager2 = { group = "androidx.viewpager2", name = "viewpager2", version.ref = "androidx-viewpager2" }
androidx-webkit = { group = "androidx.webkit", name = "webkit", version.ref = "androidx-webkit" }

assertj = { group = "org.assertj", name = "assertj-core", version.ref = "assertj" }

desugar_jdk_libs = { module = "com.android.tools:desugar_jdk_libs", version.ref = "desugar_jdk_libs" }
google-material = { group = "com.google.android.material", name = "material", version.ref = "google-material" }

joda-time = { group = "joda-time", name = "joda-time", version.ref = "joda-time" }
jsoup = { group = "org.jsoup", name = "jsoup", version.ref = "jsoup" }
junit = { group = "junit", name = "junit", version.ref = "junit" }

kotlin-junit = { group = "org.jetbrains.kotlin", name = "kotlin-test-junit", version.ref = "kotlin" }
kotlin-reflect = { group = "org.jetbrains.kotlin", name = "kotlin-reflect", version.ref = "kotlin" }
kotlin-stdlib = { group = "org.jetbrains.kotlin", name = "kotlin-stdlib", version.ref = "kotlin" }

kotlinx-coroutines-android = { group = "org.jetbrains.kotlinx", name = "kotlinx-coroutines-android", version.ref = "kotlinx-coroutines" }
kotlinx-coroutines-test = { group = "org.jetbrains.kotlinx", name = "kotlinx-coroutines-test", version.ref = "kotlinx-coroutines-test" }
kotlinx-datetime = { group = "org.jetbrains.kotlinx", name = "kotlinx-datetime", version.ref = "kotlinx-datetime" }
kotlinx-serialization-json = { group = "org.jetbrains.kotlinx", name = "kotlinx-serialization-json", version.ref = "kotlinx-serialization-json" }

pdfium = { group = "com.github.barteksc", name = "pdfium-android", version.ref="pdfium" }
picasso = { group = "com.squareup.picasso", name = "picasso", version.ref = "picasso" }
pspdfkit = { group = "com.pspdfkit", name = "pspdfkit", version.ref ="pspdfkit" }

robolectric = { group = "org.robolectric", name = "robolectric", version.ref = "robolectric" }
mockk = { group = "io.mockk", name = "mockk", version.ref = "mockk"}

timber = { group = "com.jakewharton.timber", name = "timber", version.ref = "timber" }

plugin-android = { module = "com.android.tools.build:gradle", version.ref = "agp" }
plugin-kotlin = { module = "org.jetbrains.kotlin:kotlin-gradle-plugin", version.ref = "kotlin" }
plugin-maven-publish = { module = "com.vanniktech:gradle-maven-publish-plugin", version.ref = "gradle-maven-publish-plugin" }

[plugins]

kotlin-serialization = { id = "org.jetbrains.kotlin.plugin.serialization", version.ref = "kotlin" }
dokka = { id = "org.jetbrains.dokka", version.ref = "dokka" }
ksp = { id = "com.google.devtools.ksp", version.ref = "ksp" }
ktlint = { id = "org.jlleitschuh.gradle.ktlint", version.ref = "ktlint" }
compose-compiler = { id = "org.jetbrains.kotlin.plugin.compose", version.ref = "kotlin" }

[bundles]

compose = ["androidx-compose-activity", "androidx-compose-animation", "androidx-compose-foundation", "androidx-compose-material", "androidx-compose-material3", "androidx-compose-material-icons", "androidx-compose-runtime", "androidx-compose-ui", "androidx-compose-ui-tooling"]
media3 = ["androidx-media3-session", "androidx-media3-common", "androidx-media3-exoplayer"]
room = ["androidx-room-runtime", "androidx-room-ktx"]<|MERGE_RESOLUTION|>--- conflicted
+++ resolved
@@ -60,12 +60,8 @@
 picasso = "2.8"
 pspdfkit = "8.4.1"
 
-<<<<<<< HEAD
 robolectric = "4.13"
-=======
-robolectric = "4.12.2"
 mockk = "1.13.14"
->>>>>>> 37c75aab
 
 timber = "5.0.1"
 
