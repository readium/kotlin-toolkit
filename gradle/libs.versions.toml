--- conflicted
+++ resolved
@@ -2,7 +2,7 @@
 
 kotlin = "2.0.21"
 agp = "8.7.2"
-desugar_jdk_libs = "2.0.4"
+desugar_jdk_libs = "2.1.2"
 gradle-maven-publish-plugin = "0.28.0"
 
 androidx-activity = "1.9.3"
@@ -10,34 +10,16 @@
 androidx-appcompat = "1.7.0"
 androidx-browser = "1.8.0"
 androidx-cardview = "1.0.0"
-<<<<<<< HEAD
-# Make sure to align with the Kotlin version
-# https://developer.android.com/jetpack/androidx/releases/compose-kotlin
-androidx-compose-compiler = "1.5.14"
-androidx-compose-animation = "1.7.0"
-androidx-compose-foundation = "1.7.0"
-androidx-compose-material = "1.7.0"
-androidx-compose-material3 = "1.3.0"
-androidx-compose-runtime = "1.7.0"
-androidx-compose-ui = "1.7.0"
-=======
-androidx-compose-animation = "1.6.7"
-androidx-compose-foundation = "1.6.7"
-androidx-compose-material = "1.6.7"
-androidx-compose-material3 = "1.2.1"
-androidx-compose-runtime = "1.6.7"
-androidx-compose-ui = "1.6.7"
->>>>>>> d177e728
-androidx-constraintlayout = "2.1.4"
+androidx-compose-animation = "1.7.5"
+androidx-compose-foundation = "1.7.5"
+androidx-compose-material = "1.7.5"
+androidx-compose-material3 = "1.3.1"
+androidx-compose-runtime = "1.7.5"
+androidx-compose-ui = "1.7.5"
+androidx-constraintlayout = "2.2.0"
 androidx-core = "1.15.0"
 androidx-datastore = "1.1.1"
-<<<<<<< HEAD
-androidx-expresso-core = "3.5.1"
-androidx-ext-junit = "1.1.5"
-androidx-fragment = "1.8.4"
-=======
 androidx-fragment-ktx = "1.8.5"
->>>>>>> d177e728
 androidx-legacy = "1.0.0"
 androidx-lifecycle = "2.8.7"
 androidx-media = "1.7.0"
@@ -105,15 +87,7 @@
 androidx-constraintlayout = { group = "androidx.constraintlayout", name = "constraintlayout", version.ref = "androidx-constraintlayout" }
 androidx-core = { group = "androidx.core", name = "core-ktx", version.ref = "androidx-core" }
 androidx-datastore-preferences = { group = "androidx.datastore", name = "datastore-preferences", version.ref = "androidx-datastore" }
-<<<<<<< HEAD
-androidx-expresso-core = { group = "androidx.test.espresso", name = "espresso-core", version.ref = "androidx-expresso-core" }
-androidx-ext-junit = { group = "androidx.test.ext", name = "junit", version.ref = "androidx-ext-junit" }
-androidx-fragment-ktx = { group = "androidx.fragment", name = "fragment-ktx", version.ref = "androidx-fragment" }
-androidx-fragment-compose = { group = "androidx.fragment", name = "fragment-compose", version.ref = "androidx-fragment" }
-androidx-legacy-v4 = { group = "androidx.legacy", name = "legacy-support-v4", version.ref = "androidx-legacy" }
-=======
 androidx-fragment-ktx = { group = "androidx.fragment", name = "fragment-ktx", version.ref = "androidx-fragment-ktx" }
->>>>>>> d177e728
 androidx-legacy-ui = { group = "androidx.legacy", name = "legacy-support-core-ui", version.ref = "androidx-legacy" }
 androidx-lifecycle-common = { group = "androidx.lifecycle", name = "lifecycle-common-java8", version.ref = "androidx-lifecycle" }
 androidx-media = { group = "androidx.media", name = "media", version.ref = "androidx-media" }
