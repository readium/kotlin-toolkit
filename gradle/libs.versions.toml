[versions]

<<<<<<< HEAD
kotlin = "2.0.0"
agp = "8.4.1"
=======
kotlin = "1.9.24"
agp = "8.4.0"
>>>>>>> a226128e
desugar_jdk_libs = "2.0.4"
gradle-maven-publish-plugin = "0.28.0"

androidx-activity = "1.9.0"
androidx-appcompat = "1.6.1"
androidx-browser = "1.8.0"
androidx-cardview = "1.0.0"
<<<<<<< HEAD
androidx-compose-animation = "1.6.0"
androidx-compose-foundation = "1.6.0"
androidx-compose-material = "1.6.0"
androidx-compose-material3 = "1.1.2"
androidx-compose-runtime = "1.6.0"
androidx-compose-ui = "1.6.0"
=======
# Make sure to align with the Kotlin version
# https://developer.android.com/jetpack/androidx/releases/compose-kotlin
androidx-compose-compiler = "1.5.14"
androidx-compose-animation = "1.6.7"
androidx-compose-foundation = "1.6.7"
androidx-compose-material = "1.6.7"
androidx-compose-material3 = "1.2.1"
androidx-compose-runtime = "1.6.7"
androidx-compose-ui = "1.6.7"
>>>>>>> a226128e
androidx-constraintlayout = "2.1.4"
androidx-core = "1.13.1"
androidx-datastore = "1.1.1"
androidx-expresso-core = "3.5.1"
androidx-ext-junit = "1.1.5"
androidx-fragment-ktx = "1.7.1"
androidx-legacy = "1.0.0"
androidx-lifecycle = "2.8.0"
androidx-lifecycle-extensions = "2.2.0"
androidx-media = "1.7.0"
androidx-media2 = "1.3.0"
androidx-media3 = "1.3.1"
androidx-navigation = "2.7.7"
androidx-paging = "3.3.0"
androidx-recyclerview = "1.3.2"
androidx-room = "2.6.1"
androidx-viewpager2 = "1.1.0"
androidx-webkit = "1.11.0"

assertj = "3.25.3"

dokka = "1.9.20"

google-exoplayer = "2.19.1"
google-material = "1.12.0"

joda-time = "2.12.7"
jsoup = "1.17.2"
junit = "4.13.2"

kotlinx-coroutines = "1.8.1"
kotlinx-coroutines-test = "1.8.1"
kotlinx-datetime = "0.6.0"
kotlinx-serialization-json = "1.6.3"

# Make sure to align with the Kotlin version.
# See https://github.com/google/ksp/releases
<<<<<<< HEAD
ksp = "2.0.0-1.0.21"
=======
ksp = "1.9.24-1.0.20"
>>>>>>> a226128e

ktlint = "11.5.1"

# We cannot upgrade to 1.9.0 as it conflicts with liblcp.
# See https://github.com/readium/kotlin-toolkit/issues/29
#noinspection GradleDependency
pdfium = "1.8.2"
pdf-viewer = "2.8.2"
#noinspection GradleDependency
picasso = "2.8"
pspdfkit = "8.4.1"

robolectric = "4.12.2"

timber = "5.0.1"


[libraries]

androidx-activity-ktx = { group = "androidx.activity", name = "activity-ktx", version.ref = "androidx-activity" }
androidx-appcompat = { group = "androidx.appcompat", name = "appcompat", version.ref = "androidx-appcompat" }
androidx-browser = { group = "androidx.browser", name = "browser", version.ref = "androidx-browser" }
androidx-cardview = { group = "androidx.cardview", name = "cardview", version.ref = "androidx-cardview" }
androidx-compose-activity = { group = "androidx.activity", name = "activity-compose", version.ref = "androidx-activity" }
androidx-compose-animation = { group = "androidx.compose.animation", name = "animation", version.ref = "androidx-compose-animation" }
androidx-compose-foundation = { group = "androidx.compose.foundation", name = "foundation", version.ref = "androidx-compose-foundation" }
androidx-compose-material = { group = "androidx.compose.material", name = "material", version.ref = "androidx-compose-material" }
androidx-compose-material3 = { group = "androidx.compose.material3", name = "material3", version.ref = "androidx-compose-material3" }
androidx-compose-material-icons = { group = "androidx.compose.material", name = "material-icons-extended", version.ref = "androidx-compose-material" }
androidx-compose-runtime = { group = "androidx.compose.runtime", name = "runtime", version.ref = "androidx-compose-runtime" }
androidx-compose-ui = { group = "androidx.compose.ui", name = "ui", version.ref = "androidx-compose-ui" }
androidx-compose-ui-tooling = { group = "androidx.compose.ui", name = "ui-tooling", version.ref = "androidx-compose-ui" }
androidx-constraintlayout = { group = "androidx.constraintlayout", name = "constraintlayout", version.ref = "androidx-constraintlayout" }
androidx-core = { group = "androidx.core", name = "core-ktx", version.ref = "androidx-core" }
androidx-datastore-preferences = { group = "androidx.datastore", name = "datastore-preferences", version.ref = "androidx-datastore" }
androidx-expresso-core = { group = "androidx.test.espresso", name = "espresso-core", version.ref = "androidx-expresso-core" }
androidx-ext-junit = { group = "androidx.test.ext", name = "junit", version.ref = "androidx-ext-junit" }
androidx-fragment-ktx = { group = "androidx.fragment", name = "fragment-ktx", version.ref = "androidx-fragment-ktx" }
androidx-legacy-v4 = { group = "androidx.legacy", name = "legacy-support-v4", version.ref = "androidx-legacy" }
androidx-legacy-ui = { group = "androidx.legacy", name = "legacy-support-core-ui", version.ref = "androidx-legacy" }
androidx-lifecycle-common = { group = "androidx.lifecycle", name = "lifecycle-common-java8", version.ref = "androidx-lifecycle" }
androidx-lifecycle-extensions = { group = "androidx.lifecycle", name = "lifecycle-extensions", version.ref = "androidx-lifecycle-extensions" }
androidx-lifecycle-livedata = { group = "androidx.lifecycle", name = "lifecycle-livedata-ktx", version.ref = "androidx-lifecycle" }
androidx-lifecycle-runtime = { group = "androidx.lifecycle", name = "lifecycle-runtime-ktx", version.ref = "androidx-lifecycle" }
androidx-lifecycle-viewmodel = { group = "androidx.lifecycle", name = "lifecycle-viewmodel-ktx", version.ref = "androidx-lifecycle" }
androidx-lifecycle-viewmodel-compose = { group = "androidx.lifecycle", name = "lifecycle-viewmodel-compose", version.ref = "androidx-lifecycle" }
androidx-lifecycle-vmsavedstate = { group = "androidx.lifecycle", name = "lifecycle-viewmodel-savedstate", version.ref = "androidx-lifecycle" }
androidx-media = { group = "androidx.media", name = "media", version.ref = "androidx-media" }
androidx-media2-session = { group = "androidx.media2", name = "media2-session", version.ref = "androidx-media2" }
androidx-media2-player = { group = "androidx.media2", name = "media2-player", version.ref = "androidx-media2" }
androidx-media3-common = { group = "androidx.media3", name = "media3-common", version.ref = "androidx-media3" }
androidx-media3-session = { group = "androidx.media3", name = "media3-session", version.ref = "androidx-media3" }
androidx-media3-exoplayer = { group = "androidx.media3", name = "media3-exoplayer", version.ref = "androidx-media3" }
androidx-navigation-fragment = { group = "androidx.navigation", name = "navigation-fragment-ktx", version.ref = "androidx-navigation" }
androidx-navigation-ui = { group = "androidx.navigation", name = "navigation-ui-ktx", version.ref = "androidx-navigation" }
androidx-paging = { group = "androidx.paging", name = "paging-runtime-ktx", version.ref = "androidx-paging" }
androidx-recyclerview = { group = "androidx.recyclerview", name = "recyclerview", version.ref = "androidx-recyclerview" }
androidx-room-runtime = { group = "androidx.room", name = "room-runtime", version.ref = "androidx-room" }
androidx-room-ktx = { group = "androidx.room", name = "room-ktx", version.ref = "androidx-room" }
androidx-room-compiler = { group = "androidx.room", name = "room-compiler", version.ref = "androidx-room" }
androidx-viewpager2 = { group = "androidx.viewpager2", name = "viewpager2", version.ref = "androidx-viewpager2" }
androidx-webkit = { group = "androidx.webkit", name = "webkit", version.ref = "androidx-webkit" }

assertj = { group = "org.assertj", name = "assertj-core", version.ref = "assertj" }

desugar_jdk_libs = { module = "com.android.tools:desugar_jdk_libs", version.ref = "desugar_jdk_libs" }
google-exoplayer-core = { group = "com.google.android.exoplayer", name = "exoplayer-core", version.ref = "google-exoplayer" }
google-exoplayer-extension-media2 = { group = "com.google.android.exoplayer", name = "extension-media2", version.ref = "google-exoplayer" }
google-exoplayer-mediasession = { group = "com.google.android.exoplayer", name = "extension-mediasession", version.ref = "google-exoplayer" }
google-exoplayer-ui = { group = "com.google.android.exoplayer", name = "exoplayer-ui", version.ref = "google-exoplayer" }
google-exoplayer-workmanager = { group = "com.google.android.exoplayer", name = "extension-workmanager", version.ref = "google-exoplayer" }
google-material = { group = "com.google.android.material", name = "material", version.ref = "google-material" }

joda-time = { group = "joda-time", name = "joda-time", version.ref = "joda-time" }
jsoup = { group = "org.jsoup", name = "jsoup", version.ref = "jsoup" }
junit = { group = "junit", name = "junit", version.ref = "junit" }

kotlin-junit = { group = "org.jetbrains.kotlin", name = "kotlin-test-junit", version.ref = "kotlin" }
kotlin-reflect = { group = "org.jetbrains.kotlin", name = "kotlin-reflect", version.ref = "kotlin" }
kotlin-stdlib = { group = "org.jetbrains.kotlin", name = "kotlin-stdlib", version.ref = "kotlin" }

kotlinx-coroutines-android = { group = "org.jetbrains.kotlinx", name = "kotlinx-coroutines-android", version.ref = "kotlinx-coroutines" }
kotlinx-coroutines-test = { group = "org.jetbrains.kotlinx", name = "kotlinx-coroutines-test", version.ref = "kotlinx-coroutines-test" }
kotlinx-datetime = { group = "org.jetbrains.kotlinx", name = "kotlinx-datetime", version.ref = "kotlinx-datetime" }
kotlinx-serialization-json = { group = "org.jetbrains.kotlinx", name = "kotlinx-serialization-json", version.ref = "kotlinx-serialization-json" }

pdfium = { group = "com.github.barteksc", name = "pdfium-android", version.ref="pdfium" }
pdf-viewer = { group = "com.github.barteksc", name ="android-pdf-viewer", version.ref="pdf-viewer" }
picasso = { group = "com.squareup.picasso", name = "picasso", version.ref = "picasso" }
pspdfkit = { group = "com.pspdfkit", name = "pspdfkit", version.ref ="pspdfkit" }

robolectric = { group = "org.robolectric", name = "robolectric", version.ref = "robolectric" }

timber = { group = "com.jakewharton.timber", name = "timber", version.ref = "timber" }

plugin-android = { module = "com.android.tools.build:gradle", version.ref = "agp" }
plugin-kotlin = { module = "org.jetbrains.kotlin:kotlin-gradle-plugin", version.ref = "kotlin" }
plugin-maven-publish = { module = "com.vanniktech:gradle-maven-publish-plugin", version.ref = "gradle-maven-publish-plugin" }

[plugins]

kotlin-serialization = { id = "org.jetbrains.kotlin.plugin.serialization", version.ref = "kotlin" }
dokka = { id = "org.jetbrains.dokka", version.ref = "dokka" }
ksp = { id = "com.google.devtools.ksp", version.ref = "ksp" }
ktlint = { id = "org.jlleitschuh.gradle.ktlint", version.ref = "ktlint" }
compose-compiler = { id = "org.jetbrains.kotlin.plugin.compose", version.ref = "kotlin" }

[bundles]

compose = ["androidx-compose-activity", "androidx-compose-animation", "androidx-compose-foundation", "androidx-compose-material", "androidx-compose-material3", "androidx-compose-material-icons", "androidx-compose-runtime", "androidx-compose-ui", "androidx-compose-ui-tooling"]
exoplayer = ["google-exoplayer-core", "google-exoplayer-ui", "google-exoplayer-mediasession", "google-exoplayer-workmanager", "google-exoplayer-extension-media2"]
lifecycle = ["androidx-lifecycle-common", "androidx-lifecycle-extensions", "androidx-lifecycle-livedata", "androidx-lifecycle-runtime", "androidx-lifecycle-viewmodel", "androidx-lifecycle-vmsavedstate", "androidx-lifecycle-viewmodel-compose"]
media2 = ["androidx-media2-session", "androidx-media2-player", "google-exoplayer-core", "google-exoplayer-extension-media2"]
media3 = ["androidx-media3-session", "androidx-media3-common", "androidx-media3-exoplayer"]
room = ["androidx-room-runtime", "androidx-room-ktx"]<|MERGE_RESOLUTION|>--- conflicted
+++ resolved
@@ -1,12 +1,7 @@
 [versions]
 
-<<<<<<< HEAD
 kotlin = "2.0.0"
 agp = "8.4.1"
-=======
-kotlin = "1.9.24"
-agp = "8.4.0"
->>>>>>> a226128e
 desugar_jdk_libs = "2.0.4"
 gradle-maven-publish-plugin = "0.28.0"
 
@@ -14,14 +9,6 @@
 androidx-appcompat = "1.6.1"
 androidx-browser = "1.8.0"
 androidx-cardview = "1.0.0"
-<<<<<<< HEAD
-androidx-compose-animation = "1.6.0"
-androidx-compose-foundation = "1.6.0"
-androidx-compose-material = "1.6.0"
-androidx-compose-material3 = "1.1.2"
-androidx-compose-runtime = "1.6.0"
-androidx-compose-ui = "1.6.0"
-=======
 # Make sure to align with the Kotlin version
 # https://developer.android.com/jetpack/androidx/releases/compose-kotlin
 androidx-compose-compiler = "1.5.14"
@@ -31,7 +18,6 @@
 androidx-compose-material3 = "1.2.1"
 androidx-compose-runtime = "1.6.7"
 androidx-compose-ui = "1.6.7"
->>>>>>> a226128e
 androidx-constraintlayout = "2.1.4"
 androidx-core = "1.13.1"
 androidx-datastore = "1.1.1"
@@ -69,11 +55,7 @@
 
 # Make sure to align with the Kotlin version.
 # See https://github.com/google/ksp/releases
-<<<<<<< HEAD
 ksp = "2.0.0-1.0.21"
-=======
-ksp = "1.9.24-1.0.20"
->>>>>>> a226128e
 
 ktlint = "11.5.1"
 
