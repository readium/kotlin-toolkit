name: Documentation

on:
  workflow_dispatch:
  push:
    branches:
      - main

jobs:
  docs:
    name: Update documentation
    runs-on: ubuntu-latest

    steps:
      - name: Checkout
<<<<<<< HEAD
        uses: actions/checkout@v3
=======
        uses: actions/checkout@v4
>>>>>>> 56e88caf

      - name: Fetch tags
        run: git fetch --prune --unshallow

      - name: Set up Python
        uses: actions/setup-python@v4
        with:
          python-version: 3.11.6

      - name: Install Python dependencies
        run: |
          python -m pip install --upgrade pip
          pip install mkdocs mkdocs-material mike

      - uses: actions/setup-java@v3
        with:
          java-version: 17
          distribution: 'adopt'

      - name: Get current Readium version
        run: echo "READIUM_VERSION=`git describe --tag --match [0-9]* --abbrev=0`" >> $GITHUB_ENV

      - name: Run Dokka
        run: ./gradlew dokkaGfmMultiModule

      - name: Copy README.md into docs to replace Dokka index.md
        run: cp README.md index.md

      - name: Run MkDocs
        run: |
          git config --global user.name "${GITHUB_ACTOR}"
          git config --global user.email "${GITHUB_ACTOR}@users.noreply.github.com"
          mike deploy ${{ env.READIUM_VERSION }}
          mike set-default ${{ env.READIUM_VERSION }}
          mike deploy --push --update-aliases ${{ env.READIUM_VERSION }} latest<|MERGE_RESOLUTION|>--- conflicted
+++ resolved
@@ -13,11 +13,7 @@
 
     steps:
       - name: Checkout
-<<<<<<< HEAD
-        uses: actions/checkout@v3
-=======
         uses: actions/checkout@v4
->>>>>>> 56e88caf
 
       - name: Fetch tags
         run: git fetch --prune --unshallow
