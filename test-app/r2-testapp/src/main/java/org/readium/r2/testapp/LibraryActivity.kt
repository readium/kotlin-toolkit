--- conflicted
+++ resolved
@@ -536,22 +536,14 @@
                     val parser = EpubParser()
                     val pub = parser.parse(publicationPath)
                     if (pub != null) {
-<<<<<<< HEAD
-                        prepareToServe(pub, fileName, file.absolutePath, true, pub.container.drm?.let { true } ?: false)
-=======
-                        prepareToServe(pub, fileName, file.absolutePath, add = true, lcp = false)
->>>>>>> b70442b5
+                        prepareToServe(pub, fileName, file.absolutePath, add = true, lcp = pub.container.drm?.let { true } ?: false)
                         progress.dismiss()
                     }
                 } else if (uriString.endsWith(".cbz")) {
                     val parser = CbzParser()
                     val pub = parser.parse(publicationPath)
                     if (pub != null) {
-<<<<<<< HEAD
-                        prepareToServe(pub, fileName, file.absolutePath, true, pub.container.drm?.let { true } ?: false)
-=======
-                        prepareToServe(pub, fileName, file.absolutePath, add = true, lcp = false)
->>>>>>> b70442b5
+                        prepareToServe(pub, fileName, file.absolutePath, add = true, lcp = pub.container.drm?.let { true } ?: false)
                         progress.dismiss()
                     }
                 }
@@ -631,7 +623,6 @@
 
     private fun copySamplesFromAssetsToStorage() {
         val list = assets.list("Samples").filter { it.endsWith(".epub") || it.endsWith(".cbz") }
-<<<<<<< HEAD
         for (element in list) {
             val input = assets.open("Samples/$element")
             val fileName = UUID.randomUUID().toString()
@@ -642,32 +633,13 @@
                 val parser = EpubParser()
                 val pub = parser.parse(publicationPath)
                 if (pub != null) {
-                    prepareToServe(pub, fileName, file.absolutePath, true, pub.container.drm?.let { true } ?: false)
+                    prepareToServe(pub, fileName, file.absolutePath, add = true, lcp = pub.container.drm?.let { true } ?: false)
                 }
             } else if (element.endsWith(".cbz")) {
                 val parser = CbzParser()
                 val pub = parser.parse(publicationPath)
                 if (pub != null) {
-                    prepareToServe(pub, fileName, file.absolutePath, true, pub.container.drm?.let { true } ?: false)
-=======
-            for (element in list) {
-                val input = assets.open("Samples/$element")
-                val fileName = UUID.randomUUID().toString()
-                val publicationPath = R2DIRECTORY + fileName
-                input.toFile(publicationPath)
-                val file = File(publicationPath)
-                if (element.endsWith(".epub")) {
-                    val parser = EpubParser()
-                    val pub = parser.parse(publicationPath)
-                    if (pub != null) {
-                    prepareToServe(pub, fileName, file.absolutePath, add = true, lcp = false)
-                    }
-                } else if (element.endsWith(".cbz")) {
-                    val parser = CbzParser()
-                    val pub = parser.parse(publicationPath)
-                    if (pub != null) {
-                    prepareToServe(pub, fileName, file.absolutePath, add = true, lcp = false)
->>>>>>> b70442b5
+                    prepareToServe(pub, fileName, file.absolutePath, add = true, lcp = pub.container.drm?.let { true } ?: false)
                 }
             }
         }
@@ -960,11 +932,7 @@
                     val parser = EpubParser()
                     val pub = parser.parse(publicationPath)
                     if (pub != null) {
-<<<<<<< HEAD
-                        prepareToServe(pub, fileName, file.absolutePath, true, pub.container.drm?.let { true } ?: false)
-=======
-                        prepareToServe(pub, fileName, file.absolutePath, add = true, lcp = false)
->>>>>>> b70442b5
+                        prepareToServe(pub, fileName, file.absolutePath, add = true, lcp = fpub.container.drm?.let { true } ?: false)
                         progress.dismiss()
 
                     }
@@ -972,11 +940,7 @@
                     val parser = CbzParser()
                     val pub = parser.parse(publicationPath)
                     if (pub != null) {
-<<<<<<< HEAD
-                        prepareToServe(pub, fileName, file.absolutePath, true, pub.container.drm?.let { true } ?: false)
-=======
-                        prepareToServe(pub, fileName, file.absolutePath, add = true, lcp = false)
->>>>>>> b70442b5
+                        prepareToServe(pub, fileName, file.absolutePath, add = true, lcp = fpub.container.drm?.let { true } ?: false)
                         progress.dismiss()
 
                     }
