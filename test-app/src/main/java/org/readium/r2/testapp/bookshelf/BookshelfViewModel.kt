/*
 * Copyright 2021 Readium Foundation. All rights reserved.
 * Use of this source code is governed by the BSD-style license
 * available in the top-level LICENSE file of the project.
 */

package org.readium.r2.testapp.bookshelf

import android.app.Application
import android.net.Uri
import androidx.lifecycle.AndroidViewModel
import androidx.lifecycle.viewModelScope
import kotlinx.coroutines.channels.Channel
import kotlinx.coroutines.launch
import org.readium.r2.shared.util.AbsoluteUrl
import org.readium.r2.shared.util.toUrl
import org.readium.r2.testapp.data.model.Book
import org.readium.r2.testapp.reader.OpeningError
import org.readium.r2.testapp.reader.ReaderActivityContract
import org.readium.r2.testapp.utils.EventChannel

class BookshelfViewModel(application: Application) : AndroidViewModel(application) {

    private val app get() =
        getApplication<org.readium.r2.testapp.Application>()

    val channel = EventChannel(Channel<Event>(Channel.BUFFERED), viewModelScope)
    val books = app.bookRepository.books()

    fun deletePublication(book: Book) =
        viewModelScope.launch {
            app.bookshelf.deleteBook(book)
        }

    fun importPublicationFromStorage(uri: Uri) {
        app.bookshelf.importPublicationFromStorage(uri)
    }

    fun addPublicationFromStorage(uri: Uri) {
        app.bookshelf.addPublicationFromStorage(uri.toUrl()!! as AbsoluteUrl)
    }

    fun addPublicationFromWeb(url: AbsoluteUrl) {
        app.bookshelf.addPublicationFromWeb(url)
    }

    fun openPublication(
        bookId: Long
    ) {
        viewModelScope.launch {
            val readerRepository = app.readerRepository.await()
            readerRepository.open(bookId)
                .onFailure {
                    channel.send(Event.OpenPublicationError(it))
                }
                .onSuccess {
                    val arguments = ReaderActivityContract.Arguments(bookId)
                    channel.send(Event.LaunchReader(arguments))
                }
        }
<<<<<<< HEAD
=======

    fun openPublication(
        bookId: Long,
        activity: Activity
    ) = viewModelScope.launch {
        app.readerRepository
            .open(bookId, activity)
            .onFailure { exception ->
                if (exception is ReaderRepository.CancellationException)
                    return@launch

                val message = when (exception) {
                    is UserException -> exception.getUserMessage(app)
                    else -> exception.message
                }
                channel.send(Event.OpenPublicationError(message))
            }
            .onSuccess {
                val arguments = ReaderActivityContract.Arguments(bookId)
                channel.send(Event.LaunchReader(arguments))
            }
>>>>>>> 56e88caf
    }

    sealed class Event {

        class OpenPublicationError(
            val error: OpeningError
        ) : Event()

        class LaunchReader(
            val arguments: ReaderActivityContract.Arguments
        ) : Event()
    }
}<|MERGE_RESOLUTION|>--- conflicted
+++ resolved
@@ -48,8 +48,8 @@
         bookId: Long
     ) {
         viewModelScope.launch {
-            val readerRepository = app.readerRepository.await()
-            readerRepository.open(bookId)
+            app.readerRepository
+                .open(bookId)
                 .onFailure {
                     channel.send(Event.OpenPublicationError(it))
                 }
@@ -58,30 +58,6 @@
                     channel.send(Event.LaunchReader(arguments))
                 }
         }
-<<<<<<< HEAD
-=======
-
-    fun openPublication(
-        bookId: Long,
-        activity: Activity
-    ) = viewModelScope.launch {
-        app.readerRepository
-            .open(bookId, activity)
-            .onFailure { exception ->
-                if (exception is ReaderRepository.CancellationException)
-                    return@launch
-
-                val message = when (exception) {
-                    is UserException -> exception.getUserMessage(app)
-                    else -> exception.message
-                }
-                channel.send(Event.OpenPublicationError(message))
-            }
-            .onSuccess {
-                val arguments = ReaderActivityContract.Arguments(bookId)
-                channel.send(Event.LaunchReader(arguments))
-            }
->>>>>>> 56e88caf
     }
 
     sealed class Event {
