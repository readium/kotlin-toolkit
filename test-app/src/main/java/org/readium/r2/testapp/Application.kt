/*
 * Copyright 2022 Readium Foundation. All rights reserved.
 * Use of this source code is governed by the BSD-style license
 * available in the top-level LICENSE file of the project.
 */

package org.readium.r2.testapp

import android.content.Context
import android.os.Build
import android.os.StrictMode
import androidx.datastore.core.DataStore
import androidx.datastore.preferences.core.Preferences
import androidx.datastore.preferences.preferencesDataStore
import com.google.android.material.color.DynamicColors
import java.io.File
import java.util.Properties
import java.util.concurrent.Executors
import kotlinx.coroutines.CoroutineScope
import kotlinx.coroutines.Deferred
import kotlinx.coroutines.MainScope
import kotlinx.coroutines.async
import org.readium.r2.testapp.BuildConfig.DEBUG
import org.readium.r2.testapp.data.BookRepository
import org.readium.r2.testapp.data.DownloadRepository
import org.readium.r2.testapp.data.db.AppDatabase
import org.readium.r2.testapp.data.model.Download
import org.readium.r2.testapp.domain.Bookshelf
import org.readium.r2.testapp.domain.CoverStorage
import org.readium.r2.testapp.domain.LcpPublicationRetriever
import org.readium.r2.testapp.domain.LocalPublicationRetriever
import org.readium.r2.testapp.domain.OpdsPublicationRetriever
import org.readium.r2.testapp.domain.PublicationRetriever
import org.readium.r2.testapp.reader.ReaderRepository
import timber.log.Timber

class Application : android.app.Application() {

    lateinit var readium: Readium
        private set

    lateinit var storageDir: File

    lateinit var bookRepository: BookRepository
        private set

<<<<<<< HEAD
    lateinit var bookshelf: Bookshelf
        private set

    lateinit var readerRepository: Deferred<ReaderRepository>
=======
    lateinit var readerRepository: ReaderRepository
>>>>>>> 56e88caf
        private set

    private val coroutineScope: CoroutineScope =
        MainScope()

    private val Context.navigatorPreferences: DataStore<Preferences>
        by preferencesDataStore(name = "navigator-preferences")

    override fun onCreate() {
        if (DEBUG) {
//            enableStrictMode()
            Timber.plant(Timber.DebugTree())
        }

        super.onCreate()

        DynamicColors.applyToActivitiesIfAvailable(this)

        readium = Readium(this)

        storageDir = computeStorageDir()

        val database = AppDatabase.getDatabase(this)

        bookRepository = BookRepository(database.booksDao())

        bookshelf =
            Bookshelf(
                bookRepository,
                CoverStorage(storageDir, httpClient = readium.httpClient),
                readium.publicationOpener,
                readium.assetOpener,
                createPublicationRetriever = { listener ->
                    PublicationRetriever(
                        listener = listener,
                        createLocalPublicationRetriever = { localListener ->
                            LocalPublicationRetriever(
                                listener = localListener,
                                context = applicationContext,
                                storageDir = storageDir,
                                assetOpener = readium.assetOpener,
                                createLcpPublicationRetriever = { lcpListener ->
                                    readium.lcpService.getOrNull()?.publicationRetriever()
                                        ?.let { retriever ->
                                            LcpPublicationRetriever(
                                                listener = lcpListener,
                                                downloadRepository = DownloadRepository(
                                                    Download.Type.LCP,
                                                    database.downloadsDao()
                                                ),
                                                lcpPublicationRetriever = retriever
                                            )
                                        }
                                }
                            )
                        },
                        createOpdsPublicationRetriever = { opdsListener ->
                            OpdsPublicationRetriever(
                                listener = opdsListener,
                                downloadManager = readium.downloadManager,
                                downloadRepository = DownloadRepository(
                                    Download.Type.OPDS,
                                    database.downloadsDao()
                                )
                            )
                        }
                    )
                }
            )

<<<<<<< HEAD
        readerRepository =
            coroutineScope.async {
                ReaderRepository(
                    this@Application,
                    readium,
                    bookRepository,
                    navigatorPreferences
                )
            }
=======
        readerRepository = ReaderRepository(
            this@Application,
            readium,
            bookRepository,
            navigatorPreferences
        )
>>>>>>> 56e88caf
    }

    private fun computeStorageDir(): File {
        val properties = Properties()
        val inputStream = assets.open("configs/config.properties")
        properties.load(inputStream)
        val useExternalFileDir =
            properties.getProperty("useExternalFileDir", "false")!!.toBoolean()

        return File(
            if (useExternalFileDir) {
                getExternalFilesDir(null)?.path + "/"
            } else {
                filesDir?.path + "/"
            }
        )
    }

    /**
     * Strict mode will log violation of VM and threading policy.
     * Use it to make sure the app doesn't do too much work on the main thread.
     */
    private fun enableStrictMode() {
        if (Build.VERSION.SDK_INT < Build.VERSION_CODES.P) {
            return
        }

        val executor = Executors.newSingleThreadExecutor()
        StrictMode.setThreadPolicy(
            StrictMode.ThreadPolicy.Builder()
                .detectAll()
                .penaltyListener(executor) { violation ->
                    Timber.e(violation, "Thread policy violation")
                }
//                .penaltyDeath()
                .build()
        )
        StrictMode.setVmPolicy(
            StrictMode.VmPolicy.Builder()
                .detectAll()
                .penaltyListener(executor) { violation ->
                    Timber.e(violation, "VM policy violation")
                }
//                .penaltyDeath()
                .build()
        )
    }
}<|MERGE_RESOLUTION|>--- conflicted
+++ resolved
@@ -17,9 +17,7 @@
 import java.util.Properties
 import java.util.concurrent.Executors
 import kotlinx.coroutines.CoroutineScope
-import kotlinx.coroutines.Deferred
 import kotlinx.coroutines.MainScope
-import kotlinx.coroutines.async
 import org.readium.r2.testapp.BuildConfig.DEBUG
 import org.readium.r2.testapp.data.BookRepository
 import org.readium.r2.testapp.data.DownloadRepository
@@ -44,14 +42,10 @@
     lateinit var bookRepository: BookRepository
         private set
 
-<<<<<<< HEAD
     lateinit var bookshelf: Bookshelf
         private set
 
-    lateinit var readerRepository: Deferred<ReaderRepository>
-=======
     lateinit var readerRepository: ReaderRepository
->>>>>>> 56e88caf
         private set
 
     private val coroutineScope: CoroutineScope =
@@ -122,24 +116,12 @@
                 }
             )
 
-<<<<<<< HEAD
-        readerRepository =
-            coroutineScope.async {
-                ReaderRepository(
-                    this@Application,
-                    readium,
-                    bookRepository,
-                    navigatorPreferences
-                )
-            }
-=======
         readerRepository = ReaderRepository(
             this@Application,
             readium,
             bookRepository,
             navigatorPreferences
         )
->>>>>>> 56e88caf
     }
 
     private fun computeStorageDir(): File {
