--- conflicted
+++ resolved
@@ -9,9 +9,6 @@
 package org.readium.r2.testapp.reader
 
 import android.graphics.Color
-import android.os.Build
-import android.text.Html
-import android.text.Spanned
 import androidx.annotation.ColorInt
 import androidx.lifecycle.ViewModel
 import androidx.lifecycle.viewModelScope
@@ -294,18 +291,10 @@
         when (context) {
             is HyperlinkNavigator.FootnoteContext -> {
                 val text =
-<<<<<<< HEAD
-                    if (Build.VERSION.SDK_INT >= Build.VERSION_CODES.N) {
-                        Html.fromHtml(context.noteContent, Html.FROM_HTML_MODE_COMPACT)
-                    } else {
-                        @Suppress("DEPRECATION")
-                        Html.fromHtml(context.noteContent)
-=======
                     if (link.mediaType?.isHtml == true) {
                         context.noteContent.toHtml()
                     } else {
                         context.noteContent
->>>>>>> 5e807f62
                     }
 
                 val command = VisualFragmentCommand.ShowPopup(text)
@@ -345,11 +334,7 @@
     }
 
     sealed class VisualFragmentCommand {
-<<<<<<< HEAD
-        class ShowPopup(val text: Spanned) : VisualFragmentCommand()
-=======
         class ShowPopup(val text: CharSequence) : VisualFragmentCommand()
->>>>>>> 5e807f62
     }
 
     sealed class SearchCommand {
