/*
 * Copyright 2022 Readium Foundation. All rights reserved.
 * Use of this source code is governed by the BSD-style license
 * available in the top-level LICENSE file of the project.
 */

package org.readium.r2.testapp.reader

import android.annotation.SuppressLint
import android.media.AudioManager
import android.os.Bundle
import android.text.format.DateUtils
import android.view.LayoutInflater
import android.view.MotionEvent
import android.view.View
import android.view.ViewGroup
import android.widget.SeekBar
import androidx.fragment.app.activityViewModels
import androidx.lifecycle.lifecycleScope
import androidx.lifecycle.viewModelScope
import kotlinx.coroutines.ExperimentalCoroutinesApi
import kotlinx.coroutines.flow.collectLatest
import kotlinx.coroutines.launch
import org.readium.navigator.media2.ExperimentalMedia2
import org.readium.navigator.media2.MediaNavigator
import org.readium.r2.shared.publication.Locator
import org.readium.r2.shared.publication.services.cover
import org.readium.r2.testapp.R
import org.readium.r2.testapp.databinding.FragmentAudiobookBinding
import org.readium.r2.testapp.utils.viewLifecycle
import timber.log.Timber
import kotlin.time.Duration
import kotlin.time.Duration.Companion.seconds
import kotlin.time.DurationUnit
import kotlin.time.ExperimentalTime

@OptIn(ExperimentalMedia2::class, ExperimentalTime::class, ExperimentalCoroutinesApi::class)
class AudioReaderFragment : BaseReaderFragment(), SeekBar.OnSeekBarChangeListener {

    override val model: ReaderViewModel by activityViewModels()
    override lateinit var navigator: MediaNavigator
    
    private lateinit var displayedPlayback: MediaNavigator.Playback
    private var binding: FragmentAudiobookBinding by viewLifecycle()
    private var seekingItem: Int? = null

    override fun onCreate(savedInstanceState: Bundle?) {
<<<<<<< HEAD
        val context = requireContext()

        mediaService = MediaService.connect(AudiobookService::class.java)

        // Get the currently playing navigator from the media service, if it is the same pub ID.
        // Otherwise, ask to switch to the new publication.
        mediaNavigator = mediaService.currentNavigator.value?.takeIf { it.publicationId == model.publicationId }
            ?: mediaService.getNavigator(context, model.publication, model.publicationId, model.location)

        mediaNavigator.play()

=======
>>>>>>> 16c37f0d
        super.onCreate(savedInstanceState)
        val readerData = model.readerInitData as MediaReaderInitData
        navigator = readerData.mediaNavigator

        if (savedInstanceState == null) {
            model.viewModelScope.launch { navigator.play() }
        }
    }

    override fun onCreateView(inflater: LayoutInflater, container: ViewGroup?, savedInstanceState: Bundle?): View {
        binding = FragmentAudiobookBinding.inflate(inflater, container, false)
        return binding.root
    }

    override fun onViewCreated(view: View, savedInstanceState: Bundle?) {
        super.onViewCreated(view, savedInstanceState)

        binding.publicationTitle.text = model.publication.metadata.title

        viewLifecycleOwner.lifecycleScope.launch {
            model.publication.cover()?.let {
                binding.coverView.setImageBitmap(it)
            }
        }

        displayedPlayback = navigator.playback.value

        viewLifecycleOwner.lifecycleScope.launch {
            navigator.playback.collectLatest { playback ->
               onPlaybackChanged(playback)
            }
        }
    }

    private fun onPlaybackChanged(playback: MediaNavigator.Playback) {
        Timber.v("onPlaybackChanged $playback")
        this.displayedPlayback = playback
        if (playback.state == MediaNavigator.Playback.State.Error) {
            onPlayerError()
            return
        }

        binding.playPause.isEnabled = true
        binding.timelineBar.isEnabled = true
        binding.timelineDuration.isEnabled = true
        binding.timelinePosition.isEnabled = true
        binding.playPause.setImageResource(
            if (playback.state == MediaNavigator.Playback.State.Playing)
                R.drawable.ic_baseline_pause_24
            else
                R.drawable.ic_baseline_play_arrow_24
        )
        if (seekingItem == null) {
            updateTimeline(playback.resource, playback.buffer.position)
        }
    }

    private fun updateTimeline(resource: MediaNavigator.Playback.Resource, buffered: Duration) {
        binding.timelineBar.max = resource.duration?.inWholeSeconds?.toInt() ?: 0
        binding.timelineDuration.text = resource.duration?.formatElapsedTime()
        binding.timelineBar.progress = resource.position.inWholeSeconds.toInt()
        binding.timelinePosition.text = resource.position.formatElapsedTime()
        binding.timelineBar.secondaryProgress = buffered.inWholeSeconds.toInt()
    }

    private fun Duration.formatElapsedTime(): String =
        DateUtils.formatElapsedTime(toLong(DurationUnit.SECONDS))

    private fun onPlayerError() {
        binding.playPause.isEnabled = false
        binding.timelineBar.isEnabled = false
        binding.timelinePosition.isEnabled = false
        binding.timelineDuration.isEnabled = false
    }

    override fun onResume() {
        super.onResume()
        activity?.volumeControlStream = AudioManager.STREAM_MUSIC
    }

    @SuppressLint("ClickableViewAccessibility")
    override fun onStart() {
        super.onStart()
        binding.timelineBar.setOnTouchListener(this::forbidUserSeeking)
        binding.timelineBar.setOnSeekBarChangeListener(this)
        binding.playPause.setOnClickListener(this::onPlayPause)
        binding.skipForward.setOnClickListener(this::onSkipForward)
        binding.skipBackward.setOnClickListener(this::onSkipBackward)
    }

    @Suppress("UNUSED_PARAMETER")
    private fun forbidUserSeeking(view: View, event: MotionEvent): Boolean =
        this.displayedPlayback.state == MediaNavigator.Playback.State.Finished

    override fun onProgressChanged(seekBar: SeekBar, progress: Int, fromUser: Boolean) {
        if (fromUser) {
            binding.timelinePosition.text = progress.seconds.formatElapsedTime()
        }
    }

    override fun onStartTrackingTouch(seekBar: SeekBar) {
        Timber.d("onStartTrackingTouch")
        seekingItem = this.displayedPlayback.resource.index
    }

    override fun onStopTrackingTouch(seekBar: SeekBar) {
        Timber.d("onStopTrackingTouch")
        seekingItem?.let { index ->
            lifecycleScope.launch {
                navigator.seek(index, seekBar.progress.seconds)
                // Some timeline updates might have been missed during seeking.
                val playbackNow = navigator.playback.value
                updateTimeline(playbackNow.resource, playbackNow.buffer.position)
                seekingItem = null
            }
        }
    }

    private fun onPlayPause(@Suppress("UNUSED_PARAMETER") view: View) {
        return when (displayedPlayback.state) {
            MediaNavigator.Playback.State.Playing -> {
                model.viewModelScope.launch {
                    navigator.pause()
                }
                Unit
            }
            MediaNavigator.Playback.State.Paused -> {
                model.viewModelScope.launch {
                    navigator.play()
                }
                Unit
            }
            MediaNavigator.Playback.State.Finished -> {
                model.viewModelScope.launch {
                    navigator.seek(0, Duration.ZERO)
                    navigator.play()
                }
                Unit
            }
            MediaNavigator.Playback.State.Error -> {
                // Do nothing.
            }
        }
    }

    private fun onSkipForward(@Suppress("UNUSED_PARAMETER") view: View) {
        model.viewModelScope.launch {
            navigator.goForward()
        }
    }

    private fun onSkipBackward(@Suppress("UNUSED_PARAMETER") view: View) {
        model.viewModelScope.launch {
            navigator.goBackward()
        }
    }

    override fun go(locator: Locator, animated: Boolean){
        model.viewModelScope.launch {
            navigator.go(locator)
            navigator.play() }
    }
}<|MERGE_RESOLUTION|>--- conflicted
+++ resolved
@@ -45,20 +45,6 @@
     private var seekingItem: Int? = null
 
     override fun onCreate(savedInstanceState: Bundle?) {
-<<<<<<< HEAD
-        val context = requireContext()
-
-        mediaService = MediaService.connect(AudiobookService::class.java)
-
-        // Get the currently playing navigator from the media service, if it is the same pub ID.
-        // Otherwise, ask to switch to the new publication.
-        mediaNavigator = mediaService.currentNavigator.value?.takeIf { it.publicationId == model.publicationId }
-            ?: mediaService.getNavigator(context, model.publication, model.publicationId, model.location)
-
-        mediaNavigator.play()
-
-=======
->>>>>>> 16c37f0d
         super.onCreate(savedInstanceState)
         val readerData = model.readerInitData as MediaReaderInitData
         navigator = readerData.mediaNavigator
