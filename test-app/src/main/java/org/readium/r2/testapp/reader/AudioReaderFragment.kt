/*
 * Copyright 2022 Readium Foundation. All rights reserved.
 * Use of this source code is governed by the BSD-style license
 * available in the top-level LICENSE file of the project.
 */

package org.readium.r2.testapp.reader

import android.annotation.SuppressLint
import android.media.AudioManager
import android.os.Bundle
import android.text.format.DateUtils
import android.view.LayoutInflater
import android.view.MotionEvent
import android.view.View
import android.view.ViewGroup
import android.widget.SeekBar
import androidx.fragment.app.activityViewModels
import androidx.lifecycle.lifecycleScope
import androidx.lifecycle.viewModelScope
import kotlinx.coroutines.ExperimentalCoroutinesApi
import kotlinx.coroutines.flow.collectLatest
import kotlinx.coroutines.launch
import org.readium.navigator.media2.ExperimentalMedia2
import org.readium.navigator.media2.MediaNavigator
import org.readium.r2.shared.publication.Locator
import org.readium.r2.shared.publication.services.cover
import org.readium.r2.testapp.R
import org.readium.r2.testapp.databinding.FragmentAudiobookBinding
import org.readium.r2.testapp.utils.viewLifecycle
import timber.log.Timber
import kotlin.time.Duration
import kotlin.time.Duration.Companion.seconds
import kotlin.time.DurationUnit
import kotlin.time.ExperimentalTime

@OptIn(ExperimentalMedia2::class, ExperimentalTime::class, ExperimentalCoroutinesApi::class)
class AudioReaderFragment : BaseReaderFragment(), SeekBar.OnSeekBarChangeListener {

<<<<<<< HEAD
    override val navigator: Navigator get() = mediaNavigator

    private lateinit var mediaNavigator: MediaNavigator
    private lateinit var mediaService: MediaService.Connection

    private var binding: FragmentAudiobookBinding? = null
    private var isSeeking = false
=======
    override val model: ReaderViewModel by activityViewModels()
    override lateinit var navigator: MediaNavigator
    
    private lateinit var displayedPlayback: MediaNavigator.Playback
    private var binding: FragmentAudiobookBinding by viewLifecycle()
    private var seekingItem: Int? = null
>>>>>>> 16c37f0d

    override fun onCreate(savedInstanceState: Bundle?) {
        super.onCreate(savedInstanceState)
        val readerData = model.readerInitData as MediaReaderInitData
        navigator = readerData.mediaNavigator

        if (savedInstanceState == null) {
            model.viewModelScope.launch { navigator.play() }
        }
    }

    override fun onCreateView(inflater: LayoutInflater, container: ViewGroup?, savedInstanceState: Bundle?): View {
        binding = FragmentAudiobookBinding.inflate(inflater, container, false)
        return binding.root
    }

    override fun onViewCreated(view: View, savedInstanceState: Bundle?) {
        super.onViewCreated(view, savedInstanceState)

        binding.publicationTitle.text = model.publication.metadata.title

        viewLifecycleOwner.lifecycleScope.launch {
            model.publication.cover()?.let {
                binding.coverView.setImageBitmap(it)
            }
        }

        displayedPlayback = navigator.playback.value

        viewLifecycleOwner.lifecycleScope.launch {
            navigator.playback.collectLatest { playback ->
               onPlaybackChanged(playback)
            }
        }
    }

    private fun onPlaybackChanged(playback: MediaNavigator.Playback) {
        Timber.v("onPlaybackChanged $playback")
        this.displayedPlayback = playback
        if (playback.state == MediaNavigator.Playback.State.Error) {
            onPlayerError()
            return
        }

        binding.playPause.isEnabled = true
        binding.timelineBar.isEnabled = true
        binding.timelineDuration.isEnabled = true
        binding.timelinePosition.isEnabled = true
        binding.playPause.setImageResource(
            if (playback.state == MediaNavigator.Playback.State.Playing)
                R.drawable.ic_baseline_pause_24
            else
                R.drawable.ic_baseline_play_arrow_24
        )
        if (seekingItem == null) {
            updateTimeline(playback.resource, playback.buffer.position)
        }
    }

    private fun updateTimeline(resource: MediaNavigator.Playback.Resource, buffered: Duration) {
        binding.timelineBar.max = resource.duration?.inWholeSeconds?.toInt() ?: 0
        binding.timelineDuration.text = resource.duration?.formatElapsedTime()
        binding.timelineBar.progress = resource.position.inWholeSeconds.toInt()
        binding.timelinePosition.text = resource.position.formatElapsedTime()
        binding.timelineBar.secondaryProgress = buffered.inWholeSeconds.toInt()
    }

    private fun Duration.formatElapsedTime(): String =
        DateUtils.formatElapsedTime(toLong(DurationUnit.SECONDS))

    private fun onPlayerError() {
        binding.playPause.isEnabled = false
        binding.timelineBar.isEnabled = false
        binding.timelinePosition.isEnabled = false
        binding.timelineDuration.isEnabled = false
    }

    override fun onResume() {
        super.onResume()
        activity?.volumeControlStream = AudioManager.STREAM_MUSIC
    }

    @SuppressLint("ClickableViewAccessibility")
    override fun onStart() {
        super.onStart()
        binding.timelineBar.setOnTouchListener(this::forbidUserSeeking)
        binding.timelineBar.setOnSeekBarChangeListener(this)
        binding.playPause.setOnClickListener(this::onPlayPause)
        binding.skipForward.setOnClickListener(this::onSkipForward)
        binding.skipBackward.setOnClickListener(this::onSkipBackward)
    }

    @Suppress("UNUSED_PARAMETER")
    private fun forbidUserSeeking(view: View, event: MotionEvent): Boolean =
        this.displayedPlayback.state == MediaNavigator.Playback.State.Finished

    override fun onProgressChanged(seekBar: SeekBar, progress: Int, fromUser: Boolean) {
        if (fromUser) {
            binding.timelinePosition.text = progress.seconds.formatElapsedTime()
        }
    }

    override fun onStartTrackingTouch(seekBar: SeekBar) {
        Timber.d("onStartTrackingTouch")
        seekingItem = this.displayedPlayback.resource.index
    }

    override fun onStopTrackingTouch(seekBar: SeekBar) {
        Timber.d("onStopTrackingTouch")
        seekingItem?.let { index ->
            lifecycleScope.launch {
                navigator.seek(index, seekBar.progress.seconds)
                // Some timeline updates might have been missed during seeking.
                val playbackNow = navigator.playback.value
                updateTimeline(playbackNow.resource, playbackNow.buffer.position)
                seekingItem = null
            }
        }
    }

    private fun onPlayPause(@Suppress("UNUSED_PARAMETER") view: View) {
        return when (displayedPlayback.state) {
            MediaNavigator.Playback.State.Playing -> {
                model.viewModelScope.launch {
                    navigator.pause()
                }
                Unit
            }
            MediaNavigator.Playback.State.Paused -> {
                model.viewModelScope.launch {
                    navigator.play()
                }
                Unit
            }
            MediaNavigator.Playback.State.Finished -> {
                model.viewModelScope.launch {
                    navigator.seek(0, Duration.ZERO)
                    navigator.play()
                }
                Unit
            }
            MediaNavigator.Playback.State.Error -> {
                // Do nothing.
            }
        }
    }

    private fun onSkipForward(@Suppress("UNUSED_PARAMETER") view: View) {
        model.viewModelScope.launch {
            navigator.goForward()
        }
    }

    private fun onSkipBackward(@Suppress("UNUSED_PARAMETER") view: View) {
        model.viewModelScope.launch {
            navigator.goBackward()
        }
    }

    override fun go(locator: Locator, animated: Boolean){
        model.viewModelScope.launch {
            navigator.go(locator)
            navigator.play() }
    }
}<|MERGE_RESOLUTION|>--- conflicted
+++ resolved
@@ -15,7 +15,6 @@
 import android.view.View
 import android.view.ViewGroup
 import android.widget.SeekBar
-import androidx.fragment.app.activityViewModels
 import androidx.lifecycle.lifecycleScope
 import androidx.lifecycle.viewModelScope
 import kotlinx.coroutines.ExperimentalCoroutinesApi
@@ -37,22 +36,11 @@
 @OptIn(ExperimentalMedia2::class, ExperimentalTime::class, ExperimentalCoroutinesApi::class)
 class AudioReaderFragment : BaseReaderFragment(), SeekBar.OnSeekBarChangeListener {
 
-<<<<<<< HEAD
-    override val navigator: Navigator get() = mediaNavigator
-
-    private lateinit var mediaNavigator: MediaNavigator
-    private lateinit var mediaService: MediaService.Connection
-
-    private var binding: FragmentAudiobookBinding? = null
-    private var isSeeking = false
-=======
-    override val model: ReaderViewModel by activityViewModels()
     override lateinit var navigator: MediaNavigator
     
     private lateinit var displayedPlayback: MediaNavigator.Playback
     private var binding: FragmentAudiobookBinding by viewLifecycle()
     private var seekingItem: Int? = null
->>>>>>> 16c37f0d
 
     override fun onCreate(savedInstanceState: Bundle?) {
         super.onCreate(savedInstanceState)
