--- conflicted
+++ resolved
@@ -9,7 +9,6 @@
 import android.graphics.Rect
 import android.net.Uri
 import android.os.Bundle
-import android.text.TextUtils
 import android.view.LayoutInflater
 import android.view.View
 import android.view.ViewGroup
@@ -23,12 +22,8 @@
 import androidx.recyclerview.widget.RecyclerView
 import com.google.android.material.dialog.MaterialAlertDialogBuilder
 import com.google.android.material.snackbar.Snackbar
-<<<<<<< HEAD
 import java.net.URL
-import org.readium.r2.shared.extensions.tryOrLog
 import org.readium.r2.shared.extensions.tryOrNull
-=======
->>>>>>> abf6b971
 import org.readium.r2.testapp.R
 import org.readium.r2.testapp.databinding.FragmentBookshelfBinding
 import org.readium.r2.testapp.domain.model.Book
@@ -41,6 +36,7 @@
     private val bookshelfViewModel: BookshelfViewModel by activityViewModels()
     private lateinit var bookshelfAdapter: BookshelfAdapter
     private lateinit var documentPickerLauncher: ActivityResultLauncher<String>
+    private lateinit var readerLauncher: ActivityResultLauncher<ReaderActivityContract.Arguments>
     private var binding: FragmentBookshelfBinding by viewLifecycle()
 
     override fun onCreateView(
@@ -108,11 +104,6 @@
                             .setPositiveButton(getString(R.string.ok), null)
                             .show()
                         urlDialog.getButton(AlertDialog.BUTTON_POSITIVE).setOnClickListener {
-                            if (TextUtils.isEmpty(urlEditText.text)) {
-                                urlEditText.error = getString(R.string.invalid_url)
-                                return@setOnClickListener
-                            }
-
                             val url = tryOrNull { URL(urlEditText.text.toString()) }
                             if (url == null || !URLUtil.isValidUrl(urlEditText.text.toString())) {
                                 urlEditText.error = getString(R.string.invalid_url)
