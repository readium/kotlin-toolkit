/*
 * Copyright 2021 Readium Foundation. All rights reserved.
 * Use of this source code is governed by the BSD-style license
 * available in the top-level LICENSE file of the project.
 */

package org.readium.r2.testapp.reader

import android.app.AlertDialog
import android.content.Context
import android.graphics.Color
import android.graphics.RectF
import android.os.Bundle
<<<<<<< HEAD
import android.text.Spanned
=======
>>>>>>> 5e807f62
import android.view.ActionMode
import android.view.Gravity
import android.view.LayoutInflater
import android.view.Menu
import android.view.MenuInflater
import android.view.MenuItem
import android.view.View
import android.view.ViewGroup
import android.view.WindowInsets
import android.view.inputmethod.InputMethodManager
import android.widget.EditText
import android.widget.ImageButton
import android.widget.LinearLayout
import android.widget.ListPopupWindow
import android.widget.PopupWindow
import android.widget.TextView
import androidx.annotation.ColorInt
import androidx.appcompat.app.AppCompatActivity
import androidx.compose.foundation.gestures.detectTapGestures
import androidx.compose.foundation.layout.Box
import androidx.compose.foundation.layout.BoxScope
import androidx.compose.foundation.layout.fillMaxSize
import androidx.compose.foundation.layout.padding
import androidx.compose.foundation.layout.systemBarsPadding
import androidx.compose.runtime.Composable
import androidx.compose.runtime.getValue
import androidx.compose.runtime.mutableStateOf
import androidx.compose.runtime.setValue
import androidx.compose.ui.Alignment
import androidx.compose.ui.Modifier
import androidx.compose.ui.input.pointer.pointerInput
import androidx.compose.ui.unit.dp
import androidx.core.view.MenuHost
import androidx.core.view.MenuProvider
import androidx.fragment.app.Fragment
import androidx.lifecycle.Lifecycle
import androidx.lifecycle.lifecycleScope
import androidx.lifecycle.repeatOnLifecycle
import kotlin.time.Duration.Companion.seconds
import kotlinx.coroutines.CoroutineScope
import kotlinx.coroutines.flow.filterNotNull
import kotlinx.coroutines.flow.launchIn
import kotlinx.coroutines.flow.onEach
import kotlinx.coroutines.launch
import kotlinx.parcelize.Parcelize
import org.readium.navigator.media.tts.android.AndroidTtsEngine
import org.readium.r2.navigator.DecorableNavigator
import org.readium.r2.navigator.Decoration
import org.readium.r2.navigator.ExperimentalDecorator
import org.readium.r2.navigator.OverflowableNavigator
import org.readium.r2.navigator.SelectableNavigator
import org.readium.r2.navigator.VisualNavigator
import org.readium.r2.navigator.input.InputListener
import org.readium.r2.navigator.input.TapEvent
import org.readium.r2.navigator.util.BaseActionModeCallback
import org.readium.r2.navigator.util.DirectionalNavigationAdapter
import org.readium.r2.shared.ExperimentalReadiumApi
import org.readium.r2.shared.publication.Locator
import org.readium.r2.shared.util.Language
import org.readium.r2.testapp.R
import org.readium.r2.testapp.data.model.Highlight
import org.readium.r2.testapp.databinding.FragmentReaderBinding
import org.readium.r2.testapp.reader.tts.TtsControls
import org.readium.r2.testapp.reader.tts.TtsPreferencesBottomSheetDialogFragment
import org.readium.r2.testapp.reader.tts.TtsViewModel
import org.readium.r2.testapp.utils.clearPadding
import org.readium.r2.testapp.utils.extensions.confirmDialog
import org.readium.r2.testapp.utils.extensions.throttleLatest
import org.readium.r2.testapp.utils.hideSystemUi
import org.readium.r2.testapp.utils.observeWhenStarted
import org.readium.r2.testapp.utils.padSystemUi
import org.readium.r2.testapp.utils.showSystemUi
import org.readium.r2.testapp.utils.toggleSystemUi
import org.readium.r2.testapp.utils.viewLifecycle

/*
 * Base reader fragment class
 *
 * Provides common menu items and saves last location on stop.
 */
@OptIn(ExperimentalDecorator::class, ExperimentalReadiumApi::class)
abstract class VisualReaderFragment : BaseReaderFragment() {

    protected var binding: FragmentReaderBinding by viewLifecycle()

    private lateinit var navigatorFragment: Fragment

    override fun onCreateView(
        inflater: LayoutInflater,
        container: ViewGroup?,
        savedInstanceState: Bundle?
    ): View {
        binding = FragmentReaderBinding.inflate(inflater, container, false)
        return binding.root
    }

    /**
     * When true, the user won't be able to interact with the navigator.
     */
    private var disableTouches by mutableStateOf(false)

    override fun onViewCreated(view: View, savedInstanceState: Bundle?) {
        super.onViewCreated(view, savedInstanceState)

        navigatorFragment = navigator as Fragment

        (navigator as OverflowableNavigator).apply {
            // This will automatically turn pages when tapping the screen edges or arrow keys.
            addInputListener(DirectionalNavigationAdapter(this))
        }

        (navigator as VisualNavigator).apply {
            addInputListener(object : InputListener {
                override fun onTap(event: TapEvent): Boolean {
                    requireActivity().toggleSystemUi()
                    return true
                }
            })
        }

        setupObservers()

        childFragmentManager.addOnBackStackChangedListener {
            updateSystemUiVisibility()
        }
        binding.fragmentReaderContainer.setOnApplyWindowInsetsListener { container, insets ->
            updateSystemUiPadding(container, insets)
            insets
        }

        binding.overlay.setContent {
            if (disableTouches) {
                // Add an invisible box on top of the navigator to intercept touch gestures.
                Box(
                    modifier = Modifier
                        .fillMaxSize()
                        .pointerInput(Unit) {
                            detectTapGestures {
                                requireActivity().toggleSystemUi()
                            }
                        }
                )
            }

            Box(
                modifier = Modifier
                    .fillMaxSize()
                    .systemBarsPadding(),
                content = { Overlay() }
            )
        }

        val menuHost: MenuHost = requireActivity()

        menuHost.addMenuProvider(
            object : MenuProvider {
                override fun onCreateMenu(menu: Menu, menuInflater: MenuInflater) {
                    menu.findItem(R.id.tts).isVisible = (model.tts != null)
                }

                override fun onMenuItemSelected(menuItem: MenuItem): Boolean {
                    when (menuItem.itemId) {
                        R.id.tts -> {
                            checkNotNull(model.tts).start(navigator)
                            return true
                        }
                    }
                    return false
                }
            },
            viewLifecycleOwner
        )

        model.visualFragmentChannel.receive(viewLifecycleOwner) { event ->
            when (event) {
                is ReaderViewModel.VisualFragmentCommand.ShowPopup ->
                    showFootnotePopup(event.text)
            }
        }
    }

    @Composable
    private fun BoxScope.Overlay() {
        model.tts?.let { tts ->
            TtsControls(
                model = tts,
                onPreferences = {
                    TtsPreferencesBottomSheetDialogFragment()
                        .show(childFragmentManager, "TtsSettings")
                },
                modifier = Modifier
                    .align(Alignment.BottomCenter)
                    .padding(8.dp)
            )
        }
    }

    private fun setupObservers() {
        viewLifecycleOwner.lifecycleScope.launch {
            viewLifecycleOwner.repeatOnLifecycle(Lifecycle.State.RESUMED) {
                navigator.currentLocator
                    .onEach { model.saveProgression(it) }
                    .launchIn(this)
            }
        }

        (navigator as? DecorableNavigator)
            ?.addDecorationListener("highlights", decorationListener)

        viewLifecycleOwner.lifecycleScope.launch {
            setupHighlights(viewLifecycleOwner.lifecycleScope)
            setupSearch(viewLifecycleOwner.lifecycleScope)
            setupTts(viewLifecycleOwner.lifecycleScope)
        }
    }

    private suspend fun setupHighlights(scope: CoroutineScope) {
        (navigator as? DecorableNavigator)?.let { navigator ->
            model.highlightDecorations
                .onEach { navigator.applyDecorations(it, "highlights") }
                .launchIn(scope)
        }
    }

    private suspend fun setupSearch(scope: CoroutineScope) {
        (navigator as? DecorableNavigator)?.let { navigator ->
            model.searchDecorations
                .onEach { navigator.applyDecorations(it, "search") }
                .launchIn(scope)
        }
    }

    /**
     * Setup text-to-speech observers, if available.
     */
    private suspend fun setupTts(scope: CoroutineScope) {
        model.tts?.apply {
            events
                .observeWhenStarted(viewLifecycleOwner) { event ->
                    when (event) {
                        is TtsViewModel.Event.OnError -> {
                            showError(event.error.toUserError())
                        }
                        is TtsViewModel.Event.OnMissingVoiceData ->
                            confirmAndInstallTtsVoice(event.language)
                    }
                }

            // Navigate to the currently spoken word.
            // This will automatically turn pages when needed.
            position
                .filterNotNull()
                // Improve performances by throttling the moves to maximum one per second.
                .throttleLatest(1.seconds)
                .observeWhenStarted(viewLifecycleOwner) { locator ->
                    navigator.go(locator, animated = false)
                }

            // Prevent interacting with the publication (including page turns) while the TTS is
            // playing.
            isPlaying
                .observeWhenStarted(viewLifecycleOwner) { isPlaying ->
                    disableTouches = isPlaying
                }

            // Highlight the currently spoken utterance.
            (navigator as? DecorableNavigator)?.let { navigator ->
                highlight
                    .observeWhenStarted(viewLifecycleOwner) { locator ->
                        val decoration = locator?.let {
                            Decoration(
                                id = "tts",
                                locator = it,
                                style = Decoration.Style.Highlight(tint = Color.RED)
                            )
                        }
                        navigator.applyDecorations(listOfNotNull(decoration), "tts")
                    }
            }
        }
    }

    /**
     * Confirms with the user if they want to download the TTS voice data for the given language.
     */
    private suspend fun confirmAndInstallTtsVoice(language: Language) {
        val activity = activity ?: return
        model.tts ?: return

        if (
            activity.confirmDialog(
                getString(
                    R.string.tts_error_language_support_incomplete,
                    language.locale.displayLanguage
                )
            )
        ) {
            AndroidTtsEngine.requestInstallVoice(activity)
        }
    }

    override fun go(locator: Locator, animated: Boolean) {
        model.tts?.stop()
        super.go(locator, animated)
    }

    override fun onDestroyView() {
        (navigator as? DecorableNavigator)?.removeDecorationListener(decorationListener)
        super.onDestroyView()
    }

    override fun onHiddenChanged(hidden: Boolean) {
        super.onHiddenChanged(hidden)
        setMenuVisibility(!hidden)
        requireActivity().invalidateOptionsMenu()
    }

    // DecorableNavigator.Listener

    private val decorationListener by lazy { DecorationListener() }

    inner class DecorationListener : DecorableNavigator.Listener {
        override fun onDecorationActivated(event: DecorableNavigator.OnActivatedEvent): Boolean {
            val decoration = event.decoration
            // We stored the highlight's database ID in the `Decoration.extras` map, for
            // easy retrieval. You can store arbitrary information in the map.
            val id = (decoration.extras["id"] as Long)
                .takeIf { it > 0 } ?: return false

            // This listener will be called when tapping on any of the decorations in the
            // "highlights" group. To differentiate between the page margin icon and the
            // actual highlight, we check for the type of `decoration.style`. But you could
            // use any other information, including the decoration ID or the extras bundle.
            if (decoration.style is DecorationStyleAnnotationMark) {
                showAnnotationPopup(id)
            } else {
                event.rect?.let { rect ->
                    val isUnderline = (decoration.style is Decoration.Style.Underline)
                    showHighlightPopup(
                        rect,
                        style = if (isUnderline) {
                            Highlight.Style.UNDERLINE
                        } else {
                            Highlight.Style.HIGHLIGHT
                        },
                        highlightId = id
                    )
                }
            }

            return true
        }
    }

    // Highlights

    private var popupWindow: PopupWindow? = null
    private var mode: ActionMode? = null

    // Available tint colors for highlight and underline annotations.
    private val highlightTints = mapOf</*@IdRes*/ Int, /*@ColorInt*/ Int>(
        R.id.red to Color.rgb(247, 124, 124),
        R.id.green to Color.rgb(173, 247, 123),
        R.id.blue to Color.rgb(124, 198, 247),
        R.id.yellow to Color.rgb(249, 239, 125),
        R.id.purple to Color.rgb(182, 153, 255)
    )

    val customSelectionActionModeCallback: ActionMode.Callback by lazy { SelectionActionModeCallback() }

    private inner class SelectionActionModeCallback : BaseActionModeCallback() {
        override fun onCreateActionMode(mode: ActionMode, menu: Menu): Boolean {
            mode.menuInflater.inflate(R.menu.menu_action_mode, menu)
            if (navigator is DecorableNavigator) {
                menu.findItem(R.id.highlight).isVisible = true
                menu.findItem(R.id.underline).isVisible = true
                menu.findItem(R.id.note).isVisible = true
            }
            return true
        }

        override fun onActionItemClicked(mode: ActionMode, item: MenuItem): Boolean {
            when (item.itemId) {
                R.id.highlight -> showHighlightPopupWithStyle(Highlight.Style.HIGHLIGHT)
                R.id.underline -> showHighlightPopupWithStyle(Highlight.Style.UNDERLINE)
                R.id.note -> showAnnotationPopup()
                else -> return false
            }

            mode.finish()
            return true
        }
    }

    private fun showHighlightPopupWithStyle(style: Highlight.Style) {
        viewLifecycleOwner.lifecycleScope.launch {
            // Get the rect of the current selection to know where to position the highlight
            // popup.
            (navigator as? SelectableNavigator)?.currentSelection()?.rect?.let { selectionRect ->
                showHighlightPopup(selectionRect, style)
            }
        }
    }

    private fun showHighlightPopup(rect: RectF, style: Highlight.Style, highlightId: Long? = null) {
        viewLifecycleOwner.lifecycleScope.launch {
            if (popupWindow?.isShowing == true) return@launch

            model.activeHighlightId.value = highlightId

            val isReverse = (rect.top > 60)
            val popupView = layoutInflater.inflate(
                if (isReverse) R.layout.view_action_mode_reverse else R.layout.view_action_mode,
                null,
                false
            )
            popupView.measure(
                View.MeasureSpec.makeMeasureSpec(0, View.MeasureSpec.UNSPECIFIED),
                View.MeasureSpec.makeMeasureSpec(0, View.MeasureSpec.UNSPECIFIED)
            )

            popupWindow = PopupWindow(
                popupView,
                LinearLayout.LayoutParams.WRAP_CONTENT,
                LinearLayout.LayoutParams.WRAP_CONTENT
            ).apply {
                isFocusable = true
                setOnDismissListener {
                    model.activeHighlightId.value = null
                }
            }

            val x = rect.left
            val y = if (isReverse) rect.top else rect.bottom + rect.height()

            popupWindow?.showAtLocation(popupView, Gravity.NO_GRAVITY, x.toInt(), y.toInt())

            val highlight = highlightId?.let { model.highlightById(it) }
            popupView.run {
                findViewById<View>(R.id.notch).run {
                    setX(rect.left * 2)
                }

                fun selectTint(view: View) {
                    val tint = highlightTints[view.id] ?: return
                    selectHighlightTint(highlightId, style, tint)
                }

                findViewById<View>(R.id.red).setOnClickListener(::selectTint)
                findViewById<View>(R.id.green).setOnClickListener(::selectTint)
                findViewById<View>(R.id.blue).setOnClickListener(::selectTint)
                findViewById<View>(R.id.yellow).setOnClickListener(::selectTint)
                findViewById<View>(R.id.purple).setOnClickListener(::selectTint)

                findViewById<View>(R.id.annotation).setOnClickListener {
                    popupWindow?.dismiss()
                    showAnnotationPopup(highlightId)
                }
                findViewById<View>(R.id.del).run {
                    visibility = if (highlight != null) View.VISIBLE else View.GONE
                    setOnClickListener {
                        highlightId?.let {
                            model.deleteHighlight(highlightId)
                        }
                        popupWindow?.dismiss()
                        mode?.finish()
                    }
                }
            }
        }
    }

    private fun selectHighlightTint(
        highlightId: Long? = null,
        style: Highlight.Style,
        @ColorInt tint: Int
    ) =
        viewLifecycleOwner.lifecycleScope.launch {
            if (highlightId != null) {
                model.updateHighlightStyle(highlightId, style, tint)
            } else {
                (navigator as? SelectableNavigator)?.let { navigator ->
                    navigator.currentSelection()?.let { selection ->
                        model.addHighlight(
                            locator = selection.locator,
                            style = style,
                            tint = tint
                        )
                    }
                    navigator.clearSelection()
                }
            }

            popupWindow?.dismiss()
            mode?.finish()
        }

    private fun showAnnotationPopup(highlightId: Long? = null) {
        viewLifecycleOwner.lifecycleScope.launch {
            val activity = activity ?: return@launch
            val view = layoutInflater.inflate(R.layout.popup_note, null, false)
            val note = view.findViewById<EditText>(R.id.note)
            val alert = AlertDialog.Builder(activity)
                .setView(view)
                .create()

            fun dismiss() {
                alert.dismiss()
                mode?.finish()
                (activity.getSystemService(Context.INPUT_METHOD_SERVICE) as InputMethodManager)
                    .hideSoftInputFromWindow(
                        note.applicationWindowToken,
                        InputMethodManager.HIDE_NOT_ALWAYS
                    )
            }

            with(view) {
                val highlight = highlightId?.let { model.highlightById(it) }
                if (highlight != null) {
                    note.setText(highlight.annotation)
                    findViewById<View>(R.id.sidemark).setBackgroundColor(highlight.tint)
                    findViewById<TextView>(R.id.select_text).text =
                        highlight.locator.text.highlight

                    findViewById<TextView>(R.id.positive).setOnClickListener {
                        val text = note.text.toString()
                        model.updateHighlightAnnotation(highlight.id, annotation = text)
                        dismiss()
                    }
                } else {
                    val tint = highlightTints.values.random()
                    findViewById<View>(R.id.sidemark).setBackgroundColor(tint)
                    val navigator =
                        navigator as? SelectableNavigator ?: return@launch
                    val selection = navigator.currentSelection() ?: return@launch
                    navigator.clearSelection()
                    findViewById<TextView>(R.id.select_text).text =
                        selection.locator.text.highlight

                    findViewById<TextView>(R.id.positive).setOnClickListener {
                        model.addHighlight(
                            locator = selection.locator,
                            style = Highlight.Style.HIGHLIGHT,
                            tint = tint,
                            annotation = note.text.toString()
                        )
                        dismiss()
                    }
                }

                findViewById<TextView>(R.id.negative).setOnClickListener {
                    dismiss()
                }
            }

            alert.show()
        }
    }

    private fun showFootnotePopup(
<<<<<<< HEAD
        text: Spanned
=======
        text: CharSequence
>>>>>>> 5e807f62
    ) {
        viewLifecycleOwner.lifecycleScope.launch {
            // Initialize a new instance of LayoutInflater service
            val inflater =
                requireActivity().getSystemService(Context.LAYOUT_INFLATER_SERVICE) as LayoutInflater

            // Inflate the custom layout/view
            val customView = inflater.inflate(R.layout.popup_footnote, null)

            // Initialize a new instance of popup window
            val mPopupWindow = PopupWindow(
                customView,
                ListPopupWindow.WRAP_CONTENT,
                ListPopupWindow.WRAP_CONTENT
            )
            mPopupWindow.isOutsideTouchable = true
            mPopupWindow.isFocusable = true

            // Set an elevation value for popup window
            // Call requires API level 21
            mPopupWindow.elevation = 5.0f

            val textView = customView.findViewById(R.id.footnote) as TextView
            textView.text = text

            // Get a reference for the custom view close button
            val closeButton = customView.findViewById(R.id.ib_close) as ImageButton

            // Set a click listener for the popup window close button
            closeButton.setOnClickListener {
                // Dismiss the popup window
                mPopupWindow.dismiss()
            }

            // Finally, show the popup window at the center location of root relative layout
            // FIXME: should anchor on noteref and be scrollable if the note is too long.
            mPopupWindow.showAtLocation(
                requireView(),
                Gravity.CENTER,
                0,
                0
            )
        }
    }

    fun updateSystemUiVisibility() {
        if (navigatorFragment.isHidden) {
            requireActivity().showSystemUi()
        } else {
            requireActivity().hideSystemUi()
        }

        requireView().requestApplyInsets()
    }

    private fun updateSystemUiPadding(container: View, insets: WindowInsets) {
        if (navigatorFragment.isHidden) {
            container.padSystemUi(insets, requireActivity() as AppCompatActivity)
        } else {
            container.clearPadding()
        }
    }
}

/**
 * Decoration Style for a page margin icon.
 *
 * This is an example of a custom Decoration Style declaration.
 */
@Parcelize
@OptIn(ExperimentalDecorator::class)
data class DecorationStyleAnnotationMark(@ColorInt val tint: Int) : Decoration.Style

/**
 * Decoration Style for a page number label.
 *
 * This is an example of a custom Decoration Style declaration.
 *
 * @param label Page number label as declared in the `page-list` link object.
 */
@Parcelize
@OptIn(ExperimentalDecorator::class)
data class DecorationStylePageNumber(val label: String) : Decoration.Style<|MERGE_RESOLUTION|>--- conflicted
+++ resolved
@@ -11,10 +11,6 @@
 import android.graphics.Color
 import android.graphics.RectF
 import android.os.Bundle
-<<<<<<< HEAD
-import android.text.Spanned
-=======
->>>>>>> 5e807f62
 import android.view.ActionMode
 import android.view.Gravity
 import android.view.LayoutInflater
@@ -575,11 +571,7 @@
     }
 
     private fun showFootnotePopup(
-<<<<<<< HEAD
-        text: Spanned
-=======
         text: CharSequence
->>>>>>> 5e807f62
     ) {
         viewLifecycleOwner.lifecycleScope.launch {
             // Initialize a new instance of LayoutInflater service
