/*
 * Copyright 2021 Readium Foundation. All rights reserved.
 * Use of this source code is governed by the BSD-style license
 * available in the top-level LICENSE file of the project.
 */

package org.readium.r2.testapp.reader

import android.content.Context
import android.graphics.Color
import android.os.Bundle
import android.view.*
import android.view.accessibility.AccessibilityManager
import android.view.inputmethod.InputMethodManager
import android.widget.ImageView
import androidx.annotation.ColorInt
import androidx.appcompat.app.AppCompatActivity
import androidx.appcompat.widget.SearchView
import androidx.core.content.ContextCompat
import androidx.core.graphics.drawable.toBitmap
import androidx.fragment.app.FragmentResultListener
import androidx.fragment.app.commit
import androidx.fragment.app.commitNow
import androidx.lifecycle.ViewModelProvider
import androidx.lifecycle.lifecycleScope
import kotlinx.coroutines.delay
import org.readium.r2.navigator.ExperimentalDecorator
import org.readium.r2.navigator.Navigator
import org.readium.r2.navigator.epub.EpubNavigatorFragment
import org.readium.r2.navigator.html.HtmlDecorationTemplate
import org.readium.r2.navigator.html.toCss
import org.readium.r2.shared.APPEARANCE_REF
import org.readium.r2.shared.ReadiumCSSName
import org.readium.r2.shared.SCROLL_REF
import org.readium.r2.shared.publication.Locator
import org.readium.r2.shared.publication.Publication
import org.readium.r2.testapp.R
import org.readium.r2.testapp.epub.UserSettings
import org.readium.r2.testapp.search.SearchFragment
import org.readium.r2.testapp.tts.ScreenReaderContract
import org.readium.r2.testapp.tts.ScreenReaderFragment
import org.readium.r2.testapp.utils.extensions.toDataUrl

@OptIn(ExperimentalDecorator::class)
class EpubReaderFragment : VisualReaderFragment(), EpubNavigatorFragment.Listener {

    override lateinit var model: ReaderViewModel
    override lateinit var navigator: Navigator
    private lateinit var publication: Publication
    private lateinit var navigatorFragment: EpubNavigatorFragment

    private lateinit var menuScreenReader: MenuItem
    private lateinit var menuSearch: MenuItem
    lateinit var menuSearchView: SearchView

    private lateinit var userSettings: UserSettings
    private var isScreenReaderVisible = false
    private var isSearchViewIconified = true

    // Accessibility
    private var isExploreByTouchEnabled = false

    override fun onCreate(savedInstanceState: Bundle?) {
        val activity = requireActivity()

        if (savedInstanceState != null) {
            isScreenReaderVisible = savedInstanceState.getBoolean(IS_SCREEN_READER_VISIBLE_KEY)
            isSearchViewIconified = savedInstanceState.getBoolean(IS_SEARCH_VIEW_ICONIFIED)
        }

        ViewModelProvider(requireActivity())[ReaderViewModel::class.java].let {
            model = it
            publication = it.publication
        }

        val readerData = model.readerInitData as VisualReaderInitData
        val baseUrl = checkNotNull(readerData.baseUrl).toString()

        childFragmentManager.fragmentFactory =
            EpubNavigatorFragment.createFactory(
                publication = publication,
                baseUrl = baseUrl,
<<<<<<< HEAD
                initialLocator = model.location,
=======
                initialLocator = readerData.initialLocation,
>>>>>>> 16c37f0d
                listener = this,
                config = EpubNavigatorFragment.Configuration().apply {
                    // Register the HTML template for our custom [DecorationStyleAnnotationMark].
                    decorationTemplates[DecorationStyleAnnotationMark::class] = annotationMarkTemplate(activity)
                    selectionActionModeCallback = customSelectionActionModeCallback
                }
            )

        childFragmentManager.setFragmentResultListener(
            SearchFragment::class.java.name,
            this,
            FragmentResultListener { _, result ->
                menuSearch.collapseActionView()
                result.getParcelable<Locator>(SearchFragment::class.java.name)?.let {
                    navigatorFragment.go(it)
                }
            }
        )

        childFragmentManager.setFragmentResultListener(
            ScreenReaderContract.REQUEST_KEY,
            this,
            FragmentResultListener { _, result ->
                val locator = ScreenReaderContract.parseResult(result).locator
                if (locator.href != navigator.currentLocator.value.href) {
                    navigator.go(locator)
                }
            }
        )

        setHasOptionsMenu(true)

        super.onCreate(savedInstanceState)
    }

    override fun onCreateView(inflater: LayoutInflater, container: ViewGroup?, savedInstanceState: Bundle?): View {
        val view = super.onCreateView(inflater, container, savedInstanceState)
        val navigatorFragmentTag = getString(R.string.epub_navigator_tag)

        if (savedInstanceState == null) {
            childFragmentManager.commitNow {
                add(R.id.fragment_reader_container, EpubNavigatorFragment::class.java, Bundle(), navigatorFragmentTag)
            }
        }
        navigator = childFragmentManager.findFragmentByTag(navigatorFragmentTag) as Navigator
        navigatorFragment = navigator as EpubNavigatorFragment

        return view
    }

    override fun onViewCreated(view: View, savedInstanceState: Bundle?) {
        super.onViewCreated(view, savedInstanceState)

        val activity = requireActivity()
        userSettings = UserSettings(navigatorFragment.preferences, activity, publication.userSettingsUIPreset)

       // This is a hack to draw the right background color on top and bottom blank spaces
        navigatorFragment.lifecycleScope.launchWhenStarted {
            val appearancePref = navigatorFragment.preferences.getInt(APPEARANCE_REF, 0)
            val backgroundsColors = mutableListOf("#ffffff", "#faf4e8", "#000000")
            navigatorFragment.resourcePager.setBackgroundColor(Color.parseColor(backgroundsColors[appearancePref]))
        }
    }

    override fun onResume() {
        super.onResume()
        val activity = requireActivity()

        userSettings.resourcePager = navigatorFragment.resourcePager

        // If TalkBack or any touch exploration service is activated we force scroll mode (and
        // override user preferences)
        val am = activity.getSystemService(AppCompatActivity.ACCESSIBILITY_SERVICE) as AccessibilityManager
        isExploreByTouchEnabled = am.isTouchExplorationEnabled

        if (isExploreByTouchEnabled) {
            // Preset & preferences adapted
            publication.userSettingsUIPreset[ReadiumCSSName.ref(SCROLL_REF)] = true
            navigatorFragment.preferences.edit().putBoolean(SCROLL_REF, true).apply() //overriding user preferences
            userSettings.saveChanges()

            lifecycleScope.launchWhenResumed {
                delay(500)
                userSettings.updateViewCSS(SCROLL_REF)
            }
        } else {
            if (publication.cssStyle != "cjk-vertical") {
                publication.userSettingsUIPreset.remove(ReadiumCSSName.ref(SCROLL_REF))
            }
        }
    }

    override fun onCreateOptionsMenu(menu: Menu, menuInflater: MenuInflater) {
        super.onCreateOptionsMenu(menu, menuInflater)
        menuInflater.inflate(R.menu.menu_epub, menu)

        menuScreenReader = menu.findItem(R.id.screen_reader)
        menuSearch = menu.findItem(R.id.search)
        menuSearchView = menuSearch.actionView as SearchView

        connectSearch()
        if (!isSearchViewIconified) menuSearch.expandActionView()
    }

    override fun onSaveInstanceState(outState: Bundle) {
        super.onSaveInstanceState(outState)
        outState.putBoolean(IS_SCREEN_READER_VISIBLE_KEY, isScreenReaderVisible)
        outState.putBoolean(IS_SEARCH_VIEW_ICONIFIED, isSearchViewIconified)
    }

    private fun connectSearch() {
        menuSearch.setOnActionExpandListener(object : MenuItem.OnActionExpandListener {

            override fun onMenuItemActionExpand(item: MenuItem?): Boolean {
                if (isSearchViewIconified) { // It is not a state restoration.
                    showSearchFragment()
                }

                isSearchViewIconified = false
                return true
            }

            override fun onMenuItemActionCollapse(item: MenuItem?): Boolean {
                isSearchViewIconified = true
                childFragmentManager.popBackStack()
                menuSearchView.clearFocus()

                return true
            }
        })

        menuSearchView.setOnQueryTextListener(object : SearchView.OnQueryTextListener {

            override fun onQueryTextSubmit(query: String): Boolean {
                model.search(query)
                menuSearchView.clearFocus()

                return false
            }

            override fun onQueryTextChange(s: String): Boolean {
                return false
            }
        })

        menuSearchView.findViewById<ImageView>(R.id.search_close_btn).setOnClickListener {
            menuSearchView.requestFocus()
            model.cancelSearch()
            menuSearchView.setQuery("", false)

            (activity?.getSystemService(Context.INPUT_METHOD_SERVICE) as? InputMethodManager)?.showSoftInput(
                this.view, InputMethodManager.SHOW_FORCED
            )
        }
    }

    override fun onOptionsItemSelected(item: MenuItem): Boolean {
        if (super.onOptionsItemSelected(item)) {
            return true
        }

       return when (item.itemId) {
           R.id.settings -> {
               userSettings.userSettingsPopUp().showAsDropDown(requireActivity().findViewById(R.id.settings), 0, 0, Gravity.END)
               true
           }
           R.id.search -> {
               super.onOptionsItemSelected(item)
           }

           android.R.id.home -> {
               menuSearch.collapseActionView()
               true
           }

           R.id.screen_reader -> {
               if (isScreenReaderVisible) {
                   closeScreenReaderFragment()
               } else {
                   showScreenReaderFragment()
               }
               true
           }
            else -> false
        }
    }

    private fun showSearchFragment() {
        childFragmentManager.commit {
            childFragmentManager.findFragmentByTag(SEARCH_FRAGMENT_TAG)?.let { remove(it) }
            add(R.id.fragment_reader_container, SearchFragment::class.java, Bundle(), SEARCH_FRAGMENT_TAG)
            hide(navigatorFragment)
            addToBackStack(SEARCH_FRAGMENT_TAG)
        }
    }

    private fun showScreenReaderFragment() {
        menuScreenReader.title = resources.getString(R.string.epubactivity_read_aloud_stop)
        isScreenReaderVisible = true
        val arguments = ScreenReaderContract.createArguments(navigator.currentLocator.value)
        childFragmentManager.commit {
            add(R.id.fragment_reader_container, ScreenReaderFragment::class.java, arguments)
            hide(navigatorFragment)
            addToBackStack(null)
        }
    }

    private fun closeScreenReaderFragment() {
        menuScreenReader.title = resources.getString(R.string.epubactivity_read_aloud_start)
        isScreenReaderVisible = false
        childFragmentManager.popBackStack()
    }

    companion object {

        private const val SEARCH_FRAGMENT_TAG = "search"

        private const val IS_SCREEN_READER_VISIBLE_KEY = "isScreenReaderVisible"

        private const val IS_SEARCH_VIEW_ICONIFIED = "isSearchViewIconified"
    }
}

/**
 * Example of an HTML template for a custom Decoration Style.
 *
 * This one will display a tinted "pen" icon in the page margin to show that a highlight has an
 * associated note.
 */
@OptIn(ExperimentalDecorator::class)
private fun annotationMarkTemplate(context: Context, @ColorInt defaultTint: Int = Color.YELLOW): HtmlDecorationTemplate {
    // Converts the pen icon to a base 64 data URL, to be embedded in the decoration stylesheet.
    // Alternatively, serve the image with the local HTTP server and use its URL.
    val imageUrl = ContextCompat.getDrawable(context, R.drawable.ic_baseline_edit_24)
        ?.toBitmap()?.toDataUrl()
    requireNotNull(imageUrl)

    val className = "testapp-annotation-mark"
    return HtmlDecorationTemplate(
        layout = HtmlDecorationTemplate.Layout.BOUNDS,
        width = HtmlDecorationTemplate.Width.PAGE,
        element = { decoration ->
            val style = decoration.style as? DecorationStyleAnnotationMark
            val tint = style?.tint ?: defaultTint
            // Using `data-activable=1` prevents the whole decoration container from being
            // clickable. Only the icon will respond to activation events.
            """
            <div><div data-activable="1" class="$className" style="background-color: ${tint.toCss()} !important"/></div>"
            """
        },
        stylesheet = """
            .$className {
                float: left;
                margin-left: 8px;
                width: 30px;
                height: 30px;
                border-radius: 50%;
                background: url('$imageUrl') no-repeat center;
                background-size: auto 50%;
                opacity: 0.8;
            }
            """
    )
}<|MERGE_RESOLUTION|>--- conflicted
+++ resolved
@@ -80,11 +80,7 @@
             EpubNavigatorFragment.createFactory(
                 publication = publication,
                 baseUrl = baseUrl,
-<<<<<<< HEAD
-                initialLocator = model.location,
-=======
                 initialLocator = readerData.initialLocation,
->>>>>>> 16c37f0d
                 listener = this,
                 config = EpubNavigatorFragment.Configuration().apply {
                     // Register the HTML template for our custom [DecorationStyleAnnotationMark].
