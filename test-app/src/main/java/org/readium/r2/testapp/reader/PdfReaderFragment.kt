--- conflicted
+++ resolved
@@ -24,13 +24,7 @@
 @OptIn(PdfSupport::class)
 class PdfReaderFragment : VisualReaderFragment(), PdfNavigatorFragment.Listener {
 
-<<<<<<< HEAD
-    override lateinit var model: ReaderViewModel
-    override lateinit var navigator: VisualNavigator
-    private lateinit var publication: Publication
-=======
     override lateinit var navigator: Navigator
->>>>>>> 5fae75df
 
     override fun onCreate(savedInstanceState: Bundle?) {
         val readerData = model.readerInitData as VisualReaderInitData
