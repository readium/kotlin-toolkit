--- conflicted
+++ resolved
@@ -29,18 +29,6 @@
 }
 ```
 
-<<<<<<< HEAD
-### LcpDialogAuthentication now supports configuration changes.
-
-You no longer need to pass an activity, fragment or view as `sender` to `retrievePassphrase`.
-Instead, call `onParentViewAttachedToWindow` every time you have a
-view attached to a window available as anchor and `onParentViewDetachedFromWindow` every time it
-gets detached. You can monitor these events by setting a `View.OnAttachStateChangeListener` on your
-view.
-
-See the [test-app](https://github.com/readium/kotlin-toolkit/blob/01d6c7936accea2d6b953d435e669260676e8c99/test-app/src/main/java/org/readium/r2/testapp/bookshelf/BookshelfFragment.kt#L68)
-for an example.
-=======
 ### Migration of HREFs and Locators (bookmarks, annotations, etc.)
 
 :warning: This requires a database migration in your application, if you were persisting `Locator` objects.
@@ -89,7 +77,17 @@
     }
 }
 ```
->>>>>>> e4f1cc4d
+
+### LcpDialogAuthentication now supports configuration changes.
+
+You no longer need to pass an activity, fragment or view as `sender` to `retrievePassphrase`.
+Instead, call `onParentViewAttachedToWindow` every time you have a
+view attached to a window available as anchor and `onParentViewDetachedFromWindow` every time it
+gets detached. You can monitor these events by setting a `View.OnAttachStateChangeListener` on your
+view.
+
+See the [test-app](https://github.com/readium/kotlin-toolkit/blob/01d6c7936accea2d6b953d435e669260676e8c99/test-app/src/main/java/org/readium/r2/testapp/bookshelf/BookshelfFragment.kt#L68)
+for an example.
 
 ### All resources now have the prefix `readium_`.
 
