--- conflicted
+++ resolved
@@ -10,15 +10,12 @@
 
 #### Navigator
 
-<<<<<<< HEAD
-* Scroll mode: jumping between two EPUB resources with a horizontal swipe triggers the `Navigator.Listener.onJumpToLocator()` callback.
-    * This can be used to allow the user to go back to their previous location if they swiped across chapters by mistake.
-=======
 * The EPUB `backgroundColor` preference is now available with fixed-layout publications.
 * New `EPUBNavigatorFragment.Configuration.useReadiumCssFontSize` option to revert to the 2.2.0 strategy for setting the font size of reflowable EPUB publications.
     * The native font size strategy introduced in 2.3.0 uses the Android web view's [`WebSettings.textZoom`](https://developer.android.com/reference/android/webkit/WebSettings#setTextZoom(int)) property to adjust the font size. 2.2.0 was using Readium CSS's [`--USER__fontSize` variable](https://readium.org/readium-css/docs/CSS12-user_prefs.html#font-size).
     * `WebSettings.textZoom` will work with more publications than `--USER__fontSize`, even the ones poorly authored. However the page width is not adjusted when changing the font size to keep the optimal line length.
->>>>>>> af2f7640
+* Scroll mode: jumping between two EPUB resources with a horizontal swipe triggers the `Navigator.Listener.onJumpToLocator()` callback.
+    * This can be used to allow the user to go back to their previous location if they swiped across chapters by mistake.
 
 ## [2.3.0]
 
