--- conflicted
+++ resolved
@@ -6,7 +6,6 @@
 
 ## [Unreleased]
 
-<<<<<<< HEAD
 ### Changed
 
 #### Navigator
@@ -17,13 +16,12 @@
     * Improved accuracy when jumping to the middle of a large resource.
     * `EpubNavigatorFragment.PaginationListener.onPageLoaded()` is now called only a single time, for the currently visible page.
     * `VisualNavigator.Listener.onTap()` is called even when a resource is not fully loaded.
-=======
-### Navigator
-
-#### Fixed
+
+### Fixed
+
+#### Navigator
 
 * `EpubNavigatorFragment`'s `goForward()` and `goBackward()` are now jumping to the previous or next pages instead of resources.
->>>>>>> 104d6d17
 
 
 ## [2.1.0]
