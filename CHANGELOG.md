# Changelog

All notable changes to this project will be documented in this file. Take a look at [the migration guide](docs/migration-guide.md) to upgrade between two major versions.

**Warning:** Features marked as *experimental* may change or be removed in a future release without notice. Use with caution.

## [Unreleased]

### Added

#### Navigator

* The EPUB `backgroundColor` preference is now available with fixed-layout publications.
* New `EPUBNavigatorFragment.Configuration.useReadiumCssFontSize` option to revert to the 2.2.0 strategy for setting the font size of reflowable EPUB publications.
    * The native font size strategy introduced in 2.3.0 uses the Android web view's [`WebSettings.textZoom`](https://developer.android.com/reference/android/webkit/WebSettings#setTextZoom(int)) property to adjust the font size. 2.2.0 was using Readium CSS's [`--USER__fontSize` variable](https://readium.org/readium-css/docs/CSS12-user_prefs.html#font-size).
    * `WebSettings.textZoom` will work with more publications than `--USER__fontSize`, even the ones poorly authored. However the page width is not adjusted when changing the font size to keep the optimal line length.
* Scroll mode: jumping between two EPUB resources with a horizontal swipe triggers the `Navigator.Listener.onJumpToLocator()` callback.
    * This can be used to allow the user to go back to their previous location if they swiped across chapters by mistake.
<<<<<<< HEAD
* Support for keyboard events in the EPUB, PDF and image navigators. See `VisualNavigator.addInputListener()`.
=======
* Support for non-linear EPUB resources with an opt-in in reading apps (contributed by @chrfalch in [#375](https://github.com/readium/kotlin-toolkit/pull/375) and [#376](https://github.com/readium/kotlin-toolkit/pull/376)).
     1. Override loading non-linear resources with `VisualNavigator.Listener.shouldJumpToLink()`.
     2. Present a new `EpubNavigatorFragment` by providing a custom `readingOrder` with only this resource to the constructor.
>>>>>>> f87dd95a

#### Streamer

* The EPUB content iterator now returns `audio` and `video` elements.

### Changed

* Readium resources are now prefixed with `readium_`. Take care of updating any overridden resource by following [the migration guide](docs/migration-guide.md#300).
* `Link` and `Locator`'s `href` are normalized as valid URLs to improve interoperability with the Readium Web toolkits.
    * **You MUST migrate your database if you were persisting HREFs and Locators**. Take a look at [the migration guide](docs/migration-guide.md) for guidance.

#### Shared

* `Publication.localizedTitle` is nullable, as we cannot guarantee that all publication sources offer a title.
* The `MediaType` sniffing helpers are deprecated in favor of `MediaTypeRetriever` (for media type and file extension hints and raw content) and `AssetRetriever` (for URLs). 

#### Navigator

* `EpubNavigatorFragment.firstVisibleElementLocator()` now returns the first *block* element that is visible on the screen, even if it starts on previous pages.
    * This is used to make sure the user will not miss any context when restoring a TTS session in the middle of a resource.
* The `VisualNavigator`'s drag and tap listener events are moved to a new `addInputListener()` API.
* The new `DirectionalNavigationAdapter` component replaces `EdgeTapNavigation`, helping you turn pages with the arrow and space keyboard keys, or taps on the edge of the screen.

### Deprecated

#### Navigator

* All the navigator `Activity` are deprecated in favor of the `Fragment` variants.

#### Streamer

* The `Fetcher` interface was deprecated in favor of the `Container` one in `readium-shared`.

### Fixed

#### Navigator

* [#360](https://github.com/readium/kotlin-toolkit/issues/360) Fix EPUB JavaScript interface injection when rotating the screen on some devices.

#### Streamer

* Fix issue with the TTS starting from the beginning of the chapter instead of the current position.

## [2.3.0]

### Added

#### Shared

* Extract the raw content (text, images, etc.) of a publication. [Take a look at the user guide](docs/guides/content.md).
* Add support for unsafe HTTP redirections with `DefaultHttpClient`.
    * You will need to opt-in explicitly by implementing `DefaultHttpClient.Callback.onFollowUnsafeRedirect`.

#### Navigator

* Improved Javascript support in the EPUB navigator:
    * Register custom [JavascriptInterface](https://developer.android.com/reference/android/webkit/JavascriptInterface) objects to inject native Kotlin code in the EPUB web views.
        ```kotlin
        EpubNavigatorFragment.createFactory(
            publication = publication,
            …,
            config = EpubNavigatorFragment.Configuration().apply {
                registerJavascriptInterface("customInterface") { link ->
                    MyCustomApi(link)
                }
            }
        )
        
        class MyCustomApi(val link: Link) {
            @JavascriptInterface
            fun api(arg: String): String {
                return "API called from the resource ${link.href} with argument $arg")
            }
        }
        ```
    * Evaluate JavaScript on the currently visible HTML resource with `EpubNavigatorFragment.evaluateJavascript()`.
        ```kotlin
        val result = navigator.evaluateJavascript("customInterface.api('argument')")
        ```
* New [PSPDFKit](readium/adapters/pspdfkit) adapter for rendering PDF documents. [Take a look at the user guide](docs/guides/pdf.md).
* [A brand new text-to-speech implementation](docs/guides/tts.md).
* [Support for custom fonts with the EPUB navigator](docs/guides/epub-fonts.md).
* New EPUB user preferences, as part of [the revamped Settings API](docs/guides/navigator-preferences.md):
    * `backgroundColor` - Default page background color.
    * `fontWeight` - Base text font weight.
    * `textColor` - Default page text color.
    * `textNormalization` - Normalize font style, weight and variants, which improves accessibility.
    * `imageFilter` - Filter applied to images in dark theme (darken, invert colors)
    * `language` - Language of the publication content.
    * `readingProgression` - Direction of the reading progression across resources, e.g. RTL.
    * `typeScale` - Scale applied to all element font sizes.
    * `paragraphIndent` - Text indentation for paragraphs.
    * `paragraphSpacing` - Vertical margins for paragraphs.
    * `hyphens` - Enable hyphenation.
    * `ligatures` - Enable ligatures in Arabic.
* Fixed scroll inertia when scrolling an EPUB.
* EPUB decorations can now be attached to `Locator` objects containing only an HTML ID (`locations.fragments`) or a CSS selector (`locations.cssSelector`).

### Changed

#### Shared

* `TransformingResource` now caches its content by default, as it is the correct behavior in most cases. Set `cacheBytes = false` explicitly to revert to the previous behavior.
* The previous PDF navigator was extracted in its own package to support third-party PDF engines. **This is a breaking change** if your app supported PDF, take a look at [the migration guide](docs/migration-guide.md#230).

#### Navigator

* The EPUB and PDF user preferences API got revamped. [Take a look at the user guide](docs/guides/navigator-preferences.md) and the [migration guide](docs/migration-guide.md#230) to learn how to use it.
* `Decoration.extras` is now a `Map<String, Any>` instead of `Bundle`. You will need to update your app if you were storing custom data in `extras`, for example:
    ```kotlin
    val decoration = Decoration(...,
        extras = mapOf("id" to id)
    )

    val id = decoration.extras["id"] as? Long
    ```

### Deprecated

#### Streamer

* The local HTTP server is not needed anymore to render EPUB publications. [Take a look at the migration guide](docs/migration-guide.md#230).

### Fixed

#### Streamer

* Fixed parsing the table of contents of an EPUB 3 using NCX instead of a Navigation Document.

#### Navigator

* [swift-toolkit#61](https://github.com/readium/swift-toolkit/issues/61) Fixed serving EPUB resources when the HREF contains an anchor or query parameters.
* Fixed emitting `currentLocator` with fixed layout EPUBs.
* Prevent refreshing an already loaded EPUB resource when jumping to a `Locator` in it.
* [#86](https://github.com/readium/kotlin-toolkit/issues/86) Fixed page swipes while selecting text in an EPUB resource.
* The `onTap` event is not sent when an EPUB text selection is active anymore, to prevent showing the app bar while dismissing a selection.
* [#76](https://github.com/readium/kotlin-toolkit/issues/76) Fixed EPUB fixed layout font size affected by device settings.
* `Decoration` objects are now properly comparable with `equals()`.
* [#292](https://github.com/readium/kotlin-toolkit/issues/292) Fix broken pagination when an EPUB uses `overflow-x: hidden`.


## [2.2.1]

### Fixed

#### Streamer

* [#286](https://github.com/readium/kotlin-toolkit/issues/286) Fixed broken dependency to NanoHTTPD.


## [2.2.0]

### Added

#### Shared

* A new `Publication.conformsTo()` API to identify the profile of a publication.
* Support for the [`conformsTo` RWPM metadata](https://github.com/readium/webpub-manifest/issues/65), to identify the profile of a `Publication`.

#### Navigator

* The PDF navigator now honors the publication reading progression with support for right-to-left and horizontal scrolling.
    * The default (auto) reading progression for PDF is top-to-bottom, which is vertical scrolling.
* A new convenience utility `EdgeTapNavigation` to trigger page turns while tapping the screen edges.
    * It takes into account the navigator reading progression to move into the right direction.
    * Call it from the `VisualNavigator.Listener.onTap()` callback as demonstrated below:
    ```kotlin
    override fun onTap(point: PointF): Boolean {
        val navigated = edgeTapNavigation.onTap(point, requireView())
        if (!navigated) {
            // Fallback action, for example toggling the app bar.
        }
        return true
    }
    ```
* The new `Navigator.Listener.onJumpToLocator()` API is called every time the navigator jumps to an explicit location, which might break the linear reading progression.
    * For example, it is called when clicking on internal links or programmatically calling `Navigator.go()`, but not when turning pages.
    * You can use this callback to implement a navigation history by differentiating between continuous and discontinuous moves.
* You can now disable the display cutouts padding in the EPUB navigator (contributed by [@szymn](https://github.com/readium/kotlin-toolkit/pull/101)).
    * This is useful when the navigator is not laid out full screen.
* (*experimental*) A new audiobook navigator based on Jetpack `media2`.
    * See the [pull request #80](https://github.com/readium/kotlin-toolkit/pull/80) for the differences with the previous audiobook navigator.
    * This navigator is located in its own module `readium-navigator-media2`. You will need to add it to your dependencies to use it.
    * The Test App demonstrates how to use the new audiobook navigator, see `MediaService` and `AudioReaderFragment`.
* (*experimental*) The EPUB navigator now supports overridable drag gestures. See `VisualNavigator.Listener`.

### Deprecated

#### Shared

* `Publication.type` is now deprecated in favor of the new `Publication.conformsTo()` API which is more accurate.
    * For example, replace `publication.type == Publication.TYPE.EPUB` with `publication.conformsTo(Publication.Profile.EPUB)` before opening a publication with the `EpubNavigatorFragment`.
* `Link.toLocator()` is deprecated as it may create an incorrect `Locator` if the link `type` is missing.
    * Use `publication.locatorFromLink()` instead.

### Fixed

* Fix building with Kotlin 1.6.

#### Streamer

* Fixed the rendering of PDF covers in some edge cases.
* Fixed reading ranges of obfuscated EPUB resources.

#### Navigator

* Fixed turning pages of an EPUB reflowable resource with an odd number of columns. A virtual blank trailing column is appended to the resource when displayed as two columns.
* EPUB: Fallback on `reflowable` if the `presentation.layout` hint is missing from a manifest.
* EPUB: Offset of the current selection's `rect` to take into account the vertical padding.
* Improve backward compatibility of JavaScript files using Babel.
* [#193](https://github.com/readium/r2-navigator-kotlin/issues/193) Fixed invisible `<audio>` elements.


## [2.1.1]

### Changed

#### Navigator

* Improve loading of EPUB reflowable resources.
    * Resources are hidden until fully loaded and positioned.
    * Intermediary locators are not broadcasted as `currentLocator` anymore while loading a resource.
    * Improved accuracy when jumping to the middle of a large resource.
    * `EpubNavigatorFragment.PaginationListener.onPageLoaded()` is now called only a single time, for the currently visible page.
    * `VisualNavigator.Listener.onTap()` is called even when a resource is not fully loaded.

### Fixed

#### Navigator

* `EpubNavigatorFragment`'s `goForward()` and `goBackward()` are now jumping to the previous or next pages instead of resources.
* [#20](https://github.com/readium/kotlin-toolkit/issues/20) EPUB navigator stuck between two pages with vertical swipes.
* [#27](https://github.com/readium/kotlin-toolkit/issues/27) Internal links break the EPUB navigator (contributed by [@mihai-wolfpack](https://github.com/readium/kotlin-toolkit/pull/28)).


## [2.1.0]

### Added

#### Shared

* (*experimental*) A new Publication `SearchService` to search through the resources' content, with a default implementation `StringSearchService`.
* `ContentProtection.Scheme` can be used to identify protection technologies using unique URI identifiers.
* `Link` objects from archive-based publication assets (e.g. an EPUB/ZIP) have additional properties for entry metadata.
    ```json
    "properties" {
        "archive": {
            "entryLength": 8273,
            "isEntryCompressed": true
        }
    }
    ```

#### Streamer

* EPUB publications implement a `SearchService` to search through the content.
* Known DRM schemes (LCP and Adobe ADEPT) are now sniffed by the `Streamer`, when no registered `ContentProtection` supports them.
    * This is helpful to present an error message when the user attempts to open a protected publication not supported by the app.

#### Navigator

* The EPUB navigator is now able to navigate to a `Locator` using its `text` context. This is useful for search results or highlights missing precise locations.
* Get or clear the current user selection of the navigators implementing `SelectableNavigator`.
* (*experimental*) Support for the [Decorator API](https://github.com/readium/architecture/pull/160) to draw user interface elements over a publication's content.
    * This can be used to render highlights over a text selection, for example.
    * For now, only the EPUB navigator implements `DecorableNavigator`, for reflowable publications. You can implement custom decoration styles with `HtmlDecorationTemplate`.
* Customize the EPUB selection context menu by providing a custom `ActionMode.Callback` implementation with `EpubNavigatorFragment.Configuration.selectionActionModeCallback`.
    * This is an alternative to overriding `Activity.onActionModeStarted()` which does not seem to work anymore with Android 12.
* (*experimental*) A new audiobook navigator based on Android's [`MediaSession`](https://developer.android.com/guide/topics/media-apps/working-with-a-media-session).
    * It supports out-of-the-box media style notifications and background playback.
    * ExoPlayer is used by default for the actual playback, but you can use a custom player by implementing `MediaPlayer`.

#### OPDS

* New APIs using coroutines and R2's `HttpClient` instead of Fuel and kovenant (contributed by [@stevenzeck](https://github.com/readium/r2-opds-kotlin/pull/55)).

### Changed

* Upgraded to Kotlin 1.5.31 and Gradle 7.1.1

#### Streamer

* The default EPUB positions service now uses the archive entry length when available. [This is similar to how Adobe RMSDK generates page numbers](https://github.com/readium/architecture/issues/123).
    * To use the former strategy, create the `Streamer` with: `Streamer(parsers = listOf(EpubParser(reflowablePositionsStrategy = OriginalLength(pageLength = 1024))))`

#### Navigator

* The order of precedence of `Locator` locations in the reflowable EPUB navigator is: `text`, HTML ID, then `progression`. The navigator will now fallback on less precise locations in case of failure.

#### LCP

* Migrated to Jetpack Room for the SQLite database storing rights and passphrases (contributed by [@stevenzeck](https://github.com/readium/r2-lcp-kotlin/pull/116)).
    * Note that the internal SQL schema changed. You will need to update your app if you were querying the database manually.

### Fixed

#### Shared

* Crash with `HttpRequest.setPostForm()` on Android 6.
* HREF normalization when a resource path contains special characters.

#### Streamer

* EPUB style injection when a resource has a `<head>` tag with attributes.

#### Navigator

* When restoring a `Locator`, The PDF navigator now falls back on `locations.position` if the `page=` fragment identifier is missing.

#### OPDS

* Links in an OPDS 2 feed are normalized to the feed base URL.


## 2.0.0

### Added

#### Shared

* `HttpFetcher` is a new publication fetcher able to serve remote resources through HTTP.
    * The actual HTTP requests are performed with an instance of `HttpClient`.
* `HttpClient` is a new protocol exposing a high level API to perform HTTP requests.
    * `DefaultHttpClient` is an implementation of `HttpClient` using standard `HttpURLConnection` APIs. You can use `DefaultHttpClient.Callback` to customize how requests are created and even recover from errors, e.g. to implement Authentication for OPDS.
    * You can provide your own implementation of `HttpClient` to Readium APIs if you prefer to use a third-party networking library.

#### Streamer

* `Streamer` takes a new optional `HttpClient` dependency to handle HTTP requests.

### Fixed

#### Navigator

* Scrolling to an EPUB ID (e.g. from the table of contents) when the target spans several screens.

#### LCP

* [#267](https://github.com/readium/r2-testapp-kotlin/issues/267) Prints and copy characters left are now properly reported (contributed by [@qnga](https://github.com/readium/r2-lcp-kotlin/pull/104)).


## 2.0.0-beta.2

### Added

#### Shared

* `Publication.Service.Context` now holds a reference to the parent `Publication`. This can be used to access other services from a given `Publication.Service` implementation.
* The default `LocatorService` implementation can be used to get a `Locator` from a global progression in the publication.
  * `publication.locateProgression(0.5)`

#### Streamer

* `Server.addPublication()` is a new API which replaces `addEpub()` and is easier to use.
  * If the publication can be served, it will return the base URL which you need to provide to the Navigator `Activity` or `Fragment`.
  * You do not need to give the publication filename nor add the server port in the `$key-publicationPort` `SharedPreference` value anymore.

#### LCP

* You can observe the progress of an acquisition by providing an `onProgress` closure to `LcpService.acquirePublication()`.
* Extensibility in licenses' `Rights` model.

### Changed

#### Streamer

* The HTTP server now requests that publication resources are not cached by browsers.
  * Caching poses a security risk for protected publications.

#### Navigator

* `R2EpubActivity` and `R2AudiobookActivity` require a new `baseUrl` `Intent` extra. You need to set it to the base URL returned by `Server.addPublication()` from the Streamer.

#### LCP

* The Renew Loan API got revamped to better support renewal through a web page.
    * You will need to implement `LcpLicense.RenewListener` to coordinate the UX interaction.
    * If your application fits Material Design guidelines, take a look at `MaterialRenewListener` for a default implementation.
* Removed dependency on Joda's `DateTime` in public APIs.
    * You can always create a `DateTime` from the standard `Date` objects if you relied on Joda's features in the callers.

### Fixed

#### Shared

* [#129](https://github.com/readium/r2-shared-kotlin/issues/129) Improve performances when reading deflated ZIP resources.
  * For example, it helps with large image-based FXL EPUB which used to be slow to render.
* [#136](https://github.com/readium/r2-shared-kotlin/issues/136) `null` values in JSON string properties are now properly parsed as nullable types, instead of the string `"null"`

#### Navigator

* [#217](https://github.com/readium/r2-testapp-kotlin/issues/217) Interactive HTML elements are not bypassed anymore when handling touch gestures.
  * Scripts using `preventDefault()` are now taken into account and do not trigger a tap event anymore.
* [#150](https://github.com/readium/r2-navigator-kotlin/issues/150) External links are opened in a Chrome Custom Tab instead of the navigator's web view.
* [#52](https://github.com/readium/r2-navigator-kotlin/issues/52) Memory leak in EPUB web views. This fixes ongoing media playback when closing an EPUB.

#### LCP

* [#287](https://github.com/readium/r2-testapp-kotlin/issues/287) Make sure the passphrase input is visible on smaller devices in the authentication dialog.


## 2.0.0-beta.1

### Added

#### Shared

* `PublicationAsset` is a new interface which can be used to open a publication from various medium, such as a file, a remote URL or a custom source.
  * `File` was replaced by `FileAsset`, which implements `PublicationAsset`.

#### Navigator

* Support for [display cutouts](https://developer.android.com/guide/topics/display-cutout) (screen notches).
    * **IMPORTANT**: You need to remove any `setPadding()` statement from your app in `UserSettings.kt`, if you copied it from the test app.
    * If you embed a navigator fragment (e.g. `EpubNavigatorFragment`) yourself, you need to opt-in by [specifying the `layoutInDisplayCutoutMode`](https://developer.android.com/guide/topics/display-cutout#choose_how_your_app_handles_cutout_areas) of the host `Activity`.
    * `R2EpubActivity` and `R2CbzActivity` automatically apply `LAYOUT_IN_DISPLAY_CUTOUT_MODE_SHORT_EDGES` to their window's `layoutInDisplayCutoutMode`.
    * `PdfNavigatorFragment` is not yet compatible with display cutouts, because of limitations from the underlying PDF viewer.
* Customize EPUB vertical padding by overriding the `r2.navigator.epub.vertical_padding` dimension.
    * Follow [Android's convention for alternative resources](https://developer.android.com/guide/topics/resources/providing-resources#AlternativeResources) to specify different paddings for landscape (`values-land`) or large screens.

### Changed

* Upgraded to Kotlin 1.4.10.

#### Shared

* `Format` got merged into `MediaType`, to simplify the media type APIs.
  * You can use `MediaType.of()` to sniff the type of a file or bytes.
      * All the `MediaType.of()` functions are now suspending to prevent deadlocks with `runBlocking`.
  * `MediaType` has now optional `name` and `fileExtension` properties.
  * Some publication formats can be represented by several media type aliases. Using `mediaType.canonicalMediaType()` will give you the canonical media type to use, for example when persisting the file type in a database. All Readium APIs are already returning canonical media types, so it only matters if you create a `MediaType` yourself from its string representation.
* `ContentLayout` is deprecated, use `publication.metadata.effectiveReadingProgression` to determine the reading progression of a publication instead.

#### Streamer

* `Streamer` is now expecting a `PublicationAsset` instead of a `File`. You can create custom implementations of `PublicationAsset` to open a publication from different medium, such as a file, a remote URL, in-memory bytes, etc.
  * `FileAsset` can be used to replace `File` and provides the same behavior.

#### Navigator

* All `utils.js` functions were moved under a `readium.` namespace. You will need to update your code if you were calling them manually.

### Fixed

#### LCP

* When acquiring a publication, falls back on the media type declared in the license link if the server returns an unknown media type.

#### Navigator

* EPUBs declaring multiple languages were laid out from right to left if the first language had an RTL reading
progression. Now if no reading progression is set, the `effectiveReadingProgression` will be LTR.
* [#152](https://github.com/readium/r2-navigator-kotlin/issues/152) Panning through a zoomed-in fixed layout EPUB (contributed by [@johanpoirier](https://github.com/readium/r2-navigator-kotlin/pull/172)).
* [#146](https://github.com/readium/r2-navigator-kotlin/issues/146) Various reflowable EPUB columns shift issues.
* Restoring the last EPUB location after configuration changes (e.g. screen rotation).
* Edge taps to turn pages when the app runs in a multi-windows environment.


## 2.0.0-alpha.2

### Added

#### Shared

* The [Publication Services API](https://readium.org/architecture/proposals/004-publication-helpers-services) allows to extend a `Publication` with custom implementations of known services. This version ships with a few predefined services:
  * `PositionsService` provides a list of discrete locations in the publication, no matter what the original format is.
  * `CoverService` provides an easy access to a bitmap version of the publication cover.
* The [Composite Fetcher API](https://readium.org/architecture/proposals/002-composite-fetcher-api) can be used to extend the way publication resources are accessed.
* Support for exploded directories for any archive-based publication format.
* [Content Protection](https://readium.org/architecture/proposals/006-content-protection) handles DRM and other format-specific protections in a more systematic way.
  * LCP now ships an `LcpContentProtection` implementation to be plugged into the `Streamer`.
  * You can add custom `ContentProtection` implementations to support other DRMs by providing an instance to the `Streamer`.

#### Streamer

* [Streamer API](https://readium.org/architecture/proposals/005-streamer-api) offers a simple interface to parse a publication and replace standalone parsers.
* A generic `ImageParser` for bitmap-based archives (CBZ or exploded directories) and single image files.
* A generic `AudioParser` for audio-based archives (Zipped Audio Book or exploded directories) and single audio files.

#### Navigator

* Support for the new `Publication` model using the [Content Protection](https://readium.org/architecture/proposals/006-content-protection) for DRM rights and the [Fetcher](https://readium.org/architecture/proposals/002-composite-fetcher-api) for resource access.
* (*experimental*) New `Fragment` implementations as an alternative to the legacy `Activity` ones (contributed by [@johanpoirier](https://github.com/readium/r2-navigator-kotlin/pull/148)).
  * The fragments are chromeless, to let you customize the reading UX.
  * To create the fragments use the matching factory such as `EpubNavigatorFragment.createFactory()`, as showcased in `R2EpubActivity`.
  * At the moment, highlights and TTS are not yet supported in the new EPUB navigator `Fragment`.
  * [This is now the recommended way to integrate Readium](https://github.com/readium/r2-navigator-kotlin/issues/115) in your applications.

#### LCP

* LCP implementation of the [Content Protection API](https://readium.org/architecture/proposals/006-content-protection) to work with the new [Streamer API](https://readium.org/architecture/proposals/005-streamer-api) (contributed by [@qnga](https://github.com/readium/r2-lcp-kotlin/pull/79)).
  * It is highly recommended that you upgrade to the new `Streamer` API to open publications, which will simplify DRM unlocking.
* Two default implementations of `LcpAuthenticating`:
  * `LcpDialogAuthentication` to prompt the user for its passphrase with the official LCP dialog.
  * `LcpPassphraseAuthentication` to provide directly a passphrase, pulled for example from a database or a web service.
* `LcpService::isLcpProtected()` provides a way to check if a file is protected with LCP.
* All the `LcpException` errors are now implementing `UserException` and are suitable for user display. Use `getUserMessage()` to get the localized message.

### Changed

#### Shared

* [The `Publication` and `Container` types were merged together](https://readium.org/architecture/proposals/003-publication-encapsulation) to offer a single interface to a publication's resources.
  * Use `publication.get()` to read the content of a resource, such as the cover. It will automatically be decrypted if a `ContentProtection` was attached to the `Publication`.

#### Streamer

* `Container` and `ContentFilters` were replaced by a shared implementation of a [`Fetcher`](https://readium.org/architecture/proposals/002-composite-fetcher-api).

#### Navigator

* `currentLocator` is now a `StateFlow` instead of `LiveData`, to better support chromeless navigators such as an audiobook navigator.
  * If you were observing `currentLocator` in a UI context, you can continue to do so with `currentLocator.asLiveData()`.
* Improvements to the PDF navigator:
  * The navigator doesn't require PDF publications to be served from an HTTP server anymore. A side effect is that the navigator is now able to open larger PDF files.
  * `PdfNavigatorFragment.Listener::onResourceLoadFailed()` can be used to report fatal errors to the user, such as when trying to open a PDF document that is too large for the available memory.
  * A dedicated `PdfNavigatorFragment.createFactory()` was added, which deprecates the use of `NavigatorFragmentFactory`.

#### LCP

* The public API got modernized to be more Kotlin idiomatic (contributed by [@qnga](https://github.com/readium/r2-lcp-kotlin/pull/84)).
  * All asynchronous APIs are now suspending to take advantage of Kotlin's coroutines.
* `LcpAuthenticating` is now provided with more information and you will need to update any implementation you may have.
  * If you copied the default authentication dialog, it's recommended to use `LcpDialogAuthentication` instead.
* Publications are now downloaded to a temporary location, to make sure disk storage can be recovered automatically by the system. After acquiring the publication, you need to move the downloaded file to another permanent location.
* The private `liblcp` dependency is now accessed through reflection, to allow switching LCP dynamically (contributed by [@qnga](https://github.com/readium/r2-lcp-kotlin/pull/87)).
  * You need to add `implementation "readium:liblcp:1.0.0@aar"` to your `build.gradle`.
  * `LcpService::create()` returns `null` if `lcplib` is not found.

### Fixed

#### Shared

* `OutOfMemoryError` occuring while opening large publications are now caught to prevent crashes. They are reported as `Resource.Exception.OutOfMemory`.
* Readium can now open PDF documents of any size without crashing. However, LCP protected PDFs are still limited by the available memory.

#### Streamer

* Readium can now open PDF documents of any size without crashing. However, LCP protected PDFs are still limited by the available memory.
* Various HTTP server fixes and optimizations.

#### Navigator

* Prevent switching to the next resource by mistake when scrolling through an EPUB resource in scroll mode.

#### LCP

* Decrypting resources in some edge cases (contributed by [@qnga](https://github.com/readium/r2-lcp-kotlin/pull/84))
* Issues with LSD interactions:
  * Exceptions handling with `renew` and `return` interactions.
  * Presentation of the `renew` interaction through an HTML page.
* The timeout of fetching the License Status Document is reduced to 5 seconds, to avoid blocking a publication opening in low Internet conditions.


## 2.0.0-alpha.1

### Added

#### Shared

* Support for [Positions List](https://github.com/readium/architecture/tree/master/models/locators/positions), which provides a list of discrete locations in a publication and can be used to implement an approximation of page numbers.
  * Get the visible position from the current `Locator` with `locations.position`.
  * The total number of positions can be retrieved with `publication.positions().size`. It is a suspending function because computing positions the first time can be expensive. 
* The new [Format API](https://github.com/readium/architecture/blob/master/proposals/001-format-api.md) simplifies the detection of file formats, including known publication formats such as EPUB and PDF.
  * [A format can be "sniffed"](https://github.com/readium/architecture/blob/master/proposals/001-format-api.md#sniffing-the-format-of-raw-bytes) from files, raw bytes or even HTTP responses.
  * Reading apps are welcome to [extend the API with custom formats](https://github.com/readium/architecture/blob/master/proposals/001-format-api.md#supporting-a-custom-format).
  * Using `Link.mediaType.matches()` is now recommended [to safely check the type of a resource](https://github.com/readium/architecture/blob/master/proposals/001-format-api.md#mediatype-class).
  * [More details about the Kotlin implementation can be found in the pull request.](https://github.com/readium/r2-shared-kotlin/pull/100)
* In `Publication` shared models:
  * Support for the [Presentation Hints](https://readium.org/webpub-manifest/extensions/presentation.html) extension.
  * Support for OPDS holds, copies and availability in `Link`, for library-specific features.
  * Readium Web Publication Manifest extensibility is now supported for `Publication`, `Metadata`, link's `Properties` and locator's `Locations`, which means that you are now able to access custom JSON properties in a manifest [by creating Kotlin extensions on the shared models](https://github.com/readium/r2-shared-kotlin/blob/a4e5b4461d6ce9f989a79c8f912f3cbdaff4667e/r2-shared/src/main/java/org/readium/r2/shared/publication/opds/Properties.kt#L16).

#### Streamer

* Support for [Positions List](https://github.com/readium/architecture/tree/master/models/locators/positions) with EPUB, CBZ and PDF. Positions provide a list of discrete locations in a publication and can be used to implement an approximation of page numbers.
  * Get the visible position from the current `Locator` with `locations.position`.
  * The total number of positions can be retrieved with `publication.positions().size`. It is a suspending function because computing positions the first time can be expensive. 
* `ReadiumWebPubParser` to parse all Readium Web Publication profiles, including [Audiobooks](https://readium.org/webpub-manifest/extensions/audiobook.html), [LCP for Audiobooks](https://readium.org/lcp-specs/notes/lcp-for-audiobooks.html) and [LCP for PDF](https://readium.org/lcp-specs/notes/lcp-for-pdf.html). It parses both manifests and packages.
* (*experimental*) `PDFParser` to parse single PDF documents.
  * The PDF parser is based on [PdfiumAndroid](https://github.com/barteksc/PdfiumAndroid/), which may increase the size of your apps. Please open an issue if this is a problem for you, as we are considering different solutions to fix this in a future release.

#### Navigator

* The [position](https://github.com/readium/architecture/tree/master/models/locators/positions) is now reported in the locators for EPUB, CBZ and PDF.
* (*experimental*) [PDF navigator](https://github.com/readium/r2-navigator-kotlin/pull/130).
  * Supports both single PDF and LCP protected PDF.
  * As a proof of concept, [it is implemented using `Fragment` instead of `Activity`](https://github.com/readium/r2-navigator-kotlin/issues/115). `R2PdfActivity` showcases how to use the `PdfNavigatorFragment` with the new `NavigatorFragmentFactory`.
  * The navigator is based on [AndroidPdfViewer](https://github.com/barteksc/AndroidPdfViewer), which may increase the size of your apps. Please open an issue if this is a problem for you, as we are considering different solutions to fix this in a future release.

#### LCP

* Support for [PDF](https://readium.org/lcp-specs/notes/lcp-for-pdf.html) and [Readium Audiobooks](https://readium.org/lcp-specs/notes/lcp-for-audiobooks.html) protected with LCP.

### Changed

#### Shared

* [The `Publication` shared models underwent an important refactoring](https://github.com/readium/r2-shared-kotlin/pull/88) and some of these changes are breaking. [Please refer to the migration guide to update your codebase](https://github.com/readium/r2-testapp-kotlin/blob/develop/MIGRATION-GUIDE.md).
  * All the models are now immutable data classes, to improve code safety. This should not impact reading apps unless you created `Publication` or other models yourself.
  * A few types and enums were renamed to follow the Google Android Style coding convention better. Just follow deprecation warnings to update your codebase.

#### Streamer

* The CSS, JavaScript and fonts injection in the `Server` was refactored to reduce the risk of collisions and simplify your codebase.
  * **This is a breaking change**, [to upgrade your app you need to](https://github.com/readium/r2-testapp-kotlin/pull/321/files#diff-9bb6ad21df8b48f171ba6266616662ac):
    * Provide the application's `Context` when creating a `Server`.
    * Remove the following injection statements, which are now handled directly by the Streamer:
        ```kotlin
        server.loadCustomResource(assets.open("scripts/crypto-sha256.js"), "crypto-sha256.js", Injectable.Script)   
        server.loadCustomResource(assets.open("scripts/highlight.js"), "highlight.js", Injectable.Script)
        ```

#### Navigator

* [Upgraded to Readium CSS 1.0.0-beta.1.](https://github.com/readium/r2-navigator-kotlin/pull/134)
  * Two new fonts are available: AccessibleDfa and IA Writer Duospace.
  * The file structure now follows strictly the one from [ReadiumCSS's `dist/`](https://github.com/readium/readium-css/tree/master/css/dist), for easy upgrades and custom builds replacement.

#### LCP

* `LCPAuthenticating` can now return hashed passphrases in addition to clear ones. [This can be used by reading apps](https://github.com/readium/r2-lcp-kotlin/pull/64) fetching hashed passphrases from a web service or [Authentication for OPDS](https://readium.org/lcp-specs/notes/lcp-key-retrieval.html), for example.

### Deprecated

#### Shared

* `R2SyntheticPageList` was replaced by the aforementioned Positions List and can be safely removed from your codebase.

#### Navigator

* `Navigator.currentLocation` and `NavigatorDelegate.locationDidChange()` are deprecated in favor of a unified `Navigator.currentLocator`, which is observable thanks to `LiveData`.

### Fixed

#### Shared

* **Important:** [Publications parsed from large manifests could crash the application](https://github.com/readium/r2-testapp-kotlin/issues/286) when starting a reading activity. To fix this, **`Publication` must not be put in an `Intent` extra anymore**. Instead, [use the new `Intent` extensions provided by Readium](https://github.com/readium/r2-testapp-kotlin/pull/303). This solution is a crutch until [we move away from `Activity` in the Navigator](https://github.com/readium/r2-navigator-kotlin/issues/115) and let reading apps handle the lifecycle of `Publication` themselves.
* [The local HTTP server was broken](https://github.com/readium/r2-testapp-kotlin/pull/306) when provided with publication filenames containing invalid characters.
* XML namespace prefixes are now properly supported when an author chooses unusual ones (contributed by [@qnga](https://github.com/readium/r2-shared-kotlin/pull/85)).
* The `AndroidManifest.xml` is not forcing anymore `allowBackup` and `supportsRtl`, to let reading apps manage these features themselves (contributed by [@twaddington](https://github.com/readium/r2-shared-kotlin/pull/93)).

#### Streamer

* The EPUB parser underwent a significant refactoring to fix a number of issues (contributed by [@qnga](https://github.com/readium/r2-streamer-kotlin/pull/89))
  * [Metadata parsing was updated to follow our up-to-date specifications](https://github.com/readium/r2-streamer-kotlin/pull/102).
  * XML namespace prefixes are now properly supported, when an author chooses unusual ones.
  * Similarly, default vocabularies and prefixes for EPUB 3 Property Data Types are now properly handled.
* [`Server` was broken](https://github.com/readium/r2-testapp-kotlin/pull/306) when provided with publication filenames containing invalid characters.
* [EPUB publishers' default styles are not overriden by Readium CSS anymore](https://github.com/readium/r2-navigator-kotlin/issues/132).
* The `AndroidManifest.xml` is not forcing anymore `allowBackup` and `supportsRtl`, to let reading apps manage these features themselves (contributed by [@twaddington](https://github.com/readium/r2-streamer-kotlin/pull/93)).

#### Navigator

* **Important:** [Publications parsed from large manifests could crash the application](https://github.com/readium/r2-testapp-kotlin/issues/286) when starting a reading activity. To fix this, **`Publication` must not be put in an `Intent` extra anymore**. Instead, [use the new `Intent` extensions provided by Readium](https://github.com/readium/r2-testapp-kotlin/pull/303). This solution is a crutch until [we move away from `Activity` in the Navigator](https://github.com/readium/r2-navigator-kotlin/issues/115) and let reading apps handle the lifecycle of `Publication` themselves.
* [Crash when opening a publication with a space in its filename](https://github.com/readium/r2-navigator-kotlin/pull/136).
* [Jumping to an EPUB location from the search](https://github.com/readium/r2-navigator-kotlin/pull/111).
* The `AndroidManifest.xml` is not forcing anymore `allowBackup` and `supportsRtl`, to let reading apps manage these features themselves (contributed by [@twaddington](https://github.com/readium/r2-navigator-kotlin/pull/118)).

#### OPDS

* XML namespace prefixes are now properly supported when an author chooses unusual ones (contributed by [@qnga](https://github.com/readium/r2-shared-kotlin/pull/85)).
* The `AndroidManifest.xml` is not forcing anymore `allowBackup` and `supportsRtl`, to let reading apps manage these features themselves (contributed by [@twaddington](https://github.com/readium/r2-opds-kotlin/pull/41)).

#### LCP

* [`OutOfMemoryError` when downloading a large publication](https://github.com/readium/r2-lcp-kotlin/issues/70). This fix removed the dependency to [Fuel](https://github.com/kittinunf/fuel).
* The `AndroidManifest.xml` is not forcing anymore `allowBackup` and `supportsRtl`, to let reading apps manage these features themselves (contributed by [@twaddington](https://github.com/readium/r2-lcp-kotlin/pull/63)).


[unreleased]: https://github.com/readium/kotlin-toolkit/compare/main...HEAD
[2.1.0]: https://github.com/readium/kotlin-toolkit/compare/2.0.0...2.1.0
[2.1.1]: https://github.com/readium/kotlin-toolkit/compare/2.1.0...2.1.1
[2.2.0]: https://github.com/readium/kotlin-toolkit/compare/2.1.1...2.2.0
[2.2.1]: https://github.com/readium/kotlin-toolkit/compare/2.2.0...2.2.1
[2.3.0]: https://github.com/readium/kotlin-toolkit/compare/2.2.1...2.3.0
<|MERGE_RESOLUTION|>--- conflicted
+++ resolved
@@ -16,13 +16,11 @@
     * `WebSettings.textZoom` will work with more publications than `--USER__fontSize`, even the ones poorly authored. However the page width is not adjusted when changing the font size to keep the optimal line length.
 * Scroll mode: jumping between two EPUB resources with a horizontal swipe triggers the `Navigator.Listener.onJumpToLocator()` callback.
     * This can be used to allow the user to go back to their previous location if they swiped across chapters by mistake.
-<<<<<<< HEAD
 * Support for keyboard events in the EPUB, PDF and image navigators. See `VisualNavigator.addInputListener()`.
-=======
 * Support for non-linear EPUB resources with an opt-in in reading apps (contributed by @chrfalch in [#375](https://github.com/readium/kotlin-toolkit/pull/375) and [#376](https://github.com/readium/kotlin-toolkit/pull/376)).
      1. Override loading non-linear resources with `VisualNavigator.Listener.shouldJumpToLink()`.
      2. Present a new `EpubNavigatorFragment` by providing a custom `readingOrder` with only this resource to the constructor.
->>>>>>> f87dd95a
+
 
 #### Streamer
 
