# Changelog

All notable changes to this project will be documented in this file. Take a look at [the migration guide](docs/migration-guide.md) to upgrade between two major versions.

**Warning:** Features marked as *alpha* may change or be removed in a future release without notice. Use with caution.

## [Unreleased]

### Added

#### Navigator

* The PDF navigator now honors the publication reading progression with support for right-to-left and horizontal scrolling.
    * The default (auto) reading progression for PDF is top-to-bottom, which is vertical scrolling.
* A new convenience utility `EdgeTapNavigation` to trigger page turns while tapping the screen edges.
    * It takes into account the navigator reading progression to move into the right direction.
    * Call it from the `VisualNavigator.Listener.onTap()` callback as demonstrated below:
    ```kotlin
    override fun onTap(point: PointF): Boolean {
        val navigated = edgeTapNavigation.onTap(point, requireView())
        if (!navigated) {
            // Fallback action, for example toggling the app bar.
        }
        return true
    }
    ```
* The new `Navigator.Listener.onJumpToLocator()` API is called every time the navigator jumps to an explicit location, which might break the linear reading progression.
    * For example, it is called when clicking on internal links or programmatically calling `Navigator.go()`, but not when turning pages.
    * You can use this callback to implement a navigation history by differentiating between continuous and discontinuous moves.

### Fixed

* Fix building with Kotlin 1.6.

#### Navigator

* Fixed turning pages of an EPUB reflowable resource with an odd number of columns. A virtual blank trailing column is appended to the resource when displayed as two columns.
* EPUB: Fallback on `reflowable` if the `presentation.layout` hint is missing from a manifest.
<<<<<<< HEAD
* Improve backward compatibility of JavaScript files using Babel.
=======
* EPUB: Offset of the current selection's `rect` to take into account the vertical padding.
>>>>>>> 9443a991


## [2.1.1]

### Changed

#### Navigator

* Improve loading of EPUB reflowable resources.
    * Resources are hidden until fully loaded and positioned.
    * Intermediary locators are not broadcasted as `currentLocator` anymore while loading a resource.
    * Improved accuracy when jumping to the middle of a large resource.
    * `EpubNavigatorFragment.PaginationListener.onPageLoaded()` is now called only a single time, for the currently visible page.
    * `VisualNavigator.Listener.onTap()` is called even when a resource is not fully loaded.

### Fixed

#### Navigator

* `EpubNavigatorFragment`'s `goForward()` and `goBackward()` are now jumping to the previous or next pages instead of resources.
* [#20](https://github.com/readium/kotlin-toolkit/issues/20) EPUB navigator stuck between two pages with vertical swipes.
* [#27](https://github.com/readium/kotlin-toolkit/issues/27) Internal links break the EPUB navigator (contributed by [@mihai-wolfpack](https://github.com/readium/kotlin-toolkit/pull/28)).


## [2.1.0]

### Added

#### Shared

* (*alpha*) A new Publication `SearchService` to search through the resources' content, with a default implementation `StringSearchService`.
* `ContentProtection.Scheme` can be used to identify protection technologies using unique URI identifiers.
* `Link` objects from archive-based publication assets (e.g. an EPUB/ZIP) have additional properties for entry metadata.
    ```json
    "properties" {
        "archive": {
            "entryLength": 8273,
            "isEntryCompressed": true
        }
    }
    ```

#### Streamer

* EPUB publications implement a `SearchService` to search through the content.
* Known DRM schemes (LCP and Adobe ADEPT) are now sniffed by the `Streamer`, when no registered `ContentProtection` supports them.
    * This is helpful to present an error message when the user attempts to open a protected publication not supported by the app.

#### Navigator

* The EPUB navigator is now able to navigate to a `Locator` using its `text` context. This is useful for search results or highlights missing precise locations.
* Get or clear the current user selection of the navigators implementing `SelectableNavigator`.
* (*alpha*) Support for the [Decorator API](https://github.com/readium/architecture/pull/160) to draw user interface elements over a publication's content.
    * This can be used to render highlights over a text selection, for example.
    * For now, only the EPUB navigator implements `DecorableNavigator`, for reflowable publications. You can implement custom decoration styles with `HtmlDecorationTemplate`.
* Customize the EPUB selection context menu by providing a custom `ActionMode.Callback` implementation with `EpubNavigatorFragment.Configuration.selectionActionModeCallback`.
    * This is an alternative to overriding `Activity.onActionModeStarted()` which does not seem to work anymore with Android 12.
* (*alpha*) A new audiobook navigator based on Android's [`MediaSession`](https://developer.android.com/guide/topics/media-apps/working-with-a-media-session).
    * It supports out-of-the-box media style notifications and background playback.
    * ExoPlayer is used by default for the actual playback, but you can use a custom player by implementing `MediaPlayer`.

#### OPDS

* New APIs using coroutines and R2's `HttpClient` instead of Fuel and kovenant (contributed by [@stevenzeck](https://github.com/readium/r2-opds-kotlin/pull/55)).

### Changed

* Upgraded to Kotlin 1.5.31 and Gradle 7.1.1

#### Streamer

* The default EPUB positions service now uses the archive entry length when available. [This is similar to how Adobe RMSDK generates page numbers](https://github.com/readium/architecture/issues/123).
    * To use the former strategy, create the `Streamer` with: `Streamer(parsers = listOf(EpubParser(reflowablePositionsStrategy = OriginalLength(pageLength = 1024))))`

#### Navigator

* The order of precedence of `Locator` locations in the reflowable EPUB navigator is: `text`, HTML ID, then `progression`. The navigator will now fallback on less precise locations in case of failure.

#### LCP

* Migrated to Jetpack Room for the SQLite database storing rights and passphrases (contributed by [@stevenzeck](https://github.com/readium/r2-lcp-kotlin/pull/116)).
    * Note that the internal SQL schema changed. You will need to update your app if you were querying the database manually.

### Fixed

#### Shared

* Crash with `HttpRequest.setPostForm()` on Android 6.
* HREF normalization when a resource path contains special characters.

#### Streamer

* EPUB style injection when a resource has a `<head>` tag with attributes.

#### Navigator

* When restoring a `Locator`, The PDF navigator now falls back on `locations.position` if the `page=` fragment identifier is missing.

#### OPDS

* Links in an OPDS 2 feed are normalized to the feed base URL.


## 2.0.0

### Added

#### Shared

* `HttpFetcher` is a new publication fetcher able to serve remote resources through HTTP.
    * The actual HTTP requests are performed with an instance of `HttpClient`.
* `HttpClient` is a new protocol exposing a high level API to perform HTTP requests.
    * `DefaultHttpClient` is an implementation of `HttpClient` using standard `HttpURLConnection` APIs. You can use `DefaultHttpClient.Callback` to customize how requests are created and even recover from errors, e.g. to implement Authentication for OPDS.
    * You can provide your own implementation of `HttpClient` to Readium APIs if you prefer to use a third-party networking library.

#### Streamer

* `Streamer` takes a new optional `HttpClient` dependency to handle HTTP requests.

### Fixed

#### Navigator

* Scrolling to an EPUB ID (e.g. from the table of contents) when the target spans several screens.

#### LCP

* [#267](https://github.com/readium/r2-testapp-kotlin/issues/267) Prints and copy characters left are now properly reported (contributed by [@qnga](https://github.com/readium/r2-lcp-kotlin/pull/104)).


## 2.0.0-beta.2

### Added

#### Shared

* `Publication.Service.Context` now holds a reference to the parent `Publication`. This can be used to access other services from a given `Publication.Service` implementation.
* The default `LocatorService` implementation can be used to get a `Locator` from a global progression in the publication.
  * `publication.locateProgression(0.5)`

#### Streamer

* `Server.addPublication()` is a new API which replaces `addEpub()` and is easier to use.
  * If the publication can be served, it will return the base URL which you need to provide to the Navigator `Activity` or `Fragment`.
  * You do not need to give the publication filename nor add the server port in the `$key-publicationPort` `SharedPreference` value anymore.

#### LCP

* You can observe the progress of an acquisition by providing an `onProgress` closure to `LcpService.acquirePublication()`.
* Extensibility in licenses' `Rights` model.

### Changed

#### Streamer

* The HTTP server now requests that publication resources are not cached by browsers.
  * Caching poses a security risk for protected publications.

#### Navigator

* `R2EpubActivity` and `R2AudiobookActivity` require a new `baseUrl` `Intent` extra. You need to set it to the base URL returned by `Server.addPublication()` from the Streamer.

#### LCP

* The Renew Loan API got revamped to better support renewal through a web page.
    * You will need to implement `LcpLicense.RenewListener` to coordinate the UX interaction.
    * If your application fits Material Design guidelines, take a look at `MaterialRenewListener` for a default implementation.
* Removed dependency on Joda's `DateTime` in public APIs.
    * You can always create a `DateTime` from the standard `Date` objects if you relied on Joda's features in the callers.

### Fixed

#### Shared

* [#129](https://github.com/readium/r2-shared-kotlin/issues/129) Improve performances when reading deflated ZIP resources.
  * For example, it helps with large image-based FXL EPUB which used to be slow to render.
* [#136](https://github.com/readium/r2-shared-kotlin/issues/136) `null` values in JSON string properties are now properly parsed as nullable types, instead of the string `"null"`

#### Navigator

* [#217](https://github.com/readium/r2-testapp-kotlin/issues/217) Interactive HTML elements are not bypassed anymore when handling touch gestures.
  * Scripts using `preventDefault()` are now taken into account and do not trigger a tap event anymore.
* [#150](https://github.com/readium/r2-navigator-kotlin/issues/150) External links are opened in a Chrome Custom Tab instead of the navigator's web view.
* [#52](https://github.com/readium/r2-navigator-kotlin/issues/52) Memory leak in EPUB web views. This fixes ongoing media playback when closing an EPUB.

#### LCP

* [#287](https://github.com/readium/r2-testapp-kotlin/issues/287) Make sure the passphrase input is visible on smaller devices in the authentication dialog.


## 2.0.0-beta.1

### Added

#### Shared

* `PublicationAsset` is a new interface which can be used to open a publication from various medium, such as a file, a remote URL or a custom source.
  * `File` was replaced by `FileAsset`, which implements `PublicationAsset`.

#### Navigator

* Support for [display cutouts](https://developer.android.com/guide/topics/display-cutout) (screen notches).
    * **IMPORTANT**: You need to remove any `setPadding()` statement from your app in `UserSettings.kt`, if you copied it from the test app.
    * If you embed a navigator fragment (e.g. `EpubNavigatorFragment`) yourself, you need to opt-in by [specifying the `layoutInDisplayCutoutMode`](https://developer.android.com/guide/topics/display-cutout#choose_how_your_app_handles_cutout_areas) of the host `Activity`.
    * `R2EpubActivity` and `R2CbzActivity` automatically apply `LAYOUT_IN_DISPLAY_CUTOUT_MODE_SHORT_EDGES` to their window's `layoutInDisplayCutoutMode`.
    * `PdfNavigatorFragment` is not yet compatible with display cutouts, because of limitations from the underlying PDF viewer.
* Customize EPUB vertical padding by overriding the `r2.navigator.epub.vertical_padding` dimension.
    * Follow [Android's convention for alternative resources](https://developer.android.com/guide/topics/resources/providing-resources#AlternativeResources) to specify different paddings for landscape (`values-land`) or large screens.

### Changed

* Upgraded to Kotlin 1.4.10.

#### Shared

* `Format` got merged into `MediaType`, to simplify the media type APIs.
  * You can use `MediaType.of()` to sniff the type of a file or bytes.
      * All the `MediaType.of()` functions are now suspending to prevent deadlocks with `runBlocking`.
  * `MediaType` has now optional `name` and `fileExtension` properties.
  * Some publication formats can be represented by several media type aliases. Using `mediaType.canonicalMediaType()` will give you the canonical media type to use, for example when persisting the file type in a database. All Readium APIs are already returning canonical media types, so it only matters if you create a `MediaType` yourself from its string representation.
* `ContentLayout` is deprecated, use `publication.metadata.effectiveReadingProgression` to determine the reading progression of a publication instead.

#### Streamer

* `Streamer` is now expecting a `PublicationAsset` instead of a `File`. You can create custom implementations of `PublicationAsset` to open a publication from different medium, such as a file, a remote URL, in-memory bytes, etc.
  * `FileAsset` can be used to replace `File` and provides the same behavior.

#### Navigator

* All `utils.js` functions were moved under a `readium.` namespace. You will need to update your code if you were calling them manually.

### Fixed

#### LCP

* When acquiring a publication, falls back on the media type declared in the license link if the server returns an unknown media type.

#### Navigator

* EPUBs declaring multiple languages were laid out from right to left if the first language had an RTL reading
progression. Now if no reading progression is set, the `effectiveReadingProgression` will be LTR.
* [#152](https://github.com/readium/r2-navigator-kotlin/issues/152) Panning through a zoomed-in fixed layout EPUB (contributed by [@johanpoirier](https://github.com/readium/r2-navigator-kotlin/pull/172)).
* [#146](https://github.com/readium/r2-navigator-kotlin/issues/146) Various reflowable EPUB columns shift issues.
* Restoring the last EPUB location after configuration changes (e.g. screen rotation).
* Edge taps to turn pages when the app runs in a multi-windows environment.


## 2.0.0-alpha.2

### Added

#### Shared

* The [Publication Services API](https://readium.org/architecture/proposals/004-publication-helpers-services) allows to extend a `Publication` with custom implementations of known services. This version ships with a few predefined services:
  * `PositionsService` provides a list of discrete locations in the publication, no matter what the original format is.
  * `CoverService` provides an easy access to a bitmap version of the publication cover.
* The [Composite Fetcher API](https://readium.org/architecture/proposals/002-composite-fetcher-api) can be used to extend the way publication resources are accessed.
* Support for exploded directories for any archive-based publication format.
* [Content Protection](https://readium.org/architecture/proposals/006-content-protection) handles DRM and other format-specific protections in a more systematic way.
  * LCP now ships an `LcpContentProtection` implementation to be plugged into the `Streamer`.
  * You can add custom `ContentProtection` implementations to support other DRMs by providing an instance to the `Streamer`.

#### Streamer

* [Streamer API](https://readium.org/architecture/proposals/005-streamer-api) offers a simple interface to parse a publication and replace standalone parsers.
* A generic `ImageParser` for bitmap-based archives (CBZ or exploded directories) and single image files.
* A generic `AudioParser` for audio-based archives (Zipped Audio Book or exploded directories) and single audio files.

#### Navigator

* Support for the new `Publication` model using the [Content Protection](https://readium.org/architecture/proposals/006-content-protection) for DRM rights and the [Fetcher](https://readium.org/architecture/proposals/002-composite-fetcher-api) for resource access.
* (*alpha*) New `Fragment` implementations as an alternative to the legacy `Activity` ones (contributed by [@johanpoirier](https://github.com/readium/r2-navigator-kotlin/pull/148)).
  * The fragments are chromeless, to let you customize the reading UX.
  * To create the fragments use the matching factory such as `EpubNavigatorFragment.createFactory()`, as showcased in `R2EpubActivity`.
  * At the moment, highlights and TTS are not yet supported in the new EPUB navigator `Fragment`.
  * [This is now the recommended way to integrate Readium](https://github.com/readium/r2-navigator-kotlin/issues/115) in your applications.

#### LCP

* LCP implementation of the [Content Protection API](https://readium.org/architecture/proposals/006-content-protection) to work with the new [Streamer API](https://readium.org/architecture/proposals/005-streamer-api) (contributed by [@qnga](https://github.com/readium/r2-lcp-kotlin/pull/79)).
  * It is highly recommended that you upgrade to the new `Streamer` API to open publications, which will simplify DRM unlocking.
* Two default implementations of `LcpAuthenticating`:
  * `LcpDialogAuthentication` to prompt the user for its passphrase with the official LCP dialog.
  * `LcpPassphraseAuthentication` to provide directly a passphrase, pulled for example from a database or a web service.
* `LcpService::isLcpProtected()` provides a way to check if a file is protected with LCP.
* All the `LcpException` errors are now implementing `UserException` and are suitable for user display. Use `getUserMessage()` to get the localized message.

### Changed

#### Shared

* [The `Publication` and `Container` types were merged together](https://readium.org/architecture/proposals/003-publication-encapsulation) to offer a single interface to a publication's resources.
  * Use `publication.get()` to read the content of a resource, such as the cover. It will automatically be decrypted if a `ContentProtection` was attached to the `Publication`.

#### Streamer

* `Container` and `ContentFilters` were replaced by a shared implementation of a [`Fetcher`](https://readium.org/architecture/proposals/002-composite-fetcher-api).

#### Navigator

* `currentLocator` is now a `StateFlow` instead of `LiveData`, to better support chromeless navigators such as an audiobook navigator.
  * If you were observing `currentLocator` in a UI context, you can continue to do so with `currentLocator.asLiveData()`.
* Improvements to the PDF navigator:
  * The navigator doesn't require PDF publications to be served from an HTTP server anymore. A side effect is that the navigator is now able to open larger PDF files.
  * `PdfNavigatorFragment.Listener::onResourceLoadFailed()` can be used to report fatal errors to the user, such as when trying to open a PDF document that is too large for the available memory.
  * A dedicated `PdfNavigatorFragment.createFactory()` was added, which deprecates the use of `NavigatorFragmentFactory`.

#### LCP

* The public API got modernized to be more Kotlin idiomatic (contributed by [@qnga](https://github.com/readium/r2-lcp-kotlin/pull/84)).
  * All asynchronous APIs are now suspending to take advantage of Kotlin's coroutines.
* `LcpAuthenticating` is now provided with more information and you will need to update any implementation you may have.
  * If you copied the default authentication dialog, it's recommended to use `LcpDialogAuthentication` instead.
* Publications are now downloaded to a temporary location, to make sure disk storage can be recovered automatically by the system. After acquiring the publication, you need to move the downloaded file to another permanent location.
* The private `liblcp` dependency is now accessed through reflection, to allow switching LCP dynamically (contributed by [@qnga](https://github.com/readium/r2-lcp-kotlin/pull/87)).
  * You need to add `implementation "readium:liblcp:1.0.0@aar"` to your `build.gradle`.
  * `LcpService::create()` returns `null` if `lcplib` is not found.

### Fixed

#### Shared

* `OutOfMemoryError` occuring while opening large publications are now caught to prevent crashes. They are reported as `Resource.Exception.OutOfMemory`.
* Readium can now open PDF documents of any size without crashing. However, LCP protected PDFs are still limited by the available memory.

#### Streamer

* Readium can now open PDF documents of any size without crashing. However, LCP protected PDFs are still limited by the available memory.
* Various HTTP server fixes and optimizations.

#### Navigator

* Prevent switching to the next resource by mistake when scrolling through an EPUB resource in scroll mode.

#### LCP

* Decrypting resources in some edge cases (contributed by [@qnga](https://github.com/readium/r2-lcp-kotlin/pull/84))
* Issues with LSD interactions:
  * Exceptions handling with `renew` and `return` interactions.
  * Presentation of the `renew` interaction through an HTML page.
* The timeout of fetching the License Status Document is reduced to 5 seconds, to avoid blocking a publication opening in low Internet conditions.


## 2.0.0-alpha.1

### Added

#### Shared

* Support for [Positions List](https://github.com/readium/architecture/tree/master/models/locators/positions), which provides a list of discrete locations in a publication and can be used to implement an approximation of page numbers.
  * Get the visible position from the current `Locator` with `locations.position`.
  * The total number of positions can be retrieved with `publication.positions().size`. It is a suspending function because computing positions the first time can be expensive. 
* The new [Format API](https://github.com/readium/architecture/blob/master/proposals/001-format-api.md) simplifies the detection of file formats, including known publication formats such as EPUB and PDF.
  * [A format can be "sniffed"](https://github.com/readium/architecture/blob/master/proposals/001-format-api.md#sniffing-the-format-of-raw-bytes) from files, raw bytes or even HTTP responses.
  * Reading apps are welcome to [extend the API with custom formats](https://github.com/readium/architecture/blob/master/proposals/001-format-api.md#supporting-a-custom-format).
  * Using `Link.mediaType.matches()` is now recommended [to safely check the type of a resource](https://github.com/readium/architecture/blob/master/proposals/001-format-api.md#mediatype-class).
  * [More details about the Kotlin implementation can be found in the pull request.](https://github.com/readium/r2-shared-kotlin/pull/100)
* In `Publication` shared models:
  * Support for the [Presentation Hints](https://readium.org/webpub-manifest/extensions/presentation.html) extension.
  * Support for OPDS holds, copies and availability in `Link`, for library-specific features.
  * Readium Web Publication Manifest extensibility is now supported for `Publication`, `Metadata`, link's `Properties` and locator's `Locations`, which means that you are now able to access custom JSON properties in a manifest [by creating Kotlin extensions on the shared models](https://github.com/readium/r2-shared-kotlin/blob/a4e5b4461d6ce9f989a79c8f912f3cbdaff4667e/r2-shared/src/main/java/org/readium/r2/shared/publication/opds/Properties.kt#L16).

#### Streamer

* Support for [Positions List](https://github.com/readium/architecture/tree/master/models/locators/positions) with EPUB, CBZ and PDF. Positions provide a list of discrete locations in a publication and can be used to implement an approximation of page numbers.
  * Get the visible position from the current `Locator` with `locations.position`.
  * The total number of positions can be retrieved with `publication.positions().size`. It is a suspending function because computing positions the first time can be expensive. 
* `ReadiumWebPubParser` to parse all Readium Web Publication profiles, including [Audiobooks](https://readium.org/webpub-manifest/extensions/audiobook.html), [LCP for Audiobooks](https://readium.org/lcp-specs/notes/lcp-for-audiobooks.html) and [LCP for PDF](https://readium.org/lcp-specs/notes/lcp-for-pdf.html). It parses both manifests and packages.
* (*alpha*) `PDFParser` to parse single PDF documents.
  * The PDF parser is based on [PdfiumAndroid](https://github.com/barteksc/PdfiumAndroid/), which may increase the size of your apps. Please open an issue if this is a problem for you, as we are considering different solutions to fix this in a future release.

#### Navigator

* The [position](https://github.com/readium/architecture/tree/master/models/locators/positions) is now reported in the locators for EPUB, CBZ and PDF.
* (*alpha*) [PDF navigator](https://github.com/readium/r2-navigator-kotlin/pull/130).
  * Supports both single PDF and LCP protected PDF.
  * As a proof of concept, [it is implemented using `Fragment` instead of `Activity`](https://github.com/readium/r2-navigator-kotlin/issues/115). `R2PdfActivity` showcases how to use the `PdfNavigatorFragment` with the new `NavigatorFragmentFactory`.
  * The navigator is based on [AndroidPdfViewer](https://github.com/barteksc/AndroidPdfViewer), which may increase the size of your apps. Please open an issue if this is a problem for you, as we are considering different solutions to fix this in a future release.

#### LCP

* Support for [PDF](https://readium.org/lcp-specs/notes/lcp-for-pdf.html) and [Readium Audiobooks](https://readium.org/lcp-specs/notes/lcp-for-audiobooks.html) protected with LCP.

### Changed

#### Shared

* [The `Publication` shared models underwent an important refactoring](https://github.com/readium/r2-shared-kotlin/pull/88) and some of these changes are breaking. [Please refer to the migration guide to update your codebase](https://github.com/readium/r2-testapp-kotlin/blob/develop/MIGRATION-GUIDE.md).
  * All the models are now immutable data classes, to improve code safety. This should not impact reading apps unless you created `Publication` or other models yourself.
  * A few types and enums were renamed to follow the Google Android Style coding convention better. Just follow deprecation warnings to update your codebase.

#### Streamer

* The CSS, JavaScript and fonts injection in the `Server` was refactored to reduce the risk of collisions and simplify your codebase.
  * **This is a breaking change**, [to upgrade your app you need to](https://github.com/readium/r2-testapp-kotlin/pull/321/files#diff-9bb6ad21df8b48f171ba6266616662ac):
    * Provide the application's `Context` when creating a `Server`.
    * Remove the following injection statements, which are now handled directly by the Streamer:
```kotlin
server.loadCustomResource(assets.open("scripts/crypto-sha256.js"), "crypto-sha256.js", Injectable.Script)   
server.loadCustomResource(assets.open("scripts/highlight.js"), "highlight.js", Injectable.Script)
```

#### Navigator

* [Upgraded to Readium CSS 1.0.0-beta.1.](https://github.com/readium/r2-navigator-kotlin/pull/134)
  * Two new fonts are available: AccessibleDfa and IA Writer Duospace.
  * The file structure now follows strictly the one from [ReadiumCSS's `dist/`](https://github.com/readium/readium-css/tree/master/css/dist), for easy upgrades and custom builds replacement.

#### LCP

* `LCPAuthenticating` can now return hashed passphrases in addition to clear ones. [This can be used by reading apps](https://github.com/readium/r2-lcp-kotlin/pull/64) fetching hashed passphrases from a web service or [Authentication for OPDS](https://readium.org/lcp-specs/notes/lcp-key-retrieval.html), for example.

### Deprecated

#### Shared

* `R2SyntheticPageList` was replaced by the aforementioned Positions List and can be safely removed from your codebase.

#### Navigator

* `Navigator.currentLocation` and `NavigatorDelegate.locationDidChange()` are deprecated in favor of a unified `Navigator.currentLocator`, which is observable thanks to `LiveData`.

### Fixed

#### Shared

* **Important:** [Publications parsed from large manifests could crash the application](https://github.com/readium/r2-testapp-kotlin/issues/286) when starting a reading activity. To fix this, **`Publication` must not be put in an `Intent` extra anymore**. Instead, [use the new `Intent` extensions provided by Readium](https://github.com/readium/r2-testapp-kotlin/pull/303). This solution is a crutch until [we move away from `Activity` in the Navigator](https://github.com/readium/r2-navigator-kotlin/issues/115) and let reading apps handle the lifecycle of `Publication` themselves.
* [The local HTTP server was broken](https://github.com/readium/r2-testapp-kotlin/pull/306) when provided with publication filenames containing invalid characters.
* XML namespace prefixes are now properly supported when an author chooses unusual ones (contributed by [@qnga](https://github.com/readium/r2-shared-kotlin/pull/85)).
* The `AndroidManifest.xml` is not forcing anymore `allowBackup` and `supportsRtl`, to let reading apps manage these features themselves (contributed by [@twaddington](https://github.com/readium/r2-shared-kotlin/pull/93)).

#### Streamer

* The EPUB parser underwent a significant refactoring to fix a number of issues (contributed by [@qnga](https://github.com/readium/r2-streamer-kotlin/pull/89))
  * [Metadata parsing was updated to follow our up-to-date specifications](https://github.com/readium/r2-streamer-kotlin/pull/102).
  * XML namespace prefixes are now properly supported, when an author chooses unusual ones.
  * Similarly, default vocabularies and prefixes for EPUB 3 Property Data Types are now properly handled.
* [`Server` was broken](https://github.com/readium/r2-testapp-kotlin/pull/306) when provided with publication filenames containing invalid characters.
* [EPUB publishers' default styles are not overriden by Readium CSS anymore](https://github.com/readium/r2-navigator-kotlin/issues/132).
* The `AndroidManifest.xml` is not forcing anymore `allowBackup` and `supportsRtl`, to let reading apps manage these features themselves (contributed by [@twaddington](https://github.com/readium/r2-streamer-kotlin/pull/93)).

#### Navigator

* **Important:** [Publications parsed from large manifests could crash the application](https://github.com/readium/r2-testapp-kotlin/issues/286) when starting a reading activity. To fix this, **`Publication` must not be put in an `Intent` extra anymore**. Instead, [use the new `Intent` extensions provided by Readium](https://github.com/readium/r2-testapp-kotlin/pull/303). This solution is a crutch until [we move away from `Activity` in the Navigator](https://github.com/readium/r2-navigator-kotlin/issues/115) and let reading apps handle the lifecycle of `Publication` themselves.
* [Crash when opening a publication with a space in its filename](https://github.com/readium/r2-navigator-kotlin/pull/136).
* [Jumping to an EPUB location from the search](https://github.com/readium/r2-navigator-kotlin/pull/111).
* The `AndroidManifest.xml` is not forcing anymore `allowBackup` and `supportsRtl`, to let reading apps manage these features themselves (contributed by [@twaddington](https://github.com/readium/r2-navigator-kotlin/pull/118)).

#### OPDS

* XML namespace prefixes are now properly supported when an author chooses unusual ones (contributed by [@qnga](https://github.com/readium/r2-shared-kotlin/pull/85)).
* The `AndroidManifest.xml` is not forcing anymore `allowBackup` and `supportsRtl`, to let reading apps manage these features themselves (contributed by [@twaddington](https://github.com/readium/r2-opds-kotlin/pull/41)).

#### LCP

* [`OutOfMemoryError` when downloading a large publication](https://github.com/readium/r2-lcp-kotlin/issues/70). This fix removed the dependency to [Fuel](https://github.com/kittinunf/fuel).
* The `AndroidManifest.xml` is not forcing anymore `allowBackup` and `supportsRtl`, to let reading apps manage these features themselves (contributed by [@twaddington](https://github.com/readium/r2-lcp-kotlin/pull/63)).


[unreleased]: https://github.com/readium/kotlin-toolkit/compare/main...HEAD
[2.1.0]: https://github.com/readium/kotlin-kotlin/compare/2.0.0...2.1.0
[2.1.1]: https://github.com/readium/kotlin-kotlin/compare/2.1.0...2.1.1<|MERGE_RESOLUTION|>--- conflicted
+++ resolved
@@ -36,11 +36,8 @@
 
 * Fixed turning pages of an EPUB reflowable resource with an odd number of columns. A virtual blank trailing column is appended to the resource when displayed as two columns.
 * EPUB: Fallback on `reflowable` if the `presentation.layout` hint is missing from a manifest.
-<<<<<<< HEAD
+* EPUB: Offset of the current selection's `rect` to take into account the vertical padding.
 * Improve backward compatibility of JavaScript files using Babel.
-=======
-* EPUB: Offset of the current selection's `rect` to take into account the vertical padding.
->>>>>>> 9443a991
 
 
 ## [2.1.1]
