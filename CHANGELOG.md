--- conflicted
+++ resolved
@@ -8,12 +8,10 @@
 
 ### Added
 
-<<<<<<< HEAD
 #### Shared
 
 * Add a new `Locator.Builder` object to progressively construct an immutable `Locator` object.
 
-=======
 #### Navigator
 
 * Improved Javascript support in the EPUB navigator:
@@ -47,7 +45,6 @@
 
 * `TransformingResource` now caches its content by default, as it is the correct behavior in most cases. Set `cacheBytes = false` explicitly to revert to the previous behavior.
 
->>>>>>> 99546000
 ### Fixed
 
 #### Streamer
