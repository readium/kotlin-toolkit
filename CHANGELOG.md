--- conflicted
+++ resolved
@@ -10,13 +10,10 @@
 
 #### Navigator
 
-<<<<<<< HEAD
 * The EPUB `backgroundColor` preference is now available with fixed-layout publications.
-=======
 * New `EPUBNavigatorFragment.Configuration.useReadiumCssFontSize` option to revert to the 2.2.0 strategy for setting the font size of reflowable EPUB publications.
     * The native font size strategy introduced in 2.3.0 uses the Android web view's [`WebSettings.textZoom`](https://developer.android.com/reference/android/webkit/WebSettings#setTextZoom(int)) property to adjust the font size. 2.2.0 was using Readium CSS's [`--USER__fontSize` variable](https://readium.org/readium-css/docs/CSS12-user_prefs.html#font-size).
     * `WebSettings.textZoom` will work with more publications than `--USER__fontSize`, even the ones poorly authored. However the page width is not adjusted when changing the font size to keep the optimal line length.
->>>>>>> 97a31aff
 
 ## [2.3.0]
 
