--- conflicted
+++ resolved
@@ -4,7 +4,20 @@
 
 **Warning:** Features marked as *experimental* may change or be removed in a future release without notice. Use with caution.
 
-<!-- ## [Unreleased] -->
+## [Unreleased]
+
+### Added
+
+#### Navigator
+
+* Support for keyboard events in the EPUB, PDF and image navigators. See `VisualNavigator.addInputListener()`.
+
+### Fixed
+
+#### OPDS
+
+* Fixed race conditions causing `ConcurrentModificationException` to be thrown when parsing an OPDS 2 feed.
+
 
 ## [2.4.0]
 
@@ -20,12 +33,6 @@
     * `WebSettings.textZoom` will work with more publications than `--USER__fontSize`, even the ones poorly authored. However the page width is not adjusted when changing the font size to keep the optimal line length.
 * Scroll mode: jumping between two EPUB resources with a horizontal swipe triggers the `Navigator.Listener.onJumpToLocator()` callback.
     * This can be used to allow the user to go back to their previous location if they swiped across chapters by mistake.
-<<<<<<< HEAD
-* Support for keyboard events in the EPUB, PDF and image navigators. See `VisualNavigator.addInputListener()`.
-* Support for non-linear EPUB resources with an opt-in in reading apps (contributed by @chrfalch in [#375](https://github.com/readium/kotlin-toolkit/pull/375) and [#376](https://github.com/readium/kotlin-toolkit/pull/376)).
-     1. Override loading non-linear resources with `VisualNavigator.Listener.shouldJumpToLink()`.
-     2. Present a new `EpubNavigatorFragment` by providing a custom `readingOrder` with only this resource to the constructor.
-=======
 * Support for non-linear EPUB resources with an opt-in in reading apps (contributed by @chrfalch in [#375](https://github.com/readium/kotlin-toolkit/pull/375) and [#376](https://github.com/readium/kotlin-toolkit/pull/376)).
      1. Override loading non-linear resources with `VisualNavigator.Listener.shouldJumpToLink()`.
      2. Present a new `EpubNavigatorFragment` by providing a custom `readingOrder` with only this resource to the constructor.
@@ -47,7 +54,6 @@
             // Create the real navigator factory as usual...
         }
         ```
->>>>>>> 56e88caf
 
 #### Streamer
 
@@ -94,13 +100,6 @@
 #### Streamer
 
 * Fixed issue with the TTS starting from the beginning of the chapter instead of the current position.
-
-<<<<<<< HEAD
-#### OPDS
-
-* Fixed race conditions causing `ConcurrentModificationException` to be thrown when parsing an OPDS 2 feed.
-=======
->>>>>>> 56e88caf
 
 ## [2.3.0]
 
