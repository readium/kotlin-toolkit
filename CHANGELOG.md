# Changelog

All notable changes to this project will be documented in this file. Take a look at [the migration guide](docs/migration-guide.md) to upgrade between two major versions.

**Warning:** Features marked as *alpha* may change or be removed in a future release without notice. Use with caution.

## [Unreleased]

### Added

#### Shared

* A new `Publication.conformsTo()` API to identify the profile of a publication.
* Support for the [`conformsTo` RWPM metadata](https://github.com/readium/webpub-manifest/issues/65), to identify the profile of a `Publication`.

#### Navigator

* The PDF navigator now honors the publication reading progression with support for right-to-left and horizontal scrolling.
    * The default (auto) reading progression for PDF is top-to-bottom, which is vertical scrolling.
<<<<<<< HEAD
    * Support for internal and external links.
=======
* A new convenience utility `EdgeTapNavigation` to trigger page turns while tapping the screen edges.
    * It takes into account the navigator reading progression to move into the right direction.
    * Call it from the `VisualNavigator.Listener.onTap()` callback as demonstrated below:
    ```kotlin
    override fun onTap(point: PointF): Boolean {
        val navigated = edgeTapNavigation.onTap(point, requireView())
        if (!navigated) {
            // Fallback action, for example toggling the app bar.
        }
        return true
    }
    ```
* The new `Navigator.Listener.onJumpToLocator()` API is called every time the navigator jumps to an explicit location, which might break the linear reading progression.
    * For example, it is called when clicking on internal links or programmatically calling `Navigator.go()`, but not when turning pages.
    * You can use this callback to implement a navigation history by differentiating between continuous and discontinuous moves.

### Deprecated

#### Shared

* `Publication.type` is now deprecated in favor of the new `Publication.conformsTo()` API which is more accurate.
    * For example, replace `publication.type == Publication.TYPE.EPUB` with `publication.conformsTo(Publication.Profile.EPUB)` before opening a publication with the `EpubNavigatorFragment`.
>>>>>>> ffea0b46

### Fixed

* Fix building with Kotlin 1.6.

#### Streamer

* Fixed the rendering of PDF covers in some edge cases.

#### Navigator

* Fixed turning pages of an EPUB reflowable resource with an odd number of columns. A virtual blank trailing column is appended to the resource when displayed as two columns.
* EPUB: Fallback on `reflowable` if the `presentation.layout` hint is missing from a manifest.
* EPUB: Offset of the current selection's `rect` to take into account the vertical padding.
* Improve backward compatibility of JavaScript files using Babel.


## [2.1.1]

### Changed

#### Navigator

* Improve loading of EPUB reflowable resources.
    * Resources are hidden until fully loaded and positioned.
    * Intermediary locators are not broadcasted as `currentLocator` anymore while loading a resource.
    * Improved accuracy when jumping to the middle of a large resource.
    * `EpubNavigatorFragment.PaginationListener.onPageLoaded()` is now called only a single time, for the currently visible page.
    * `VisualNavigator.Listener.onTap()` is called even when a resource is not fully loaded.

### Fixed

#### Navigator

* `EpubNavigatorFragment`'s `goForward()` and `goBackward()` are now jumping to the previous or next pages instead of resources.
* [#20](https://github.com/readium/kotlin-toolkit/issues/20) EPUB navigator stuck between two pages with vertical swipes.
* [#27](https://github.com/readium/kotlin-toolkit/issues/27) Internal links break the EPUB navigator (contributed by [@mihai-wolfpack](https://github.com/readium/kotlin-toolkit/pull/28)).


## [2.1.0]

### Added

#### Shared

* (*alpha*) A new Publication `SearchService` to search through the resources' content, with a default implementation `StringSearchService`.
* `ContentProtection.Scheme` can be used to identify protection technologies using unique URI identifiers.
* `Link` objects from archive-based publication assets (e.g. an EPUB/ZIP) have additional properties for entry metadata.
    ```json
    "properties" {
        "archive": {
            "entryLength": 8273,
            "isEntryCompressed": true
        }
    }
    ```

#### Streamer

* EPUB publications implement a `SearchService` to search through the content.
* Known DRM schemes (LCP and Adobe ADEPT) are now sniffed by the `Streamer`, when no registered `ContentProtection` supports them.
    * This is helpful to present an error message when the user attempts to open a protected publication not supported by the app.

#### Navigator

* The EPUB navigator is now able to navigate to a `Locator` using its `text` context. This is useful for search results or highlights missing precise locations.
* Get or clear the current user selection of the navigators implementing `SelectableNavigator`.
* (*alpha*) Support for the [Decorator API](https://github.com/readium/architecture/pull/160) to draw user interface elements over a publication's content.
    * This can be used to render highlights over a text selection, for example.
    * For now, only the EPUB navigator implements `DecorableNavigator`, for reflowable publications. You can implement custom decoration styles with `HtmlDecorationTemplate`.
* Customize the EPUB selection context menu by providing a custom `ActionMode.Callback` implementation with `EpubNavigatorFragment.Configuration.selectionActionModeCallback`.
    * This is an alternative to overriding `Activity.onActionModeStarted()` which does not seem to work anymore with Android 12.
* (*alpha*) A new audiobook navigator based on Android's [`MediaSession`](https://developer.android.com/guide/topics/media-apps/working-with-a-media-session).
    * It supports out-of-the-box media style notifications and background playback.
    * ExoPlayer is used by default for the actual playback, but you can use a custom player by implementing `MediaPlayer`.

#### OPDS

* New APIs using coroutines and R2's `HttpClient` instead of Fuel and kovenant (contributed by [@stevenzeck](https://github.com/readium/r2-opds-kotlin/pull/55)).

### Changed

* Upgraded to Kotlin 1.5.31 and Gradle 7.1.1

#### Streamer

* The default EPUB positions service now uses the archive entry length when available. [This is similar to how Adobe RMSDK generates page numbers](https://github.com/readium/architecture/issues/123).
    * To use the former strategy, create the `Streamer` with: `Streamer(parsers = listOf(EpubParser(reflowablePositionsStrategy = OriginalLength(pageLength = 1024))))`

#### Navigator

* The order of precedence of `Locator` locations in the reflowable EPUB navigator is: `text`, HTML ID, then `progression`. The navigator will now fallback on less precise locations in case of failure.

#### LCP

* Migrated to Jetpack Room for the SQLite database storing rights and passphrases (contributed by [@stevenzeck](https://github.com/readium/r2-lcp-kotlin/pull/116)).
    * Note that the internal SQL schema changed. You will need to update your app if you were querying the database manually.

### Fixed

#### Shared

* Crash with `HttpRequest.setPostForm()` on Android 6.
* HREF normalization when a resource path contains special characters.

#### Streamer

* EPUB style injection when a resource has a `<head>` tag with attributes.

#### Navigator

* When restoring a `Locator`, The PDF navigator now falls back on `locations.position` if the `page=` fragment identifier is missing.

#### OPDS

* Links in an OPDS 2 feed are normalized to the feed base URL.


## 2.0.0

### Added

#### Shared

* `HttpFetcher` is a new publication fetcher able to serve remote resources through HTTP.
    * The actual HTTP requests are performed with an instance of `HttpClient`.
* `HttpClient` is a new protocol exposing a high level API to perform HTTP requests.
    * `DefaultHttpClient` is an implementation of `HttpClient` using standard `HttpURLConnection` APIs. You can use `DefaultHttpClient.Callback` to customize how requests are created and even recover from errors, e.g. to implement Authentication for OPDS.
    * You can provide your own implementation of `HttpClient` to Readium APIs if you prefer to use a third-party networking library.

#### Streamer

* `Streamer` takes a new optional `HttpClient` dependency to handle HTTP requests.

### Fixed

#### Navigator

* Scrolling to an EPUB ID (e.g. from the table of contents) when the target spans several screens.

#### LCP

* [#267](https://github.com/readium/r2-testapp-kotlin/issues/267) Prints and copy characters left are now properly reported (contributed by [@qnga](https://github.com/readium/r2-lcp-kotlin/pull/104)).


## 2.0.0-beta.2

### Added

#### Shared

* `Publication.Service.Context` now holds a reference to the parent `Publication`. This can be used to access other services from a given `Publication.Service` implementation.
* The default `LocatorService` implementation can be used to get a `Locator` from a global progression in the publication.
  * `publication.locateProgression(0.5)`

#### Streamer

* `Server.addPublication()` is a new API which replaces `addEpub()` and is easier to use.
  * If the publication can be served, it will return the base URL which you need to provide to the Navigator `Activity` or `Fragment`.
  * You do not need to give the publication filename nor add the server port in the `$key-publicationPort` `SharedPreference` value anymore.

#### LCP

* You can observe the progress of an acquisition by providing an `onProgress` closure to `LcpService.acquirePublication()`.
* Extensibility in licenses' `Rights` model.

### Changed

#### Streamer

* The HTTP server now requests that publication resources are not cached by browsers.
  * Caching poses a security risk for protected publications.

#### Navigator

* `R2EpubActivity` and `R2AudiobookActivity` require a new `baseUrl` `Intent` extra. You need to set it to the base URL returned by `Server.addPublication()` from the Streamer.

#### LCP

* The Renew Loan API got revamped to better support renewal through a web page.
    * You will need to implement `LcpLicense.RenewListener` to coordinate the UX interaction.
    * If your application fits Material Design guidelines, take a look at `MaterialRenewListener` for a default implementation.
* Removed dependency on Joda's `DateTime` in public APIs.
    * You can always create a `DateTime` from the standard `Date` objects if you relied on Joda's features in the callers.

### Fixed

#### Shared

* [#129](https://github.com/readium/r2-shared-kotlin/issues/129) Improve performances when reading deflated ZIP resources.
  * For example, it helps with large image-based FXL EPUB which used to be slow to render.
* [#136](https://github.com/readium/r2-shared-kotlin/issues/136) `null` values in JSON string properties are now properly parsed as nullable types, instead of the string `"null"`

#### Navigator

* [#217](https://github.com/readium/r2-testapp-kotlin/issues/217) Interactive HTML elements are not bypassed anymore when handling touch gestures.
  * Scripts using `preventDefault()` are now taken into account and do not trigger a tap event anymore.
* [#150](https://github.com/readium/r2-navigator-kotlin/issues/150) External links are opened in a Chrome Custom Tab instead of the navigator's web view.
* [#52](https://github.com/readium/r2-navigator-kotlin/issues/52) Memory leak in EPUB web views. This fixes ongoing media playback when closing an EPUB.

#### LCP

* [#287](https://github.com/readium/r2-testapp-kotlin/issues/287) Make sure the passphrase input is visible on smaller devices in the authentication dialog.


## 2.0.0-beta.1

### Added

#### Shared

* `PublicationAsset` is a new interface which can be used to open a publication from various medium, such as a file, a remote URL or a custom source.
  * `File` was replaced by `FileAsset`, which implements `PublicationAsset`.

#### Navigator

* Support for [display cutouts](https://developer.android.com/guide/topics/display-cutout) (screen notches).
    * **IMPORTANT**: You need to remove any `setPadding()` statement from your app in `UserSettings.kt`, if you copied it from the test app.
    * If you embed a navigator fragment (e.g. `EpubNavigatorFragment`) yourself, you need to opt-in by [specifying the `layoutInDisplayCutoutMode`](https://developer.android.com/guide/topics/display-cutout#choose_how_your_app_handles_cutout_areas) of the host `Activity`.
    * `R2EpubActivity` and `R2CbzActivity` automatically apply `LAYOUT_IN_DISPLAY_CUTOUT_MODE_SHORT_EDGES` to their window's `layoutInDisplayCutoutMode`.
    * `PdfNavigatorFragment` is not yet compatible with display cutouts, because of limitations from the underlying PDF viewer.
* Customize EPUB vertical padding by overriding the `r2.navigator.epub.vertical_padding` dimension.
    * Follow [Android's convention for alternative resources](https://developer.android.com/guide/topics/resources/providing-resources#AlternativeResources) to specify different paddings for landscape (`values-land`) or large screens.

### Changed

* Upgraded to Kotlin 1.4.10.

#### Shared

* `Format` got merged into `MediaType`, to simplify the media type APIs.
  * You can use `MediaType.of()` to sniff the type of a file or bytes.
      * All the `MediaType.of()` functions are now suspending to prevent deadlocks with `runBlocking`.
  * `MediaType` has now optional `name` and `fileExtension` properties.
  * Some publication formats can be represented by several media type aliases. Using `mediaType.canonicalMediaType()` will give you the canonical media type to use, for example when persisting the file type in a database. All Readium APIs are already returning canonical media types, so it only matters if you create a `MediaType` yourself from its string representation.
* `ContentLayout` is deprecated, use `publication.metadata.effectiveReadingProgression` to determine the reading progression of a publication instead.

#### Streamer

* `Streamer` is now expecting a `PublicationAsset` instead of a `File`. You can create custom implementations of `PublicationAsset` to open a publication from different medium, such as a file, a remote URL, in-memory bytes, etc.
  * `FileAsset` can be used to replace `File` and provides the same behavior.

#### Navigator

* All `utils.js` functions were moved under a `readium.` namespace. You will need to update your code if you were calling them manually.

### Fixed

#### LCP

* When acquiring a publication, falls back on the media type declared in the license link if the server returns an unknown media type.

#### Navigator

* EPUBs declaring multiple languages were laid out from right to left if the first language had an RTL reading
progression. Now if no reading progression is set, the `effectiveReadingProgression` will be LTR.
* [#152](https://github.com/readium/r2-navigator-kotlin/issues/152) Panning through a zoomed-in fixed layout EPUB (contributed by [@johanpoirier](https://github.com/readium/r2-navigator-kotlin/pull/172)).
* [#146](https://github.com/readium/r2-navigator-kotlin/issues/146) Various reflowable EPUB columns shift issues.
* Restoring the last EPUB location after configuration changes (e.g. screen rotation).
* Edge taps to turn pages when the app runs in a multi-windows environment.


## 2.0.0-alpha.2

### Added

#### Shared

* The [Publication Services API](https://readium.org/architecture/proposals/004-publication-helpers-services) allows to extend a `Publication` with custom implementations of known services. This version ships with a few predefined services:
  * `PositionsService` provides a list of discrete locations in the publication, no matter what the original format is.
  * `CoverService` provides an easy access to a bitmap version of the publication cover.
* The [Composite Fetcher API](https://readium.org/architecture/proposals/002-composite-fetcher-api) can be used to extend the way publication resources are accessed.
* Support for exploded directories for any archive-based publication format.
* [Content Protection](https://readium.org/architecture/proposals/006-content-protection) handles DRM and other format-specific protections in a more systematic way.
  * LCP now ships an `LcpContentProtection` implementation to be plugged into the `Streamer`.
  * You can add custom `ContentProtection` implementations to support other DRMs by providing an instance to the `Streamer`.

#### Streamer

* [Streamer API](https://readium.org/architecture/proposals/005-streamer-api) offers a simple interface to parse a publication and replace standalone parsers.
* A generic `ImageParser` for bitmap-based archives (CBZ or exploded directories) and single image files.
* A generic `AudioParser` for audio-based archives (Zipped Audio Book or exploded directories) and single audio files.

#### Navigator

* Support for the new `Publication` model using the [Content Protection](https://readium.org/architecture/proposals/006-content-protection) for DRM rights and the [Fetcher](https://readium.org/architecture/proposals/002-composite-fetcher-api) for resource access.
* (*alpha*) New `Fragment` implementations as an alternative to the legacy `Activity` ones (contributed by [@johanpoirier](https://github.com/readium/r2-navigator-kotlin/pull/148)).
  * The fragments are chromeless, to let you customize the reading UX.
  * To create the fragments use the matching factory such as `EpubNavigatorFragment.createFactory()`, as showcased in `R2EpubActivity`.
  * At the moment, highlights and TTS are not yet supported in the new EPUB navigator `Fragment`.
  * [This is now the recommended way to integrate Readium](https://github.com/readium/r2-navigator-kotlin/issues/115) in your applications.

#### LCP

* LCP implementation of the [Content Protection API](https://readium.org/architecture/proposals/006-content-protection) to work with the new [Streamer API](https://readium.org/architecture/proposals/005-streamer-api) (contributed by [@qnga](https://github.com/readium/r2-lcp-kotlin/pull/79)).
  * It is highly recommended that you upgrade to the new `Streamer` API to open publications, which will simplify DRM unlocking.
* Two default implementations of `LcpAuthenticating`:
  * `LcpDialogAuthentication` to prompt the user for its passphrase with the official LCP dialog.
  * `LcpPassphraseAuthentication` to provide directly a passphrase, pulled for example from a database or a web service.
* `LcpService::isLcpProtected()` provides a way to check if a file is protected with LCP.
* All the `LcpException` errors are now implementing `UserException` and are suitable for user display. Use `getUserMessage()` to get the localized message.

### Changed

#### Shared

* [The `Publication` and `Container` types were merged together](https://readium.org/architecture/proposals/003-publication-encapsulation) to offer a single interface to a publication's resources.
  * Use `publication.get()` to read the content of a resource, such as the cover. It will automatically be decrypted if a `ContentProtection` was attached to the `Publication`.

#### Streamer

* `Container` and `ContentFilters` were replaced by a shared implementation of a [`Fetcher`](https://readium.org/architecture/proposals/002-composite-fetcher-api).

#### Navigator

* `currentLocator` is now a `StateFlow` instead of `LiveData`, to better support chromeless navigators such as an audiobook navigator.
  * If you were observing `currentLocator` in a UI context, you can continue to do so with `currentLocator.asLiveData()`.
* Improvements to the PDF navigator:
  * The navigator doesn't require PDF publications to be served from an HTTP server anymore. A side effect is that the navigator is now able to open larger PDF files.
  * `PdfNavigatorFragment.Listener::onResourceLoadFailed()` can be used to report fatal errors to the user, such as when trying to open a PDF document that is too large for the available memory.
  * A dedicated `PdfNavigatorFragment.createFactory()` was added, which deprecates the use of `NavigatorFragmentFactory`.

#### LCP

* The public API got modernized to be more Kotlin idiomatic (contributed by [@qnga](https://github.com/readium/r2-lcp-kotlin/pull/84)).
  * All asynchronous APIs are now suspending to take advantage of Kotlin's coroutines.
* `LcpAuthenticating` is now provided with more information and you will need to update any implementation you may have.
  * If you copied the default authentication dialog, it's recommended to use `LcpDialogAuthentication` instead.
* Publications are now downloaded to a temporary location, to make sure disk storage can be recovered automatically by the system. After acquiring the publication, you need to move the downloaded file to another permanent location.
* The private `liblcp` dependency is now accessed through reflection, to allow switching LCP dynamically (contributed by [@qnga](https://github.com/readium/r2-lcp-kotlin/pull/87)).
  * You need to add `implementation "readium:liblcp:1.0.0@aar"` to your `build.gradle`.
  * `LcpService::create()` returns `null` if `lcplib` is not found.

### Fixed

#### Shared

* `OutOfMemoryError` occuring while opening large publications are now caught to prevent crashes. They are reported as `Resource.Exception.OutOfMemory`.
* Readium can now open PDF documents of any size without crashing. However, LCP protected PDFs are still limited by the available memory.

#### Streamer

* Readium can now open PDF documents of any size without crashing. However, LCP protected PDFs are still limited by the available memory.
* Various HTTP server fixes and optimizations.

#### Navigator

* Prevent switching to the next resource by mistake when scrolling through an EPUB resource in scroll mode.

#### LCP

* Decrypting resources in some edge cases (contributed by [@qnga](https://github.com/readium/r2-lcp-kotlin/pull/84))
* Issues with LSD interactions:
  * Exceptions handling with `renew` and `return` interactions.
  * Presentation of the `renew` interaction through an HTML page.
* The timeout of fetching the License Status Document is reduced to 5 seconds, to avoid blocking a publication opening in low Internet conditions.


## 2.0.0-alpha.1

### Added

#### Shared

* Support for [Positions List](https://github.com/readium/architecture/tree/master/models/locators/positions), which provides a list of discrete locations in a publication and can be used to implement an approximation of page numbers.
  * Get the visible position from the current `Locator` with `locations.position`.
  * The total number of positions can be retrieved with `publication.positions().size`. It is a suspending function because computing positions the first time can be expensive. 
* The new [Format API](https://github.com/readium/architecture/blob/master/proposals/001-format-api.md) simplifies the detection of file formats, including known publication formats such as EPUB and PDF.
  * [A format can be "sniffed"](https://github.com/readium/architecture/blob/master/proposals/001-format-api.md#sniffing-the-format-of-raw-bytes) from files, raw bytes or even HTTP responses.
  * Reading apps are welcome to [extend the API with custom formats](https://github.com/readium/architecture/blob/master/proposals/001-format-api.md#supporting-a-custom-format).
  * Using `Link.mediaType.matches()` is now recommended [to safely check the type of a resource](https://github.com/readium/architecture/blob/master/proposals/001-format-api.md#mediatype-class).
  * [More details about the Kotlin implementation can be found in the pull request.](https://github.com/readium/r2-shared-kotlin/pull/100)
* In `Publication` shared models:
  * Support for the [Presentation Hints](https://readium.org/webpub-manifest/extensions/presentation.html) extension.
  * Support for OPDS holds, copies and availability in `Link`, for library-specific features.
  * Readium Web Publication Manifest extensibility is now supported for `Publication`, `Metadata`, link's `Properties` and locator's `Locations`, which means that you are now able to access custom JSON properties in a manifest [by creating Kotlin extensions on the shared models](https://github.com/readium/r2-shared-kotlin/blob/a4e5b4461d6ce9f989a79c8f912f3cbdaff4667e/r2-shared/src/main/java/org/readium/r2/shared/publication/opds/Properties.kt#L16).

#### Streamer

* Support for [Positions List](https://github.com/readium/architecture/tree/master/models/locators/positions) with EPUB, CBZ and PDF. Positions provide a list of discrete locations in a publication and can be used to implement an approximation of page numbers.
  * Get the visible position from the current `Locator` with `locations.position`.
  * The total number of positions can be retrieved with `publication.positions().size`. It is a suspending function because computing positions the first time can be expensive. 
* `ReadiumWebPubParser` to parse all Readium Web Publication profiles, including [Audiobooks](https://readium.org/webpub-manifest/extensions/audiobook.html), [LCP for Audiobooks](https://readium.org/lcp-specs/notes/lcp-for-audiobooks.html) and [LCP for PDF](https://readium.org/lcp-specs/notes/lcp-for-pdf.html). It parses both manifests and packages.
* (*alpha*) `PDFParser` to parse single PDF documents.
  * The PDF parser is based on [PdfiumAndroid](https://github.com/barteksc/PdfiumAndroid/), which may increase the size of your apps. Please open an issue if this is a problem for you, as we are considering different solutions to fix this in a future release.

#### Navigator

* The [position](https://github.com/readium/architecture/tree/master/models/locators/positions) is now reported in the locators for EPUB, CBZ and PDF.
* (*alpha*) [PDF navigator](https://github.com/readium/r2-navigator-kotlin/pull/130).
  * Supports both single PDF and LCP protected PDF.
  * As a proof of concept, [it is implemented using `Fragment` instead of `Activity`](https://github.com/readium/r2-navigator-kotlin/issues/115). `R2PdfActivity` showcases how to use the `PdfNavigatorFragment` with the new `NavigatorFragmentFactory`.
  * The navigator is based on [AndroidPdfViewer](https://github.com/barteksc/AndroidPdfViewer), which may increase the size of your apps. Please open an issue if this is a problem for you, as we are considering different solutions to fix this in a future release.

#### LCP

* Support for [PDF](https://readium.org/lcp-specs/notes/lcp-for-pdf.html) and [Readium Audiobooks](https://readium.org/lcp-specs/notes/lcp-for-audiobooks.html) protected with LCP.

### Changed

#### Shared

* [The `Publication` shared models underwent an important refactoring](https://github.com/readium/r2-shared-kotlin/pull/88) and some of these changes are breaking. [Please refer to the migration guide to update your codebase](https://github.com/readium/r2-testapp-kotlin/blob/develop/MIGRATION-GUIDE.md).
  * All the models are now immutable data classes, to improve code safety. This should not impact reading apps unless you created `Publication` or other models yourself.
  * A few types and enums were renamed to follow the Google Android Style coding convention better. Just follow deprecation warnings to update your codebase.

#### Streamer

* The CSS, JavaScript and fonts injection in the `Server` was refactored to reduce the risk of collisions and simplify your codebase.
  * **This is a breaking change**, [to upgrade your app you need to](https://github.com/readium/r2-testapp-kotlin/pull/321/files#diff-9bb6ad21df8b48f171ba6266616662ac):
    * Provide the application's `Context` when creating a `Server`.
    * Remove the following injection statements, which are now handled directly by the Streamer:
```kotlin
server.loadCustomResource(assets.open("scripts/crypto-sha256.js"), "crypto-sha256.js", Injectable.Script)   
server.loadCustomResource(assets.open("scripts/highlight.js"), "highlight.js", Injectable.Script)
```

#### Navigator

* [Upgraded to Readium CSS 1.0.0-beta.1.](https://github.com/readium/r2-navigator-kotlin/pull/134)
  * Two new fonts are available: AccessibleDfa and IA Writer Duospace.
  * The file structure now follows strictly the one from [ReadiumCSS's `dist/`](https://github.com/readium/readium-css/tree/master/css/dist), for easy upgrades and custom builds replacement.

#### LCP

* `LCPAuthenticating` can now return hashed passphrases in addition to clear ones. [This can be used by reading apps](https://github.com/readium/r2-lcp-kotlin/pull/64) fetching hashed passphrases from a web service or [Authentication for OPDS](https://readium.org/lcp-specs/notes/lcp-key-retrieval.html), for example.

### Deprecated

#### Shared

* `R2SyntheticPageList` was replaced by the aforementioned Positions List and can be safely removed from your codebase.

#### Navigator

* `Navigator.currentLocation` and `NavigatorDelegate.locationDidChange()` are deprecated in favor of a unified `Navigator.currentLocator`, which is observable thanks to `LiveData`.

### Fixed

#### Shared

* **Important:** [Publications parsed from large manifests could crash the application](https://github.com/readium/r2-testapp-kotlin/issues/286) when starting a reading activity. To fix this, **`Publication` must not be put in an `Intent` extra anymore**. Instead, [use the new `Intent` extensions provided by Readium](https://github.com/readium/r2-testapp-kotlin/pull/303). This solution is a crutch until [we move away from `Activity` in the Navigator](https://github.com/readium/r2-navigator-kotlin/issues/115) and let reading apps handle the lifecycle of `Publication` themselves.
* [The local HTTP server was broken](https://github.com/readium/r2-testapp-kotlin/pull/306) when provided with publication filenames containing invalid characters.
* XML namespace prefixes are now properly supported when an author chooses unusual ones (contributed by [@qnga](https://github.com/readium/r2-shared-kotlin/pull/85)).
* The `AndroidManifest.xml` is not forcing anymore `allowBackup` and `supportsRtl`, to let reading apps manage these features themselves (contributed by [@twaddington](https://github.com/readium/r2-shared-kotlin/pull/93)).

#### Streamer

* The EPUB parser underwent a significant refactoring to fix a number of issues (contributed by [@qnga](https://github.com/readium/r2-streamer-kotlin/pull/89))
  * [Metadata parsing was updated to follow our up-to-date specifications](https://github.com/readium/r2-streamer-kotlin/pull/102).
  * XML namespace prefixes are now properly supported, when an author chooses unusual ones.
  * Similarly, default vocabularies and prefixes for EPUB 3 Property Data Types are now properly handled.
* [`Server` was broken](https://github.com/readium/r2-testapp-kotlin/pull/306) when provided with publication filenames containing invalid characters.
* [EPUB publishers' default styles are not overriden by Readium CSS anymore](https://github.com/readium/r2-navigator-kotlin/issues/132).
* The `AndroidManifest.xml` is not forcing anymore `allowBackup` and `supportsRtl`, to let reading apps manage these features themselves (contributed by [@twaddington](https://github.com/readium/r2-streamer-kotlin/pull/93)).

#### Navigator

* **Important:** [Publications parsed from large manifests could crash the application](https://github.com/readium/r2-testapp-kotlin/issues/286) when starting a reading activity. To fix this, **`Publication` must not be put in an `Intent` extra anymore**. Instead, [use the new `Intent` extensions provided by Readium](https://github.com/readium/r2-testapp-kotlin/pull/303). This solution is a crutch until [we move away from `Activity` in the Navigator](https://github.com/readium/r2-navigator-kotlin/issues/115) and let reading apps handle the lifecycle of `Publication` themselves.
* [Crash when opening a publication with a space in its filename](https://github.com/readium/r2-navigator-kotlin/pull/136).
* [Jumping to an EPUB location from the search](https://github.com/readium/r2-navigator-kotlin/pull/111).
* The `AndroidManifest.xml` is not forcing anymore `allowBackup` and `supportsRtl`, to let reading apps manage these features themselves (contributed by [@twaddington](https://github.com/readium/r2-navigator-kotlin/pull/118)).

#### OPDS

* XML namespace prefixes are now properly supported when an author chooses unusual ones (contributed by [@qnga](https://github.com/readium/r2-shared-kotlin/pull/85)).
* The `AndroidManifest.xml` is not forcing anymore `allowBackup` and `supportsRtl`, to let reading apps manage these features themselves (contributed by [@twaddington](https://github.com/readium/r2-opds-kotlin/pull/41)).

#### LCP

* [`OutOfMemoryError` when downloading a large publication](https://github.com/readium/r2-lcp-kotlin/issues/70). This fix removed the dependency to [Fuel](https://github.com/kittinunf/fuel).
* The `AndroidManifest.xml` is not forcing anymore `allowBackup` and `supportsRtl`, to let reading apps manage these features themselves (contributed by [@twaddington](https://github.com/readium/r2-lcp-kotlin/pull/63)).


[unreleased]: https://github.com/readium/kotlin-toolkit/compare/main...HEAD
[2.1.0]: https://github.com/readium/kotlin-kotlin/compare/2.0.0...2.1.0
[2.1.1]: https://github.com/readium/kotlin-kotlin/compare/2.1.0...2.1.1<|MERGE_RESOLUTION|>--- conflicted
+++ resolved
@@ -17,9 +17,7 @@
 
 * The PDF navigator now honors the publication reading progression with support for right-to-left and horizontal scrolling.
     * The default (auto) reading progression for PDF is top-to-bottom, which is vertical scrolling.
-<<<<<<< HEAD
     * Support for internal and external links.
-=======
 * A new convenience utility `EdgeTapNavigation` to trigger page turns while tapping the screen edges.
     * It takes into account the navigator reading progression to move into the right direction.
     * Call it from the `VisualNavigator.Listener.onTap()` callback as demonstrated below:
@@ -42,7 +40,6 @@
 
 * `Publication.type` is now deprecated in favor of the new `Publication.conformsTo()` API which is more accurate.
     * For example, replace `publication.type == Publication.TYPE.EPUB` with `publication.conformsTo(Publication.Profile.EPUB)` before opening a publication with the `EpubNavigatorFragment`.
->>>>>>> ffea0b46
 
 ### Fixed
 
