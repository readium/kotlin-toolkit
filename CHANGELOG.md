# Changelog

All notable changes to this project will be documented in this file. Take a look at [the migration guide](docs/migration-guide.md) to upgrade between two major versions.

**Warning:** Features marked as *alpha* may change or be removed in a future release without notice. Use with caution.

<!-- ## [Unreleased] -->

<<<<<<< HEAD
### Fixed

#### Navigator

* `EpubNavigatorFragment`'s `goForward()` and `goBackward()` are now jumping to the previous or next pages instead of resources.
* Fixed turning pages of an EPUB reflowable resource with an odd number of columns. A virtual blank trailing column is appended to the resource when displayed as two columns.
=======
## [2.1.1]

### Changed

#### Navigator

* Improve loading of EPUB reflowable resources.
    * Resources are hidden until fully loaded and positioned.
    * Intermediary locators are not broadcasted as `currentLocator` anymore while loading a resource.
    * Improved accuracy when jumping to the middle of a large resource.
    * `EpubNavigatorFragment.PaginationListener.onPageLoaded()` is now called only a single time, for the currently visible page.
    * `VisualNavigator.Listener.onTap()` is called even when a resource is not fully loaded.

### Fixed

#### Navigator

* `EpubNavigatorFragment`'s `goForward()` and `goBackward()` are now jumping to the previous or next pages instead of resources.
* [#20](https://github.com/readium/kotlin-toolkit/issues/20) EPUB navigator stuck between two pages with vertical swipes.
* [#27](https://github.com/readium/kotlin-toolkit/issues/27) Internal links break the EPUB navigator (contributed by [@mihai-wolfpack](https://github.com/readium/kotlin-toolkit/pull/28)).
>>>>>>> 7f32c5ee


## [2.1.0]

### Added

#### Shared

* (*alpha*) A new Publication `SearchService` to search through the resources' content, with a default implementation `StringSearchService`.
* `ContentProtection.Scheme` can be used to identify protection technologies using unique URI identifiers.
* `Link` objects from archive-based publication assets (e.g. an EPUB/ZIP) have additional properties for entry metadata.
    ```json
    "properties" {
        "archive": {
            "entryLength": 8273,
            "isEntryCompressed": true
        }
    }
    ```

#### Streamer

* EPUB publications implement a `SearchService` to search through the content.
* Known DRM schemes (LCP and Adobe ADEPT) are now sniffed by the `Streamer`, when no registered `ContentProtection` supports them.
    * This is helpful to present an error message when the user attempts to open a protected publication not supported by the app.

#### Navigator

* The EPUB navigator is now able to navigate to a `Locator` using its `text` context. This is useful for search results or highlights missing precise locations.
* Get or clear the current user selection of the navigators implementing `SelectableNavigator`.
* (*alpha*) Support for the [Decorator API](https://github.com/readium/architecture/pull/160) to draw user interface elements over a publication's content.
    * This can be used to render highlights over a text selection, for example.
    * For now, only the EPUB navigator implements `DecorableNavigator`, for reflowable publications. You can implement custom decoration styles with `HtmlDecorationTemplate`.
* Customize the EPUB selection context menu by providing a custom `ActionMode.Callback` implementation with `EpubNavigatorFragment.Configuration.selectionActionModeCallback`.
    * This is an alternative to overriding `Activity.onActionModeStarted()` which does not seem to work anymore with Android 12.
* (*alpha*) A new audiobook navigator based on Android's [`MediaSession`](https://developer.android.com/guide/topics/media-apps/working-with-a-media-session).
    * It supports out-of-the-box media style notifications and background playback.
    * ExoPlayer is used by default for the actual playback, but you can use a custom player by implementing `MediaPlayer`.

#### OPDS

* New APIs using coroutines and R2's `HttpClient` instead of Fuel and kovenant (contributed by [@stevenzeck](https://github.com/readium/r2-opds-kotlin/pull/55)).

### Changed

* Upgraded to Kotlin 1.5.31 and Gradle 7.1.1

#### Streamer

* The default EPUB positions service now uses the archive entry length when available. [This is similar to how Adobe RMSDK generates page numbers](https://github.com/readium/architecture/issues/123).
    * To use the former strategy, create the `Streamer` with: `Streamer(parsers = listOf(EpubParser(reflowablePositionsStrategy = OriginalLength(pageLength = 1024))))`

#### Navigator

* The order of precedence of `Locator` locations in the reflowable EPUB navigator is: `text`, HTML ID, then `progression`. The navigator will now fallback on less precise locations in case of failure.

#### LCP

* Migrated to Jetpack Room for the SQLite database storing rights and passphrases (contributed by [@stevenzeck](https://github.com/readium/r2-lcp-kotlin/pull/116)).
    * Note that the internal SQL schema changed. You will need to update your app if you were querying the database manually.

### Fixed

#### Shared

* Crash with `HttpRequest.setPostForm()` on Android 6.
* HREF normalization when a resource path contains special characters.

#### Streamer

* EPUB style injection when a resource has a `<head>` tag with attributes.

#### Navigator

* When restoring a `Locator`, The PDF navigator now falls back on `locations.position` if the `page=` fragment identifier is missing.

#### OPDS

* Links in an OPDS 2 feed are normalized to the feed base URL.


## 2.0.0

### Added

#### Shared

* `HttpFetcher` is a new publication fetcher able to serve remote resources through HTTP.
    * The actual HTTP requests are performed with an instance of `HttpClient`.
* `HttpClient` is a new protocol exposing a high level API to perform HTTP requests.
    * `DefaultHttpClient` is an implementation of `HttpClient` using standard `HttpURLConnection` APIs. You can use `DefaultHttpClient.Callback` to customize how requests are created and even recover from errors, e.g. to implement Authentication for OPDS.
    * You can provide your own implementation of `HttpClient` to Readium APIs if you prefer to use a third-party networking library.

#### Streamer

* `Streamer` takes a new optional `HttpClient` dependency to handle HTTP requests.

### Fixed

#### Navigator

* Scrolling to an EPUB ID (e.g. from the table of contents) when the target spans several screens.

#### LCP

* [#267](https://github.com/readium/r2-testapp-kotlin/issues/267) Prints and copy characters left are now properly reported (contributed by [@qnga](https://github.com/readium/r2-lcp-kotlin/pull/104)).


## 2.0.0-beta.2

### Added

#### Shared

* `Publication.Service.Context` now holds a reference to the parent `Publication`. This can be used to access other services from a given `Publication.Service` implementation.
* The default `LocatorService` implementation can be used to get a `Locator` from a global progression in the publication.
  * `publication.locateProgression(0.5)`

#### Streamer

* `Server.addPublication()` is a new API which replaces `addEpub()` and is easier to use.
  * If the publication can be served, it will return the base URL which you need to provide to the Navigator `Activity` or `Fragment`.
  * You do not need to give the publication filename nor add the server port in the `$key-publicationPort` `SharedPreference` value anymore.

#### LCP

* You can observe the progress of an acquisition by providing an `onProgress` closure to `LcpService.acquirePublication()`.
* Extensibility in licenses' `Rights` model.

### Changed

#### Streamer

* The HTTP server now requests that publication resources are not cached by browsers.
  * Caching poses a security risk for protected publications.

#### Navigator

* `R2EpubActivity` and `R2AudiobookActivity` require a new `baseUrl` `Intent` extra. You need to set it to the base URL returned by `Server.addPublication()` from the Streamer.

#### LCP

* The Renew Loan API got revamped to better support renewal through a web page.
    * You will need to implement `LcpLicense.RenewListener` to coordinate the UX interaction.
    * If your application fits Material Design guidelines, take a look at `MaterialRenewListener` for a default implementation.
* Removed dependency on Joda's `DateTime` in public APIs.
    * You can always create a `DateTime` from the standard `Date` objects if you relied on Joda's features in the callers.

### Fixed

#### Shared

* [#129](https://github.com/readium/r2-shared-kotlin/issues/129) Improve performances when reading deflated ZIP resources.
  * For example, it helps with large image-based FXL EPUB which used to be slow to render.
* [#136](https://github.com/readium/r2-shared-kotlin/issues/136) `null` values in JSON string properties are now properly parsed as nullable types, instead of the string `"null"`

#### Navigator

* [#217](https://github.com/readium/r2-testapp-kotlin/issues/217) Interactive HTML elements are not bypassed anymore when handling touch gestures.
  * Scripts using `preventDefault()` are now taken into account and do not trigger a tap event anymore.
* [#150](https://github.com/readium/r2-navigator-kotlin/issues/150) External links are opened in a Chrome Custom Tab instead of the navigator's web view.
* [#52](https://github.com/readium/r2-navigator-kotlin/issues/52) Memory leak in EPUB web views. This fixes ongoing media playback when closing an EPUB.

#### LCP

* [#287](https://github.com/readium/r2-testapp-kotlin/issues/287) Make sure the passphrase input is visible on smaller devices in the authentication dialog.


## 2.0.0-beta.1

### Added

#### Shared

* `PublicationAsset` is a new interface which can be used to open a publication from various medium, such as a file, a remote URL or a custom source.
  * `File` was replaced by `FileAsset`, which implements `PublicationAsset`.

#### Navigator

* Support for [display cutouts](https://developer.android.com/guide/topics/display-cutout) (screen notches).
    * **IMPORTANT**: You need to remove any `setPadding()` statement from your app in `UserSettings.kt`, if you copied it from the test app.
    * If you embed a navigator fragment (e.g. `EpubNavigatorFragment`) yourself, you need to opt-in by [specifying the `layoutInDisplayCutoutMode`](https://developer.android.com/guide/topics/display-cutout#choose_how_your_app_handles_cutout_areas) of the host `Activity`.
    * `R2EpubActivity` and `R2CbzActivity` automatically apply `LAYOUT_IN_DISPLAY_CUTOUT_MODE_SHORT_EDGES` to their window's `layoutInDisplayCutoutMode`.
    * `PdfNavigatorFragment` is not yet compatible with display cutouts, because of limitations from the underlying PDF viewer.
* Customize EPUB vertical padding by overriding the `r2.navigator.epub.vertical_padding` dimension.
    * Follow [Android's convention for alternative resources](https://developer.android.com/guide/topics/resources/providing-resources#AlternativeResources) to specify different paddings for landscape (`values-land`) or large screens.

### Changed

* Upgraded to Kotlin 1.4.10.

#### Shared

* `Format` got merged into `MediaType`, to simplify the media type APIs.
  * You can use `MediaType.of()` to sniff the type of a file or bytes.
      * All the `MediaType.of()` functions are now suspending to prevent deadlocks with `runBlocking`.
  * `MediaType` has now optional `name` and `fileExtension` properties.
  * Some publication formats can be represented by several media type aliases. Using `mediaType.canonicalMediaType()` will give you the canonical media type to use, for example when persisting the file type in a database. All Readium APIs are already returning canonical media types, so it only matters if you create a `MediaType` yourself from its string representation.
* `ContentLayout` is deprecated, use `publication.metadata.effectiveReadingProgression` to determine the reading progression of a publication instead.

#### Streamer

* `Streamer` is now expecting a `PublicationAsset` instead of a `File`. You can create custom implementations of `PublicationAsset` to open a publication from different medium, such as a file, a remote URL, in-memory bytes, etc.
  * `FileAsset` can be used to replace `File` and provides the same behavior.

#### Navigator

* All `utils.js` functions were moved under a `readium.` namespace. You will need to update your code if you were calling them manually.

### Fixed

#### LCP

* When acquiring a publication, falls back on the media type declared in the license link if the server returns an unknown media type.

#### Navigator

* EPUBs declaring multiple languages were laid out from right to left if the first language had an RTL reading
progression. Now if no reading progression is set, the `effectiveReadingProgression` will be LTR.
* [#152](https://github.com/readium/r2-navigator-kotlin/issues/152) Panning through a zoomed-in fixed layout EPUB (contributed by [@johanpoirier](https://github.com/readium/r2-navigator-kotlin/pull/172)).
* [#146](https://github.com/readium/r2-navigator-kotlin/issues/146) Various reflowable EPUB columns shift issues.
* Restoring the last EPUB location after configuration changes (e.g. screen rotation).
* Edge taps to turn pages when the app runs in a multi-windows environment.


## 2.0.0-alpha.2

### Added

#### Shared

* The [Publication Services API](https://readium.org/architecture/proposals/004-publication-helpers-services) allows to extend a `Publication` with custom implementations of known services. This version ships with a few predefined services:
  * `PositionsService` provides a list of discrete locations in the publication, no matter what the original format is.
  * `CoverService` provides an easy access to a bitmap version of the publication cover.
* The [Composite Fetcher API](https://readium.org/architecture/proposals/002-composite-fetcher-api) can be used to extend the way publication resources are accessed.
* Support for exploded directories for any archive-based publication format.
* [Content Protection](https://readium.org/architecture/proposals/006-content-protection) handles DRM and other format-specific protections in a more systematic way.
  * LCP now ships an `LcpContentProtection` implementation to be plugged into the `Streamer`.
  * You can add custom `ContentProtection` implementations to support other DRMs by providing an instance to the `Streamer`.

#### Streamer

* [Streamer API](https://readium.org/architecture/proposals/005-streamer-api) offers a simple interface to parse a publication and replace standalone parsers.
* A generic `ImageParser` for bitmap-based archives (CBZ or exploded directories) and single image files.
* A generic `AudioParser` for audio-based archives (Zipped Audio Book or exploded directories) and single audio files.

#### Navigator

* Support for the new `Publication` model using the [Content Protection](https://readium.org/architecture/proposals/006-content-protection) for DRM rights and the [Fetcher](https://readium.org/architecture/proposals/002-composite-fetcher-api) for resource access.
* (*alpha*) New `Fragment` implementations as an alternative to the legacy `Activity` ones (contributed by [@johanpoirier](https://github.com/readium/r2-navigator-kotlin/pull/148)).
  * The fragments are chromeless, to let you customize the reading UX.
  * To create the fragments use the matching factory such as `EpubNavigatorFragment.createFactory()`, as showcased in `R2EpubActivity`.
  * At the moment, highlights and TTS are not yet supported in the new EPUB navigator `Fragment`.
  * [This is now the recommended way to integrate Readium](https://github.com/readium/r2-navigator-kotlin/issues/115) in your applications.

#### LCP

* LCP implementation of the [Content Protection API](https://readium.org/architecture/proposals/006-content-protection) to work with the new [Streamer API](https://readium.org/architecture/proposals/005-streamer-api) (contributed by [@qnga](https://github.com/readium/r2-lcp-kotlin/pull/79)).
  * It is highly recommended that you upgrade to the new `Streamer` API to open publications, which will simplify DRM unlocking.
* Two default implementations of `LcpAuthenticating`:
  * `LcpDialogAuthentication` to prompt the user for its passphrase with the official LCP dialog.
  * `LcpPassphraseAuthentication` to provide directly a passphrase, pulled for example from a database or a web service.
* `LcpService::isLcpProtected()` provides a way to check if a file is protected with LCP.
* All the `LcpException` errors are now implementing `UserException` and are suitable for user display. Use `getUserMessage()` to get the localized message.

### Changed

#### Shared

* [The `Publication` and `Container` types were merged together](https://readium.org/architecture/proposals/003-publication-encapsulation) to offer a single interface to a publication's resources.
  * Use `publication.get()` to read the content of a resource, such as the cover. It will automatically be decrypted if a `ContentProtection` was attached to the `Publication`.

#### Streamer

* `Container` and `ContentFilters` were replaced by a shared implementation of a [`Fetcher`](https://readium.org/architecture/proposals/002-composite-fetcher-api).

#### Navigator

* `currentLocator` is now a `StateFlow` instead of `LiveData`, to better support chromeless navigators such as an audiobook navigator.
  * If you were observing `currentLocator` in a UI context, you can continue to do so with `currentLocator.asLiveData()`.
* Improvements to the PDF navigator:
  * The navigator doesn't require PDF publications to be served from an HTTP server anymore. A side effect is that the navigator is now able to open larger PDF files.
  * `PdfNavigatorFragment.Listener::onResourceLoadFailed()` can be used to report fatal errors to the user, such as when trying to open a PDF document that is too large for the available memory.
  * A dedicated `PdfNavigatorFragment.createFactory()` was added, which deprecates the use of `NavigatorFragmentFactory`.

#### LCP

* The public API got modernized to be more Kotlin idiomatic (contributed by [@qnga](https://github.com/readium/r2-lcp-kotlin/pull/84)).
  * All asynchronous APIs are now suspending to take advantage of Kotlin's coroutines.
* `LcpAuthenticating` is now provided with more information and you will need to update any implementation you may have.
  * If you copied the default authentication dialog, it's recommended to use `LcpDialogAuthentication` instead.
* Publications are now downloaded to a temporary location, to make sure disk storage can be recovered automatically by the system. After acquiring the publication, you need to move the downloaded file to another permanent location.
* The private `liblcp` dependency is now accessed through reflection, to allow switching LCP dynamically (contributed by [@qnga](https://github.com/readium/r2-lcp-kotlin/pull/87)).
  * You need to add `implementation "readium:liblcp:1.0.0@aar"` to your `build.gradle`.
  * `LcpService::create()` returns `null` if `lcplib` is not found.

### Fixed

#### Shared

* `OutOfMemoryError` occuring while opening large publications are now caught to prevent crashes. They are reported as `Resource.Exception.OutOfMemory`.
* Readium can now open PDF documents of any size without crashing. However, LCP protected PDFs are still limited by the available memory.

#### Streamer

* Readium can now open PDF documents of any size without crashing. However, LCP protected PDFs are still limited by the available memory.
* Various HTTP server fixes and optimizations.

#### Navigator

* Prevent switching to the next resource by mistake when scrolling through an EPUB resource in scroll mode.

#### LCP

* Decrypting resources in some edge cases (contributed by [@qnga](https://github.com/readium/r2-lcp-kotlin/pull/84))
* Issues with LSD interactions:
  * Exceptions handling with `renew` and `return` interactions.
  * Presentation of the `renew` interaction through an HTML page.
* The timeout of fetching the License Status Document is reduced to 5 seconds, to avoid blocking a publication opening in low Internet conditions.


## 2.0.0-alpha.1

### Added

#### Shared

* Support for [Positions List](https://github.com/readium/architecture/tree/master/models/locators/positions), which provides a list of discrete locations in a publication and can be used to implement an approximation of page numbers.
  * Get the visible position from the current `Locator` with `locations.position`.
  * The total number of positions can be retrieved with `publication.positions().size`. It is a suspending function because computing positions the first time can be expensive. 
* The new [Format API](https://github.com/readium/architecture/blob/master/proposals/001-format-api.md) simplifies the detection of file formats, including known publication formats such as EPUB and PDF.
  * [A format can be "sniffed"](https://github.com/readium/architecture/blob/master/proposals/001-format-api.md#sniffing-the-format-of-raw-bytes) from files, raw bytes or even HTTP responses.
  * Reading apps are welcome to [extend the API with custom formats](https://github.com/readium/architecture/blob/master/proposals/001-format-api.md#supporting-a-custom-format).
  * Using `Link.mediaType.matches()` is now recommended [to safely check the type of a resource](https://github.com/readium/architecture/blob/master/proposals/001-format-api.md#mediatype-class).
  * [More details about the Kotlin implementation can be found in the pull request.](https://github.com/readium/r2-shared-kotlin/pull/100)
* In `Publication` shared models:
  * Support for the [Presentation Hints](https://readium.org/webpub-manifest/extensions/presentation.html) extension.
  * Support for OPDS holds, copies and availability in `Link`, for library-specific features.
  * Readium Web Publication Manifest extensibility is now supported for `Publication`, `Metadata`, link's `Properties` and locator's `Locations`, which means that you are now able to access custom JSON properties in a manifest [by creating Kotlin extensions on the shared models](https://github.com/readium/r2-shared-kotlin/blob/a4e5b4461d6ce9f989a79c8f912f3cbdaff4667e/r2-shared/src/main/java/org/readium/r2/shared/publication/opds/Properties.kt#L16).

#### Streamer

* Support for [Positions List](https://github.com/readium/architecture/tree/master/models/locators/positions) with EPUB, CBZ and PDF. Positions provide a list of discrete locations in a publication and can be used to implement an approximation of page numbers.
  * Get the visible position from the current `Locator` with `locations.position`.
  * The total number of positions can be retrieved with `publication.positions().size`. It is a suspending function because computing positions the first time can be expensive. 
* `ReadiumWebPubParser` to parse all Readium Web Publication profiles, including [Audiobooks](https://readium.org/webpub-manifest/extensions/audiobook.html), [LCP for Audiobooks](https://readium.org/lcp-specs/notes/lcp-for-audiobooks.html) and [LCP for PDF](https://readium.org/lcp-specs/notes/lcp-for-pdf.html). It parses both manifests and packages.
* (*alpha*) `PDFParser` to parse single PDF documents.
  * The PDF parser is based on [PdfiumAndroid](https://github.com/barteksc/PdfiumAndroid/), which may increase the size of your apps. Please open an issue if this is a problem for you, as we are considering different solutions to fix this in a future release.

#### Navigator

* The [position](https://github.com/readium/architecture/tree/master/models/locators/positions) is now reported in the locators for EPUB, CBZ and PDF.
* (*alpha*) [PDF navigator](https://github.com/readium/r2-navigator-kotlin/pull/130).
  * Supports both single PDF and LCP protected PDF.
  * As a proof of concept, [it is implemented using `Fragment` instead of `Activity`](https://github.com/readium/r2-navigator-kotlin/issues/115). `R2PdfActivity` showcases how to use the `PdfNavigatorFragment` with the new `NavigatorFragmentFactory`.
  * The navigator is based on [AndroidPdfViewer](https://github.com/barteksc/AndroidPdfViewer), which may increase the size of your apps. Please open an issue if this is a problem for you, as we are considering different solutions to fix this in a future release.

#### LCP

* Support for [PDF](https://readium.org/lcp-specs/notes/lcp-for-pdf.html) and [Readium Audiobooks](https://readium.org/lcp-specs/notes/lcp-for-audiobooks.html) protected with LCP.

### Changed

#### Shared

* [The `Publication` shared models underwent an important refactoring](https://github.com/readium/r2-shared-kotlin/pull/88) and some of these changes are breaking. [Please refer to the migration guide to update your codebase](https://github.com/readium/r2-testapp-kotlin/blob/develop/MIGRATION-GUIDE.md).
  * All the models are now immutable data classes, to improve code safety. This should not impact reading apps unless you created `Publication` or other models yourself.
  * A few types and enums were renamed to follow the Google Android Style coding convention better. Just follow deprecation warnings to update your codebase.

#### Streamer

* The CSS, JavaScript and fonts injection in the `Server` was refactored to reduce the risk of collisions and simplify your codebase.
  * **This is a breaking change**, [to upgrade your app you need to](https://github.com/readium/r2-testapp-kotlin/pull/321/files#diff-9bb6ad21df8b48f171ba6266616662ac):
    * Provide the application's `Context` when creating a `Server`.
    * Remove the following injection statements, which are now handled directly by the Streamer:
```kotlin
server.loadCustomResource(assets.open("scripts/crypto-sha256.js"), "crypto-sha256.js", Injectable.Script)   
server.loadCustomResource(assets.open("scripts/highlight.js"), "highlight.js", Injectable.Script)
```

#### Navigator

* [Upgraded to Readium CSS 1.0.0-beta.1.](https://github.com/readium/r2-navigator-kotlin/pull/134)
  * Two new fonts are available: AccessibleDfa and IA Writer Duospace.
  * The file structure now follows strictly the one from [ReadiumCSS's `dist/`](https://github.com/readium/readium-css/tree/master/css/dist), for easy upgrades and custom builds replacement.

#### LCP

* `LCPAuthenticating` can now return hashed passphrases in addition to clear ones. [This can be used by reading apps](https://github.com/readium/r2-lcp-kotlin/pull/64) fetching hashed passphrases from a web service or [Authentication for OPDS](https://readium.org/lcp-specs/notes/lcp-key-retrieval.html), for example.

### Deprecated

#### Shared

* `R2SyntheticPageList` was replaced by the aforementioned Positions List and can be safely removed from your codebase.

#### Navigator

* `Navigator.currentLocation` and `NavigatorDelegate.locationDidChange()` are deprecated in favor of a unified `Navigator.currentLocator`, which is observable thanks to `LiveData`.

### Fixed

#### Shared

* **Important:** [Publications parsed from large manifests could crash the application](https://github.com/readium/r2-testapp-kotlin/issues/286) when starting a reading activity. To fix this, **`Publication` must not be put in an `Intent` extra anymore**. Instead, [use the new `Intent` extensions provided by Readium](https://github.com/readium/r2-testapp-kotlin/pull/303). This solution is a crutch until [we move away from `Activity` in the Navigator](https://github.com/readium/r2-navigator-kotlin/issues/115) and let reading apps handle the lifecycle of `Publication` themselves.
* [The local HTTP server was broken](https://github.com/readium/r2-testapp-kotlin/pull/306) when provided with publication filenames containing invalid characters.
* XML namespace prefixes are now properly supported when an author chooses unusual ones (contributed by [@qnga](https://github.com/readium/r2-shared-kotlin/pull/85)).
* The `AndroidManifest.xml` is not forcing anymore `allowBackup` and `supportsRtl`, to let reading apps manage these features themselves (contributed by [@twaddington](https://github.com/readium/r2-shared-kotlin/pull/93)).

#### Streamer

* The EPUB parser underwent a significant refactoring to fix a number of issues (contributed by [@qnga](https://github.com/readium/r2-streamer-kotlin/pull/89))
  * [Metadata parsing was updated to follow our up-to-date specifications](https://github.com/readium/r2-streamer-kotlin/pull/102).
  * XML namespace prefixes are now properly supported, when an author chooses unusual ones.
  * Similarly, default vocabularies and prefixes for EPUB 3 Property Data Types are now properly handled.
* [`Server` was broken](https://github.com/readium/r2-testapp-kotlin/pull/306) when provided with publication filenames containing invalid characters.
* [EPUB publishers' default styles are not overriden by Readium CSS anymore](https://github.com/readium/r2-navigator-kotlin/issues/132).
* The `AndroidManifest.xml` is not forcing anymore `allowBackup` and `supportsRtl`, to let reading apps manage these features themselves (contributed by [@twaddington](https://github.com/readium/r2-streamer-kotlin/pull/93)).

#### Navigator

* **Important:** [Publications parsed from large manifests could crash the application](https://github.com/readium/r2-testapp-kotlin/issues/286) when starting a reading activity. To fix this, **`Publication` must not be put in an `Intent` extra anymore**. Instead, [use the new `Intent` extensions provided by Readium](https://github.com/readium/r2-testapp-kotlin/pull/303). This solution is a crutch until [we move away from `Activity` in the Navigator](https://github.com/readium/r2-navigator-kotlin/issues/115) and let reading apps handle the lifecycle of `Publication` themselves.
* [Crash when opening a publication with a space in its filename](https://github.com/readium/r2-navigator-kotlin/pull/136).
* [Jumping to an EPUB location from the search](https://github.com/readium/r2-navigator-kotlin/pull/111).
* The `AndroidManifest.xml` is not forcing anymore `allowBackup` and `supportsRtl`, to let reading apps manage these features themselves (contributed by [@twaddington](https://github.com/readium/r2-navigator-kotlin/pull/118)).

#### OPDS

* XML namespace prefixes are now properly supported when an author chooses unusual ones (contributed by [@qnga](https://github.com/readium/r2-shared-kotlin/pull/85)).
* The `AndroidManifest.xml` is not forcing anymore `allowBackup` and `supportsRtl`, to let reading apps manage these features themselves (contributed by [@twaddington](https://github.com/readium/r2-opds-kotlin/pull/41)).

#### LCP

* [`OutOfMemoryError` when downloading a large publication](https://github.com/readium/r2-lcp-kotlin/issues/70). This fix removed the dependency to [Fuel](https://github.com/kittinunf/fuel).
* The `AndroidManifest.xml` is not forcing anymore `allowBackup` and `supportsRtl`, to let reading apps manage these features themselves (contributed by [@twaddington](https://github.com/readium/r2-lcp-kotlin/pull/63)).


[unreleased]: https://github.com/readium/kotlin-toolkit/compare/main...HEAD
[2.1.0]: https://github.com/readium/kotlin-kotlin/compare/2.0.0...2.1.0
[2.1.1]: https://github.com/readium/kotlin-kotlin/compare/2.1.0...2.1.1<|MERGE_RESOLUTION|>--- conflicted
+++ resolved
@@ -4,16 +4,15 @@
 
 **Warning:** Features marked as *alpha* may change or be removed in a future release without notice. Use with caution.
 
-<!-- ## [Unreleased] -->
-
-<<<<<<< HEAD
-### Fixed
-
-#### Navigator
-
-* `EpubNavigatorFragment`'s `goForward()` and `goBackward()` are now jumping to the previous or next pages instead of resources.
+## [Unreleased]
+
+### Fixed
+
+#### Navigator
+
 * Fixed turning pages of an EPUB reflowable resource with an odd number of columns. A virtual blank trailing column is appended to the resource when displayed as two columns.
-=======
+
+
 ## [2.1.1]
 
 ### Changed
@@ -34,7 +33,6 @@
 * `EpubNavigatorFragment`'s `goForward()` and `goBackward()` are now jumping to the previous or next pages instead of resources.
 * [#20](https://github.com/readium/kotlin-toolkit/issues/20) EPUB navigator stuck between two pages with vertical swipes.
 * [#27](https://github.com/readium/kotlin-toolkit/issues/27) Internal links break the EPUB navigator (contributed by [@mihai-wolfpack](https://github.com/readium/kotlin-toolkit/pull/28)).
->>>>>>> 7f32c5ee
 
 
 ## [2.1.0]
