# Changelog

All notable changes to this project will be documented in this file. Take a look at [the migration guide](docs/migration-guide.md) to upgrade between two major versions.

**Warning:** Features marked as *experimental* may change or be removed in a future release without notice. Use with caution.

## [Unreleased]
<<<<<<< HEAD
=======

### Fixed

#### Navigator

* Fixed a race condition causing EPUB decorations to be applied twice when opening a publication.


>>>>>>> 85c0f7cc

### Added

#### Shared

* Implementation of the [W3C Accessibility Metadata Display Guide](https://w3c.github.io/publ-a11y/a11y-meta-display-guide/2.0/guidelines/) specification to facilitate displaying accessibility metadata to users. [See the dedicated user guide](docs/guides/accessibility.md).
* Support for [W3C's Text & data mining Reservation Protocol](https://www.w3.org/community/reports/tdmrep/CG-FINAL-tdmrep-20240510/) in our metadata models.
* Support for [accessibility exemption metadata](https://readium.org/webpub-manifest/contexts/default/#exemption), which allows content creators to identify publications that do not meet conformance requirements but fall under exemptions in a given juridiction.
* Support for [EPUB Accessibility 1.1](https://www.w3.org/TR/epub-a11y-11/) conformance profiles.

#### Navigator

* The `EpubNavigatorFragment.Configuration.disablePageTurnsWhileScrolling` property disables horizontal swipes for navigating to previous or next resources when scroll mode is enabled. When set to `true`, you must implement your own mechanism to move to the next resource (contributed by [@tm-bookshop](https://github.com/readium/kotlin-toolkit/pull/624)).

#### Streamer

* The EPUB 2 `<guide>` element is now parsed into the RWPM `landmarks` subcollection when no EPUB 3 `landmarks` navigation document is declared (contributed by [@erkasraim](https://github.com/readium/kotlin-toolkit/pull/628)).

### Changed

* Jetifier is not required anymore, you can remove `android.enableJetifier=true` from your `gradle.properties` if you were using Readium as a local clone.

#### Shared

* [go-toolkit#92](https://github.com/readium/go-toolkit/issues/92) The accessibility feature `printPageNumbers` is deprecated in favor of `pageNavigation`.

### Fixed

<<<<<<< HEAD
* Fixed support of Readium Web Publication packages conforming to the EPUB profile (contributed by [@ddfreiling](https://github.com/readium/kotlin-toolkit/pull/642)).

=======
#### LCP

* Fixed `IllegalArgumentException` when trying to decrypt the end of a `CbcLcpResource`.
>>>>>>> 85c0f7cc

## [3.0.3]

### Fixed

#### LCP

* Fixed `IllegalArgumentException` when trying to decrypt the end of a `CbcLcpResource`.


## [3.0.2]

### Fixed

#### Navigator

* Fixed the value of the `scroll` setting when switching from a reflowable EPUB to a fixed-layout one.

#### LCP

* Fixed `IndexOutOfBoundsException` occurring when an LCP-protected EPUB contains incorrect original lengths in its `META-INF/encryption.xml` file.


## [3.0.1]

### Fixed

#### Shared

* Improved performance when accessing a publication from the Shared Storage.

#### Navigator

* Fixed crash in the image navigator.


## [3.0.0]

### Fixed

#### Navigator

* Fixed computing the total progression of audiobook locators.
* Fixed starting the TTS from the current resource in a fixed-layout EPUB.


## [3.0.0-beta.2]

### Added

#### Navigator

* Added `ExoPlayerDataSourceProvider` to implement resource caching with the media3 audio navigator. 

#### LCP

* A new `LcpService.retrieveLicenseDocument()` API can be used to read the LCPL embedded in a ZIP package.

### Changed

#### Navigator

* EPUB: The `scroll` preference is now forced to `true` when rendering vertical text (e.g. CJK vertical). [See this discussion for the rationale](https://github.com/readium/swift-toolkit/discussions/370).

### Fixed

#### Shared

* Fixed concurrent access when streaming a ZIP container.

#### Navigator

* Optimized scrolling to an EPUB text-based locator if it contains a CSS selector.
* Fixed applying the PSPDFKit reading progression preference on configuration changes.


## [3.0.0-beta.1]

### Deprecated

#### Navigator

* All the `completion` parameters of the `Navigator` APIs are removed.

### Changed

* All the APIs using or returning a `Date` objects are now using a custom `Instant` type. 

#### Shared

* The `Link` property key for archive-based publication assets (e.g. an EPUB/ZIP) is now `https://readium.org/webpub-manifest/properties#archive` instead of `archive`.

#### LCP

* [#493](https://github.com/readium/kotlin-toolkit/discussions/493) The LCP module does not require the Bluetooth permissions anymore to derive the device name.

### Fixed

#### Navigator

* [#325](https://github.com/readium/kotlin-toolkit/issues/325) Top EPUB selections no longer break when dragging the selection handles.
* Fixed applying preferences while the EPUB navigator fragment is being recreated.


## [3.0.0-alpha.2]

### Added

#### Navigator

* The new `HyperlinkNavigator.Listener.shouldFollowInternalLink(Link, LinkContext?)` allows you to handle footnotes according to your preference.
    * By default, the navigator now moves to the footnote content instead of displaying a pop-up as it did in version 2.x.

#### LCP

* You can use `LcpService.injectLicenseDocument()` to insert an LCPL into a package, if you downloaded it manually instead of using `LcpService.acquirePublication()`.

### Deprecated

#### Shared

* The `DownloadManager` introduced in version 3.0.0-alpha.1 has been removed due to the Android Download Manager introducing unnecessary complexities in the toolkit. Instead, we chose to enable apps to manually handle an LCP download with `LcpService.injectLicenseDocument()`.


## [3.0.0-alpha.1]

:warning: Please consult [the migration guide](docs/migration-guide.md#300-alpha1) to assist you in handling the breaking changes in this latest major release.

### Added

#### Shared

* A new `Format` type was introduced to augment `MediaType` with more precise information about the format specifications of an `Asset`.
* The `DownloadManager` interface handles HTTP downloads. Components like the `LcpService` rely on it for downloading publications. Readium v3 ships with two implementations:
    * `ForegroundDownloadManager` uses an `HttpClient` to download files while the app is running.
    * `AndroidDownloadManager` is built upon [Android's `DownloadManager`](https://developer.android.com/reference/android/app/DownloadManager) to manage HTTP downloads, even when the application is closed. It allows for resuming downloads after losing connection.
* The default `ZipArchiveOpener` now supports streaming ZIP archives, which enables opening a packaged publication (e.g. EPUB or LCP protected audiobook):
    * served by a remote HTTP server,
    * accessed through an Android `ContentProvider`, such as the shared storage.

#### Navigator

* Support for keyboard events in the EPUB, PDF and image navigators. See `VisualNavigator.addInputListener()`.

#### LCP

* You can now stream an LCP protected publication using its LCP License Document. This is useful for example to read a large audiobook without downloading it on the device first.
* The hash of protected publications is now verified upon download.

### Changed

* :warning: To avoid conflicts when merging your app resources, all resources declared in the Readium toolkit now have the prefix `readium_`. This means that you must rename any layouts or strings you have overridden. Some resources were removed from the toolkit. Please consult [the migration guide](docs/migration-guide.md#300-alpha1).
* Most APIs now return an `Error` instance instead of an `Exception` in case of failure, as these objects are not thrown by the toolkit but returned as values

#### Shared

* :warning: To improve the interoperability with other Readium toolkits (in particular the Readium Web Toolkits, which only work in a streaming context) **Readium v3 now generates and expects valid URLs** for `Locator` and `Link`'s `href`. **You must migrate the HREFs or Locators stored in your database**, please consult [the migration guide](docs/migration-guide.md#300-alpha1).
* `Link.href` and `Locator.href` are now respectively `Href` and `Url` objects. If you still need the string value, you can call `toString()`
* `MediaType` no longer has static helpers for sniffing it from a file or URL. Instead, you can use an `AssetRetriever` to retrieve the format of a file.

#### Navigator

* Version 3 includes a new component called `DirectionalNavigationAdapter` that replaces `EdgeTapNavigation`. This helper enables users to navigate between pages using arrow and space keys on their keyboard or by tapping the edge of the screen.
* The `onTap` and `onDrag` events of `VisualNavigator.Listener` have been deprecated. You can now use multiple implementations of `InputListener` with `VisualNavigator.addInputListener()`.

#### Streamer

* The `Streamer` object has been deprecated in favor of components with smaller responsibilities: `AssetRetriever` and `PublicationOpener`.

#### LCP

* `LcpService.acquirePublication()` is deprecated in favor of `LcpService.publicationRetriever()`, which provides greater flexibility thanks to the `DownloadManager`.
* The way the host view of a `LcpDialogAuthentication` is retrieved was changed to support Android configuration changes.

### Deprecated

* Both the Fuel and Kovenant libraries have been completely removed from the toolkit. With that, several deprecated functions have also been removed.

#### Shared

* The `putPublication` and `getPublication` helpers in `Intent` are deprecated. Now, it is the application's responsibility to pass `Publication` objects between activities and reopen them when necessary.

#### Navigator

* EPUB external links are no longer handled by the navigator. You need to open the link in your own Web View or Chrome Custom Tab.


## [2.4.1]

### Added

#### LCP

* [#509](https://github.com/readium/kotlin-toolkit/issues/509) Support for the new 2.x LCP Profiles.


## [2.4.0]

* Readium is now distributed with [Maven Central](https://search.maven.org/search?q=g:org.readium.kotlin-toolkit). Take a look at [the migration guide](docs/migration-guide.md#240) to update your Gradle configuration.

### Added

#### Navigator

* The EPUB `backgroundColor` preference is now available with fixed-layout publications.
* New `EPUBNavigatorFragment.Configuration.useReadiumCssFontSize` option to revert to the 2.2.0 strategy for setting the font size of reflowable EPUB publications.
    * The native font size strategy introduced in 2.3.0 uses the Android web view's [`WebSettings.textZoom`](https://developer.android.com/reference/android/webkit/WebSettings#setTextZoom(int)) property to adjust the font size. 2.2.0 was using Readium CSS's [`--USER__fontSize` variable](https://readium.org/readium-css/docs/CSS12-user_prefs.html#font-size).
    * `WebSettings.textZoom` will work with more publications than `--USER__fontSize`, even the ones poorly authored. However the page width is not adjusted when changing the font size to keep the optimal line length.
* Scroll mode: jumping between two EPUB resources with a horizontal swipe triggers the `Navigator.Listener.onJumpToLocator()` callback.
    * This can be used to allow the user to go back to their previous location if they swiped across chapters by mistake.
* Support for non-linear EPUB resources with an opt-in in reading apps (contributed by @chrfalch in [#375](https://github.com/readium/kotlin-toolkit/pull/375) and [#376](https://github.com/readium/kotlin-toolkit/pull/376)).
     1. Override loading non-linear resources with `VisualNavigator.Listener.shouldJumpToLink()`.
     2. Present a new `EpubNavigatorFragment` by providing a custom `readingOrder` with only this resource to the constructor.
* Added dummy navigator fragment factories to prevent crashes caused by Android restoring the fragments after a process death.
    * To use it, set the dummy fragment factory when you don't have access to the `Publication` instance. Then, either finish the `Activity` or pop the fragment from the UI before it resumes.
        ```kotlin
        override fun onCreate(savedInstanceState: Bundle?) {
            val publication = model.publication ?: run {
                childFragmentManager.fragmentFactory = EpubNavigatorFragment.createDummyFactory()
                super.onCreate(savedInstanceState)

                requireActivity().finish()
                // or
                navController?.popBackStack()

                return
            }

            // Create the real navigator factory as usual...
        }
        ```

#### Streamer

* The EPUB content iterator now returns `audio` and `video` elements.

### Changed

* Readium resources are now prefixed with `readium_`. Take care of updating any overridden resource by following [the migration guide](docs/migration-guide.md#300).
* `Link` and `Locator`'s `href` are normalized as valid URLs to improve interoperability with the Readium Web toolkits.
    * **You MUST migrate your database if you were persisting HREFs and Locators**. Take a look at [the migration guide](docs/migration-guide.md) for guidance.

#### Shared

* `Publication.localizedTitle` is nullable, as we cannot guarantee that all publication sources offer a title.
* The `MediaType` sniffing helpers are deprecated in favor of `MediaTypeRetriever` (for media type and file extension hints and raw content) and `AssetRetriever` (for URLs). 

#### Navigator

* `EpubNavigatorFragment.firstVisibleElementLocator()` now returns the first *block* element that is visible on the screen, even if it starts on previous pages.
    * This is used to make sure the user will not miss any context when restoring a TTS session in the middle of a resource.
* The `VisualNavigator`'s drag and tap listener events are moved to a new `addInputListener()` API.
* The new `DirectionalNavigationAdapter` component replaces `EdgeTapNavigation`, helping you turn pages with the arrow and space keyboard keys, or taps on the edge of the screen.

### Deprecated

#### Shared

* `DefaultHttClient.additionalHeaders` is deprecated. Set all the headers when creating a new `HttpRequest`, or modify outgoing requests in `DefaultHttpClient.Callback.onStartRequest()`.

#### Navigator

* All the navigator `Activity` are deprecated in favor of the `Fragment` variants.

#### Streamer

* The `Fetcher` interface was deprecated in favor of the `Container` one in `readium-shared`.

### Fixed

#### Navigator

* [#360](https://github.com/readium/kotlin-toolkit/issues/360) Fix EPUB JavaScript interface injection when rotating the screen on some devices.

#### Streamer

* Fixed issue with the TTS starting from the beginning of the chapter instead of the current position.

## [2.3.0]

### Added

#### Shared

* Extract the raw content (text, images, etc.) of a publication. [Take a look at the user guide](docs/guides/content.md).
* Add support for unsafe HTTP redirections with `DefaultHttpClient`.
    * You will need to opt-in explicitly by implementing `DefaultHttpClient.Callback.onFollowUnsafeRedirect`.

#### Navigator

* Improved Javascript support in the EPUB navigator:
    * Register custom [JavascriptInterface](https://developer.android.com/reference/android/webkit/JavascriptInterface) objects to inject native Kotlin code in the EPUB web views.
        ```kotlin
        EpubNavigatorFragment.createFactory(
            publication = publication,
            …,
            config = EpubNavigatorFragment.Configuration().apply {
                registerJavascriptInterface("customInterface") { link ->
                    MyCustomApi(link)
                }
            }
        )
        
        class MyCustomApi(val link: Link) {
            @JavascriptInterface
            fun api(arg: String): String {
                return "API called from the resource ${link.href} with argument $arg")
            }
        }
        ```
    * Evaluate JavaScript on the currently visible HTML resource with `EpubNavigatorFragment.evaluateJavascript()`.
        ```kotlin
        val result = navigator.evaluateJavascript("customInterface.api('argument')")
        ```
* New [PSPDFKit](readium/adapters/pspdfkit) adapter for rendering PDF documents. [Take a look at the user guide](docs/guides/pdf.md).
* [A brand new text-to-speech implementation](docs/guides/tts.md).
* [Support for custom fonts with the EPUB navigator](docs/guides/epub-fonts.md).
* New EPUB user preferences, as part of [the revamped Settings API](docs/guides/navigator-preferences.md):
    * `backgroundColor` - Default page background color.
    * `fontWeight` - Base text font weight.
    * `textColor` - Default page text color.
    * `textNormalization` - Normalize font style, weight and variants, which improves accessibility.
    * `imageFilter` - Filter applied to images in dark theme (darken, invert colors)
    * `language` - Language of the publication content.
    * `readingProgression` - Direction of the reading progression across resources, e.g. RTL.
    * `typeScale` - Scale applied to all element font sizes.
    * `paragraphIndent` - Text indentation for paragraphs.
    * `paragraphSpacing` - Vertical margins for paragraphs.
    * `hyphens` - Enable hyphenation.
    * `ligatures` - Enable ligatures in Arabic.
* Fixed scroll inertia when scrolling an EPUB.
* EPUB decorations can now be attached to `Locator` objects containing only an HTML ID (`locations.fragments`) or a CSS selector (`locations.cssSelector`).

### Changed

#### Shared

* `TransformingResource` now caches its content by default, as it is the correct behavior in most cases. Set `cacheBytes = false` explicitly to revert to the previous behavior.
* The previous PDF navigator was extracted in its own package to support third-party PDF engines. **This is a breaking change** if your app supported PDF, take a look at [the migration guide](docs/migration-guide.md#230).

#### Navigator

* The EPUB and PDF user preferences API got revamped. [Take a look at the user guide](docs/guides/navigator-preferences.md) and the [migration guide](docs/migration-guide.md#230) to learn how to use it.
* `Decoration.extras` is now a `Map<String, Any>` instead of `Bundle`. You will need to update your app if you were storing custom data in `extras`, for example:
    ```kotlin
    val decoration = Decoration(...,
        extras = mapOf("id" to id)
    )

    val id = decoration.extras["id"] as? Long
    ```

### Deprecated

#### Streamer

* The local HTTP server is not needed anymore to render EPUB publications. [Take a look at the migration guide](docs/migration-guide.md#230).

### Fixed

#### Streamer

* Fixed parsing the table of contents of an EPUB 3 using NCX instead of a Navigation Document.

#### Navigator

* [swift-toolkit#61](https://github.com/readium/swift-toolkit/issues/61) Fixed serving EPUB resources when the HREF contains an anchor or query parameters.
* Fixed emitting `currentLocator` with fixed layout EPUBs.
* Prevent refreshing an already loaded EPUB resource when jumping to a `Locator` in it.
* [#86](https://github.com/readium/kotlin-toolkit/issues/86) Fixed page swipes while selecting text in an EPUB resource.
* The `onTap` event is not sent when an EPUB text selection is active anymore, to prevent showing the app bar while dismissing a selection.
* [#76](https://github.com/readium/kotlin-toolkit/issues/76) Fixed EPUB fixed layout font size affected by device settings.
* `Decoration` objects are now properly comparable with `equals()`.
* [#292](https://github.com/readium/kotlin-toolkit/issues/292) Fix broken pagination when an EPUB uses `overflow-x: hidden`.


## [2.2.1]

### Fixed

#### Streamer

* [#286](https://github.com/readium/kotlin-toolkit/issues/286) Fixed broken dependency to NanoHTTPD.


## [2.2.0]

### Added

#### Shared

* A new `Publication.conformsTo()` API to identify the profile of a publication.
* Support for the [`conformsTo` RWPM metadata](https://github.com/readium/webpub-manifest/issues/65), to identify the profile of a `Publication`.

#### Navigator

* The PDF navigator now honors the publication reading progression with support for right-to-left and horizontal scrolling.
    * The default (auto) reading progression for PDF is top-to-bottom, which is vertical scrolling.
* A new convenience utility `EdgeTapNavigation` to trigger page turns while tapping the screen edges.
    * It takes into account the navigator reading progression to move into the right direction.
    * Call it from the `VisualNavigator.Listener.onTap()` callback as demonstrated below:
    ```kotlin
    override fun onTap(point: PointF): Boolean {
        val navigated = edgeTapNavigation.onTap(point, requireView())
        if (!navigated) {
            // Fallback action, for example toggling the app bar.
        }
        return true
    }
    ```
* The new `Navigator.Listener.onJumpToLocator()` API is called every time the navigator jumps to an explicit location, which might break the linear reading progression.
    * For example, it is called when clicking on internal links or programmatically calling `Navigator.go()`, but not when turning pages.
    * You can use this callback to implement a navigation history by differentiating between continuous and discontinuous moves.
* You can now disable the display cutouts padding in the EPUB navigator (contributed by [@szymn](https://github.com/readium/kotlin-toolkit/pull/101)).
    * This is useful when the navigator is not laid out full screen.
* (*experimental*) A new audiobook navigator based on Jetpack `media2`.
    * See the [pull request #80](https://github.com/readium/kotlin-toolkit/pull/80) for the differences with the previous audiobook navigator.
    * This navigator is located in its own module `readium-navigator-media2`. You will need to add it to your dependencies to use it.
    * The Test App demonstrates how to use the new audiobook navigator, see `MediaService` and `AudioReaderFragment`.
* (*experimental*) The EPUB navigator now supports overridable drag gestures. See `VisualNavigator.Listener`.

### Deprecated

#### Shared

* `Publication.type` is now deprecated in favor of the new `Publication.conformsTo()` API which is more accurate.
    * For example, replace `publication.type == Publication.TYPE.EPUB` with `publication.conformsTo(Publication.Profile.EPUB)` before opening a publication with the `EpubNavigatorFragment`.
* `Link.toLocator()` is deprecated as it may create an incorrect `Locator` if the link `type` is missing.
    * Use `publication.locatorFromLink()` instead.

### Fixed

* Fix building with Kotlin 1.6.

#### Streamer

* Fixed the rendering of PDF covers in some edge cases.
* Fixed reading ranges of obfuscated EPUB resources.

#### Navigator

* Fixed turning pages of an EPUB reflowable resource with an odd number of columns. A virtual blank trailing column is appended to the resource when displayed as two columns.
* EPUB: Fallback on `reflowable` if the `presentation.layout` hint is missing from a manifest.
* EPUB: Offset of the current selection's `rect` to take into account the vertical padding.
* Improve backward compatibility of JavaScript files using Babel.
* [#193](https://github.com/readium/r2-navigator-kotlin/issues/193) Fixed invisible `<audio>` elements.


## [2.1.1]

### Changed

#### Navigator

* Improve loading of EPUB reflowable resources.
    * Resources are hidden until fully loaded and positioned.
    * Intermediary locators are not broadcasted as `currentLocator` anymore while loading a resource.
    * Improved accuracy when jumping to the middle of a large resource.
    * `EpubNavigatorFragment.PaginationListener.onPageLoaded()` is now called only a single time, for the currently visible page.
    * `VisualNavigator.Listener.onTap()` is called even when a resource is not fully loaded.

### Fixed

#### Navigator

* `EpubNavigatorFragment`'s `goForward()` and `goBackward()` are now jumping to the previous or next pages instead of resources.
* [#20](https://github.com/readium/kotlin-toolkit/issues/20) EPUB navigator stuck between two pages with vertical swipes.
* [#27](https://github.com/readium/kotlin-toolkit/issues/27) Internal links break the EPUB navigator (contributed by [@mihai-wolfpack](https://github.com/readium/kotlin-toolkit/pull/28)).


## [2.1.0]

### Added

#### Shared

* (*experimental*) A new Publication `SearchService` to search through the resources' content, with a default implementation `StringSearchService`.
* `ContentProtection.Scheme` can be used to identify protection technologies using unique URI identifiers.
* `Link` objects from archive-based publication assets (e.g. an EPUB/ZIP) have additional properties for entry metadata.
    ```json
    "properties" {
        "archive": {
            "entryLength": 8273,
            "isEntryCompressed": true
        }
    }
    ```

#### Streamer

* EPUB publications implement a `SearchService` to search through the content.
* Known DRM schemes (LCP and Adobe ADEPT) are now sniffed by the `Streamer`, when no registered `ContentProtection` supports them.
    * This is helpful to present an error message when the user attempts to open a protected publication not supported by the app.

#### Navigator

* The EPUB navigator is now able to navigate to a `Locator` using its `text` context. This is useful for search results or highlights missing precise locations.
* Get or clear the current user selection of the navigators implementing `SelectableNavigator`.
* (*experimental*) Support for the [Decorator API](https://github.com/readium/architecture/pull/160) to draw user interface elements over a publication's content.
    * This can be used to render highlights over a text selection, for example.
    * For now, only the EPUB navigator implements `DecorableNavigator`, for reflowable publications. You can implement custom decoration styles with `HtmlDecorationTemplate`.
* Customize the EPUB selection context menu by providing a custom `ActionMode.Callback` implementation with `EpubNavigatorFragment.Configuration.selectionActionModeCallback`.
    * This is an alternative to overriding `Activity.onActionModeStarted()` which does not seem to work anymore with Android 12.
* (*experimental*) A new audiobook navigator based on Android's [`MediaSession`](https://developer.android.com/guide/topics/media-apps/working-with-a-media-session).
    * It supports out-of-the-box media style notifications and background playback.
    * ExoPlayer is used by default for the actual playback, but you can use a custom player by implementing `MediaPlayer`.

#### OPDS

* New APIs using coroutines and R2's `HttpClient` instead of Fuel and kovenant (contributed by [@stevenzeck](https://github.com/readium/r2-opds-kotlin/pull/55)).

### Changed

* Upgraded to Kotlin 1.5.31 and Gradle 7.1.1

#### Streamer

* The default EPUB positions service now uses the archive entry length when available. [This is similar to how Adobe RMSDK generates page numbers](https://github.com/readium/architecture/issues/123).
    * To use the former strategy, create the `Streamer` with: `Streamer(parsers = listOf(EpubParser(reflowablePositionsStrategy = OriginalLength(pageLength = 1024))))`

#### Navigator

* The order of precedence of `Locator` locations in the reflowable EPUB navigator is: `text`, HTML ID, then `progression`. The navigator will now fallback on less precise locations in case of failure.

#### LCP

* Migrated to Jetpack Room for the SQLite database storing rights and passphrases (contributed by [@stevenzeck](https://github.com/readium/r2-lcp-kotlin/pull/116)).
    * Note that the internal SQL schema changed. You will need to update your app if you were querying the database manually.

### Fixed

#### Shared

* Crash with `HttpRequest.setPostForm()` on Android 6.
* HREF normalization when a resource path contains special characters.

#### Streamer

* EPUB style injection when a resource has a `<head>` tag with attributes.

#### Navigator

* When restoring a `Locator`, The PDF navigator now falls back on `locations.position` if the `page=` fragment identifier is missing.

#### OPDS

* Links in an OPDS 2 feed are normalized to the feed base URL.


## 2.0.0

### Added

#### Shared

* `HttpFetcher` is a new publication fetcher able to serve remote resources through HTTP.
    * The actual HTTP requests are performed with an instance of `HttpClient`.
* `HttpClient` is a new protocol exposing a high level API to perform HTTP requests.
    * `DefaultHttpClient` is an implementation of `HttpClient` using standard `HttpURLConnection` APIs. You can use `DefaultHttpClient.Callback` to customize how requests are created and even recover from errors, e.g. to implement Authentication for OPDS.
    * You can provide your own implementation of `HttpClient` to Readium APIs if you prefer to use a third-party networking library.

#### Streamer

* `Streamer` takes a new optional `HttpClient` dependency to handle HTTP requests.

### Fixed

#### Navigator

* Scrolling to an EPUB ID (e.g. from the table of contents) when the target spans several screens.

#### LCP

* [#267](https://github.com/readium/r2-testapp-kotlin/issues/267) Prints and copy characters left are now properly reported (contributed by [@qnga](https://github.com/readium/r2-lcp-kotlin/pull/104)).


## 2.0.0-beta.2

### Added

#### Shared

* `Publication.Service.Context` now holds a reference to the parent `Publication`. This can be used to access other services from a given `Publication.Service` implementation.
* The default `LocatorService` implementation can be used to get a `Locator` from a global progression in the publication.
  * `publication.locateProgression(0.5)`

#### Streamer

* `Server.addPublication()` is a new API which replaces `addEpub()` and is easier to use.
  * If the publication can be served, it will return the base URL which you need to provide to the Navigator `Activity` or `Fragment`.
  * You do not need to give the publication filename nor add the server port in the `$key-publicationPort` `SharedPreference` value anymore.

#### LCP

* You can observe the progress of an acquisition by providing an `onProgress` closure to `LcpService.acquirePublication()`.
* Extensibility in licenses' `Rights` model.

### Changed

#### Streamer

* The HTTP server now requests that publication resources are not cached by browsers.
  * Caching poses a security risk for protected publications.

#### Navigator

* `R2EpubActivity` and `R2AudiobookActivity` require a new `baseUrl` `Intent` extra. You need to set it to the base URL returned by `Server.addPublication()` from the Streamer.

#### LCP

* The Renew Loan API got revamped to better support renewal through a web page.
    * You will need to implement `LcpLicense.RenewListener` to coordinate the UX interaction.
    * If your application fits Material Design guidelines, take a look at `MaterialRenewListener` for a default implementation.
* Removed dependency on Joda's `DateTime` in public APIs.
    * You can always create a `DateTime` from the standard `Date` objects if you relied on Joda's features in the callers.

### Fixed

#### Shared

* [#129](https://github.com/readium/r2-shared-kotlin/issues/129) Improve performances when reading deflated ZIP resources.
  * For example, it helps with large image-based FXL EPUB which used to be slow to render.
* [#136](https://github.com/readium/r2-shared-kotlin/issues/136) `null` values in JSON string properties are now properly parsed as nullable types, instead of the string `"null"`

#### Navigator

* [#217](https://github.com/readium/r2-testapp-kotlin/issues/217) Interactive HTML elements are not bypassed anymore when handling touch gestures.
  * Scripts using `preventDefault()` are now taken into account and do not trigger a tap event anymore.
* [#150](https://github.com/readium/r2-navigator-kotlin/issues/150) External links are opened in a Chrome Custom Tab instead of the navigator's web view.
* [#52](https://github.com/readium/r2-navigator-kotlin/issues/52) Memory leak in EPUB web views. This fixes ongoing media playback when closing an EPUB.

#### LCP

* [#287](https://github.com/readium/r2-testapp-kotlin/issues/287) Make sure the passphrase input is visible on smaller devices in the authentication dialog.


## 2.0.0-beta.1

### Added

#### Shared

* `PublicationAsset` is a new interface which can be used to open a publication from various medium, such as a file, a remote URL or a custom source.
  * `File` was replaced by `FileAsset`, which implements `PublicationAsset`.

#### Navigator

* Support for [display cutouts](https://developer.android.com/guide/topics/display-cutout) (screen notches).
    * **IMPORTANT**: You need to remove any `setPadding()` statement from your app in `UserSettings.kt`, if you copied it from the test app.
    * If you embed a navigator fragment (e.g. `EpubNavigatorFragment`) yourself, you need to opt-in by [specifying the `layoutInDisplayCutoutMode`](https://developer.android.com/guide/topics/display-cutout#choose_how_your_app_handles_cutout_areas) of the host `Activity`.
    * `R2EpubActivity` and `R2CbzActivity` automatically apply `LAYOUT_IN_DISPLAY_CUTOUT_MODE_SHORT_EDGES` to their window's `layoutInDisplayCutoutMode`.
    * `PdfNavigatorFragment` is not yet compatible with display cutouts, because of limitations from the underlying PDF viewer.
* Customize EPUB vertical padding by overriding the `r2.navigator.epub.vertical_padding` dimension.
    * Follow [Android's convention for alternative resources](https://developer.android.com/guide/topics/resources/providing-resources#AlternativeResources) to specify different paddings for landscape (`values-land`) or large screens.

### Changed

* Upgraded to Kotlin 1.4.10.

#### Shared

* `Format` got merged into `MediaType`, to simplify the media type APIs.
  * You can use `MediaType.of()` to sniff the type of a file or bytes.
      * All the `MediaType.of()` functions are now suspending to prevent deadlocks with `runBlocking`.
  * `MediaType` has now optional `name` and `fileExtension` properties.
  * Some publication formats can be represented by several media type aliases. Using `mediaType.canonicalMediaType()` will give you the canonical media type to use, for example when persisting the file type in a database. All Readium APIs are already returning canonical media types, so it only matters if you create a `MediaType` yourself from its string representation.
* `ContentLayout` is deprecated, use `publication.metadata.effectiveReadingProgression` to determine the reading progression of a publication instead.

#### Streamer

* `Streamer` is now expecting a `PublicationAsset` instead of a `File`. You can create custom implementations of `PublicationAsset` to open a publication from different medium, such as a file, a remote URL, in-memory bytes, etc.
  * `FileAsset` can be used to replace `File` and provides the same behavior.

#### Navigator

* All `utils.js` functions were moved under a `readium.` namespace. You will need to update your code if you were calling them manually.

### Fixed

#### LCP

* When acquiring a publication, falls back on the media type declared in the license link if the server returns an unknown media type.

#### Navigator

* EPUBs declaring multiple languages were laid out from right to left if the first language had an RTL reading
progression. Now if no reading progression is set, the `effectiveReadingProgression` will be LTR.
* [#152](https://github.com/readium/r2-navigator-kotlin/issues/152) Panning through a zoomed-in fixed layout EPUB (contributed by [@johanpoirier](https://github.com/readium/r2-navigator-kotlin/pull/172)).
* [#146](https://github.com/readium/r2-navigator-kotlin/issues/146) Various reflowable EPUB columns shift issues.
* Restoring the last EPUB location after configuration changes (e.g. screen rotation).
* Edge taps to turn pages when the app runs in a multi-windows environment.


## 2.0.0-alpha.2

### Added

#### Shared

* The [Publication Services API](https://readium.org/architecture/proposals/004-publication-helpers-services) allows to extend a `Publication` with custom implementations of known services. This version ships with a few predefined services:
  * `PositionsService` provides a list of discrete locations in the publication, no matter what the original format is.
  * `CoverService` provides an easy access to a bitmap version of the publication cover.
* The [Composite Fetcher API](https://readium.org/architecture/proposals/002-composite-fetcher-api) can be used to extend the way publication resources are accessed.
* Support for exploded directories for any archive-based publication format.
* [Content Protection](https://readium.org/architecture/proposals/006-content-protection) handles DRM and other format-specific protections in a more systematic way.
  * LCP now ships an `LcpContentProtection` implementation to be plugged into the `Streamer`.
  * You can add custom `ContentProtection` implementations to support other DRMs by providing an instance to the `Streamer`.

#### Streamer

* [Streamer API](https://readium.org/architecture/proposals/005-streamer-api) offers a simple interface to parse a publication and replace standalone parsers.
* A generic `ImageParser` for bitmap-based archives (CBZ or exploded directories) and single image files.
* A generic `AudioParser` for audio-based archives (Zipped Audio Book or exploded directories) and single audio files.

#### Navigator

* Support for the new `Publication` model using the [Content Protection](https://readium.org/architecture/proposals/006-content-protection) for DRM rights and the [Fetcher](https://readium.org/architecture/proposals/002-composite-fetcher-api) for resource access.
* (*experimental*) New `Fragment` implementations as an alternative to the legacy `Activity` ones (contributed by [@johanpoirier](https://github.com/readium/r2-navigator-kotlin/pull/148)).
  * The fragments are chromeless, to let you customize the reading UX.
  * To create the fragments use the matching factory such as `EpubNavigatorFragment.createFactory()`, as showcased in `R2EpubActivity`.
  * At the moment, highlights and TTS are not yet supported in the new EPUB navigator `Fragment`.
  * [This is now the recommended way to integrate Readium](https://github.com/readium/r2-navigator-kotlin/issues/115) in your applications.

#### LCP

* LCP implementation of the [Content Protection API](https://readium.org/architecture/proposals/006-content-protection) to work with the new [Streamer API](https://readium.org/architecture/proposals/005-streamer-api) (contributed by [@qnga](https://github.com/readium/r2-lcp-kotlin/pull/79)).
  * It is highly recommended that you upgrade to the new `Streamer` API to open publications, which will simplify DRM unlocking.
* Two default implementations of `LcpAuthenticating`:
  * `LcpDialogAuthentication` to prompt the user for its passphrase with the official LCP dialog.
  * `LcpPassphraseAuthentication` to provide directly a passphrase, pulled for example from a database or a web service.
* `LcpService::isLcpProtected()` provides a way to check if a file is protected with LCP.
* All the `LcpException` errors are now implementing `UserException` and are suitable for user display. Use `getUserMessage()` to get the localized message.

### Changed

#### Shared

* [The `Publication` and `Container` types were merged together](https://readium.org/architecture/proposals/003-publication-encapsulation) to offer a single interface to a publication's resources.
  * Use `publication.get()` to read the content of a resource, such as the cover. It will automatically be decrypted if a `ContentProtection` was attached to the `Publication`.

#### Streamer

* `Container` and `ContentFilters` were replaced by a shared implementation of a [`Fetcher`](https://readium.org/architecture/proposals/002-composite-fetcher-api).

#### Navigator

* `currentLocator` is now a `StateFlow` instead of `LiveData`, to better support chromeless navigators such as an audiobook navigator.
  * If you were observing `currentLocator` in a UI context, you can continue to do so with `currentLocator.asLiveData()`.
* Improvements to the PDF navigator:
  * The navigator doesn't require PDF publications to be served from an HTTP server anymore. A side effect is that the navigator is now able to open larger PDF files.
  * `PdfNavigatorFragment.Listener::onResourceLoadFailed()` can be used to report fatal errors to the user, such as when trying to open a PDF document that is too large for the available memory.
  * A dedicated `PdfNavigatorFragment.createFactory()` was added, which deprecates the use of `NavigatorFragmentFactory`.

#### LCP

* The public API got modernized to be more Kotlin idiomatic (contributed by [@qnga](https://github.com/readium/r2-lcp-kotlin/pull/84)).
  * All asynchronous APIs are now suspending to take advantage of Kotlin's coroutines.
* `LcpAuthenticating` is now provided with more information and you will need to update any implementation you may have.
  * If you copied the default authentication dialog, it's recommended to use `LcpDialogAuthentication` instead.
* Publications are now downloaded to a temporary location, to make sure disk storage can be recovered automatically by the system. After acquiring the publication, you need to move the downloaded file to another permanent location.
* The private `liblcp` dependency is now accessed through reflection, to allow switching LCP dynamically (contributed by [@qnga](https://github.com/readium/r2-lcp-kotlin/pull/87)).
  * You need to add `implementation "readium:liblcp:1.0.0@aar"` to your `build.gradle`.
  * `LcpService::create()` returns `null` if `lcplib` is not found.

### Fixed

#### Shared

* `OutOfMemoryError` occuring while opening large publications are now caught to prevent crashes. They are reported as `Resource.Exception.OutOfMemory`.
* Readium can now open PDF documents of any size without crashing. However, LCP protected PDFs are still limited by the available memory.

#### Streamer

* Readium can now open PDF documents of any size without crashing. However, LCP protected PDFs are still limited by the available memory.
* Various HTTP server fixes and optimizations.

#### Navigator

* Prevent switching to the next resource by mistake when scrolling through an EPUB resource in scroll mode.

#### LCP

* Decrypting resources in some edge cases (contributed by [@qnga](https://github.com/readium/r2-lcp-kotlin/pull/84))
* Issues with LSD interactions:
  * Exceptions handling with `renew` and `return` interactions.
  * Presentation of the `renew` interaction through an HTML page.
* The timeout of fetching the License Status Document is reduced to 5 seconds, to avoid blocking a publication opening in low Internet conditions.


## 2.0.0-alpha.1

### Added

#### Shared

* Support for [Positions List](https://github.com/readium/architecture/tree/master/models/locators/positions), which provides a list of discrete locations in a publication and can be used to implement an approximation of page numbers.
  * Get the visible position from the current `Locator` with `locations.position`.
  * The total number of positions can be retrieved with `publication.positions().size`. It is a suspending function because computing positions the first time can be expensive. 
* The new [Format API](https://github.com/readium/architecture/blob/master/proposals/001-format-api.md) simplifies the detection of file formats, including known publication formats such as EPUB and PDF.
  * [A format can be "sniffed"](https://github.com/readium/architecture/blob/master/proposals/001-format-api.md#sniffing-the-format-of-raw-bytes) from files, raw bytes or even HTTP responses.
  * Reading apps are welcome to [extend the API with custom formats](https://github.com/readium/architecture/blob/master/proposals/001-format-api.md#supporting-a-custom-format).
  * Using `Link.mediaType.matches()` is now recommended [to safely check the type of a resource](https://github.com/readium/architecture/blob/master/proposals/001-format-api.md#mediatype-class).
  * [More details about the Kotlin implementation can be found in the pull request.](https://github.com/readium/r2-shared-kotlin/pull/100)
* In `Publication` shared models:
  * Support for the [Presentation Hints](https://readium.org/webpub-manifest/extensions/presentation.html) extension.
  * Support for OPDS holds, copies and availability in `Link`, for library-specific features.
  * Readium Web Publication Manifest extensibility is now supported for `Publication`, `Metadata`, link's `Properties` and locator's `Locations`, which means that you are now able to access custom JSON properties in a manifest [by creating Kotlin extensions on the shared models](https://github.com/readium/r2-shared-kotlin/blob/a4e5b4461d6ce9f989a79c8f912f3cbdaff4667e/r2-shared/src/main/java/org/readium/r2/shared/publication/opds/Properties.kt#L16).

#### Streamer

* Support for [Positions List](https://github.com/readium/architecture/tree/master/models/locators/positions) with EPUB, CBZ and PDF. Positions provide a list of discrete locations in a publication and can be used to implement an approximation of page numbers.
  * Get the visible position from the current `Locator` with `locations.position`.
  * The total number of positions can be retrieved with `publication.positions().size`. It is a suspending function because computing positions the first time can be expensive. 
* `ReadiumWebPubParser` to parse all Readium Web Publication profiles, including [Audiobooks](https://readium.org/webpub-manifest/extensions/audiobook.html), [LCP for Audiobooks](https://readium.org/lcp-specs/notes/lcp-for-audiobooks.html) and [LCP for PDF](https://readium.org/lcp-specs/notes/lcp-for-pdf.html). It parses both manifests and packages.
* (*experimental*) `PDFParser` to parse single PDF documents.
  * The PDF parser is based on [PdfiumAndroid](https://github.com/barteksc/PdfiumAndroid/), which may increase the size of your apps. Please open an issue if this is a problem for you, as we are considering different solutions to fix this in a future release.

#### Navigator

* The [position](https://github.com/readium/architecture/tree/master/models/locators/positions) is now reported in the locators for EPUB, CBZ and PDF.
* (*experimental*) [PDF navigator](https://github.com/readium/r2-navigator-kotlin/pull/130).
  * Supports both single PDF and LCP protected PDF.
  * As a proof of concept, [it is implemented using `Fragment` instead of `Activity`](https://github.com/readium/r2-navigator-kotlin/issues/115). `R2PdfActivity` showcases how to use the `PdfNavigatorFragment` with the new `NavigatorFragmentFactory`.
  * The navigator is based on [AndroidPdfViewer](https://github.com/barteksc/AndroidPdfViewer), which may increase the size of your apps. Please open an issue if this is a problem for you, as we are considering different solutions to fix this in a future release.

#### LCP

* Support for [PDF](https://readium.org/lcp-specs/notes/lcp-for-pdf.html) and [Readium Audiobooks](https://readium.org/lcp-specs/notes/lcp-for-audiobooks.html) protected with LCP.

### Changed

#### Shared

* [The `Publication` shared models underwent an important refactoring](https://github.com/readium/r2-shared-kotlin/pull/88) and some of these changes are breaking. [Please refer to the migration guide to update your codebase](https://github.com/readium/r2-testapp-kotlin/blob/develop/MIGRATION-GUIDE.md).
  * All the models are now immutable data classes, to improve code safety. This should not impact reading apps unless you created `Publication` or other models yourself.
  * A few types and enums were renamed to follow the Google Android Style coding convention better. Just follow deprecation warnings to update your codebase.

#### Streamer

* The CSS, JavaScript and fonts injection in the `Server` was refactored to reduce the risk of collisions and simplify your codebase.
  * **This is a breaking change**, [to upgrade your app you need to](https://github.com/readium/r2-testapp-kotlin/pull/321/files#diff-9bb6ad21df8b48f171ba6266616662ac):
    * Provide the application's `Context` when creating a `Server`.
    * Remove the following injection statements, which are now handled directly by the Streamer:
        ```kotlin
        server.loadCustomResource(assets.open("scripts/crypto-sha256.js"), "crypto-sha256.js", Injectable.Script)   
        server.loadCustomResource(assets.open("scripts/highlight.js"), "highlight.js", Injectable.Script)
        ```

#### Navigator

* [Upgraded to Readium CSS 1.0.0-beta.1.](https://github.com/readium/r2-navigator-kotlin/pull/134)
  * Two new fonts are available: AccessibleDfa and IA Writer Duospace.
  * The file structure now follows strictly the one from [ReadiumCSS's `dist/`](https://github.com/readium/readium-css/tree/master/css/dist), for easy upgrades and custom builds replacement.

#### LCP

* `LCPAuthenticating` can now return hashed passphrases in addition to clear ones. [This can be used by reading apps](https://github.com/readium/r2-lcp-kotlin/pull/64) fetching hashed passphrases from a web service or [Authentication for OPDS](https://readium.org/lcp-specs/notes/lcp-key-retrieval.html), for example.

### Deprecated

#### Shared

* `R2SyntheticPageList` was replaced by the aforementioned Positions List and can be safely removed from your codebase.

#### Navigator

* `Navigator.currentLocation` and `NavigatorDelegate.locationDidChange()` are deprecated in favor of a unified `Navigator.currentLocator`, which is observable thanks to `LiveData`.

### Fixed

#### Shared

* **Important:** [Publications parsed from large manifests could crash the application](https://github.com/readium/r2-testapp-kotlin/issues/286) when starting a reading activity. To fix this, **`Publication` must not be put in an `Intent` extra anymore**. Instead, [use the new `Intent` extensions provided by Readium](https://github.com/readium/r2-testapp-kotlin/pull/303). This solution is a crutch until [we move away from `Activity` in the Navigator](https://github.com/readium/r2-navigator-kotlin/issues/115) and let reading apps handle the lifecycle of `Publication` themselves.
* [The local HTTP server was broken](https://github.com/readium/r2-testapp-kotlin/pull/306) when provided with publication filenames containing invalid characters.
* XML namespace prefixes are now properly supported when an author chooses unusual ones (contributed by [@qnga](https://github.com/readium/r2-shared-kotlin/pull/85)).
* The `AndroidManifest.xml` is not forcing anymore `allowBackup` and `supportsRtl`, to let reading apps manage these features themselves (contributed by [@twaddington](https://github.com/readium/r2-shared-kotlin/pull/93)).

#### Streamer

* The EPUB parser underwent a significant refactoring to fix a number of issues (contributed by [@qnga](https://github.com/readium/r2-streamer-kotlin/pull/89))
  * [Metadata parsing was updated to follow our up-to-date specifications](https://github.com/readium/r2-streamer-kotlin/pull/102).
  * XML namespace prefixes are now properly supported, when an author chooses unusual ones.
  * Similarly, default vocabularies and prefixes for EPUB 3 Property Data Types are now properly handled.
* [`Server` was broken](https://github.com/readium/r2-testapp-kotlin/pull/306) when provided with publication filenames containing invalid characters.
* [EPUB publishers' default styles are not overriden by Readium CSS anymore](https://github.com/readium/r2-navigator-kotlin/issues/132).
* The `AndroidManifest.xml` is not forcing anymore `allowBackup` and `supportsRtl`, to let reading apps manage these features themselves (contributed by [@twaddington](https://github.com/readium/r2-streamer-kotlin/pull/93)).

#### Navigator

* **Important:** [Publications parsed from large manifests could crash the application](https://github.com/readium/r2-testapp-kotlin/issues/286) when starting a reading activity. To fix this, **`Publication` must not be put in an `Intent` extra anymore**. Instead, [use the new `Intent` extensions provided by Readium](https://github.com/readium/r2-testapp-kotlin/pull/303). This solution is a crutch until [we move away from `Activity` in the Navigator](https://github.com/readium/r2-navigator-kotlin/issues/115) and let reading apps handle the lifecycle of `Publication` themselves.
* [Crash when opening a publication with a space in its filename](https://github.com/readium/r2-navigator-kotlin/pull/136).
* [Jumping to an EPUB location from the search](https://github.com/readium/r2-navigator-kotlin/pull/111).
* The `AndroidManifest.xml` is not forcing anymore `allowBackup` and `supportsRtl`, to let reading apps manage these features themselves (contributed by [@twaddington](https://github.com/readium/r2-navigator-kotlin/pull/118)).

#### OPDS

* XML namespace prefixes are now properly supported when an author chooses unusual ones (contributed by [@qnga](https://github.com/readium/r2-shared-kotlin/pull/85)).
* The `AndroidManifest.xml` is not forcing anymore `allowBackup` and `supportsRtl`, to let reading apps manage these features themselves (contributed by [@twaddington](https://github.com/readium/r2-opds-kotlin/pull/41)).

#### LCP

* [`OutOfMemoryError` when downloading a large publication](https://github.com/readium/r2-lcp-kotlin/issues/70). This fix removed the dependency to [Fuel](https://github.com/kittinunf/fuel).
* The `AndroidManifest.xml` is not forcing anymore `allowBackup` and `supportsRtl`, to let reading apps manage these features themselves (contributed by [@twaddington](https://github.com/readium/r2-lcp-kotlin/pull/63)).


[unreleased]: https://github.com/readium/kotlin-toolkit/compare/main...HEAD
[2.1.0]: https://github.com/readium/kotlin-toolkit/compare/2.0.0...2.1.0
[2.1.1]: https://github.com/readium/kotlin-toolkit/compare/2.1.0...2.1.1
[2.2.0]: https://github.com/readium/kotlin-toolkit/compare/2.1.1...2.2.0
[2.2.1]: https://github.com/readium/kotlin-toolkit/compare/2.2.0...2.2.1
[2.3.0]: https://github.com/readium/kotlin-toolkit/compare/2.2.1...2.3.0
[2.4.0]: https://github.com/readium/kotlin-toolkit/compare/2.3.0...2.4.0
[2.4.1]: https://github.com/readium/kotlin-toolkit/compare/2.4.0...2.4.1
[3.0.0-alpha.1]: https://github.com/readium/kotlin-toolkit/compare/2.4.1...3.0.0-alpha.1
[3.0.0-alpha.2]: https://github.com/readium/kotlin-toolkit/compare/3.0.0-alpha.1...3.0.0-alpha.2
[3.0.0-beta.1]: https://github.com/readium/kotlin-toolkit/compare/3.0.0-alpha.2...3.0.0-beta.1
[3.0.0-beta.2]: https://github.com/readium/kotlin-toolkit/compare/3.0.0-beta.1...3.0.0-beta.2
[3.0.0]: https://github.com/readium/kotlin-toolkit/compare/3.0.0-beta.2...3.0.0
[3.0.1]: https://github.com/readium/kotlin-toolkit/compare/3.0.0...3.0.1
[3.0.2]: https://github.com/readium/kotlin-toolkit/compare/3.0.1...3.0.2
[3.0.3]: https://github.com/readium/kotlin-toolkit/compare/3.0.2...3.0.3<|MERGE_RESOLUTION|>--- conflicted
+++ resolved
@@ -5,17 +5,6 @@
 **Warning:** Features marked as *experimental* may change or be removed in a future release without notice. Use with caution.
 
 ## [Unreleased]
-<<<<<<< HEAD
-=======
-
-### Fixed
-
-#### Navigator
-
-* Fixed a race condition causing EPUB decorations to be applied twice when opening a publication.
-
-
->>>>>>> 85c0f7cc
 
 ### Added
 
@@ -44,14 +33,11 @@
 
 ### Fixed
 
-<<<<<<< HEAD
+#### Navigator
+
+* Fixed a race condition causing EPUB decorations to be applied twice when opening a publication.
 * Fixed support of Readium Web Publication packages conforming to the EPUB profile (contributed by [@ddfreiling](https://github.com/readium/kotlin-toolkit/pull/642)).
 
-=======
-#### LCP
-
-* Fixed `IllegalArgumentException` when trying to decrypt the end of a `CbcLcpResource`.
->>>>>>> 85c0f7cc
 
 ## [3.0.3]
 
