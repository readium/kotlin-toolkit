# Changelog

All notable changes to this project will be documented in this file. Take a look at [the migration guide](docs/migration-guide.md) to upgrade between two major versions.

**Warning:** Features marked as *experimental* may change or be removed in a future release without notice. Use with caution.

## [Unreleased]

<<<<<<< HEAD
### Added

#### Navigator

* Improved Javascript support in the EPUB navigator:
    * Register custom [JavascriptInterface](https://developer.android.com/reference/android/webkit/JavascriptInterface) objects to inject native Kotlin code in the EPUB web views.
        ```kotlin
        EpubNavigatorFragment.createFactory(
            publication = publication,
            …,
            config = EpubNavigatorFragment.Configuration().apply {
                registerJavascriptInterface("customInterface") { link ->
                    MyCustomApi(link)
                }
            }
        )
        
        class MyCustomApi(val link: Link) {
            @JavascriptInterface
            fun api(arg: String): String {
                return "API called from the resource ${link.href} with argument $arg")
            }
        }
        ```
    * Evaluate JavaScript on the currently visible HTML resource with `EpubNavigatorFragment.evaluateJavascript()`.
        ```kotlin
        val result = navigator.evaluateJavascript("customInterface.api('argument')")
        ```

### Fixed

=======
### Changed

#### Shared

* `TransformingResource` now caches its content by default, as it is the correct behavior in most cases. Set `cacheBytes = false` explicitly to revert to the previous behavior.

### Fixed

>>>>>>> bed987f4
#### Streamer

* Fixed parsing the table of contents of an EPUB 3 using NCX instead of a Navigation Document.


## [2.2.0]

### Added

#### Shared

* A new `Publication.conformsTo()` API to identify the profile of a publication.
* Support for the [`conformsTo` RWPM metadata](https://github.com/readium/webpub-manifest/issues/65), to identify the profile of a `Publication`.

#### Navigator

* The PDF navigator now honors the publication reading progression with support for right-to-left and horizontal scrolling.
    * The default (auto) reading progression for PDF is top-to-bottom, which is vertical scrolling.
* A new convenience utility `EdgeTapNavigation` to trigger page turns while tapping the screen edges.
    * It takes into account the navigator reading progression to move into the right direction.
    * Call it from the `VisualNavigator.Listener.onTap()` callback as demonstrated below:
    ```kotlin
    override fun onTap(point: PointF): Boolean {
        val navigated = edgeTapNavigation.onTap(point, requireView())
        if (!navigated) {
            // Fallback action, for example toggling the app bar.
        }
        return true
    }
    ```
* The new `Navigator.Listener.onJumpToLocator()` API is called every time the navigator jumps to an explicit location, which might break the linear reading progression.
    * For example, it is called when clicking on internal links or programmatically calling `Navigator.go()`, but not when turning pages.
    * You can use this callback to implement a navigation history by differentiating between continuous and discontinuous moves.
* You can now disable the display cutouts padding in the EPUB navigator (contributed by [@szymn](https://github.com/readium/kotlin-toolkit/pull/101)).
    * This is useful when the navigator is not laid out full screen.
* (*experimental*) A new audiobook navigator based on Jetpack `media2`.
    * See the [pull request #80](https://github.com/readium/kotlin-toolkit/pull/80) for the differences with the previous audiobook navigator.
    * This navigator is located in its own module `readium-navigator-media2`. You will need to add it to your dependencies to use it.
    * The Test App demonstrates how to use the new audiobook navigator, see `MediaService` and `AudioReaderFragment`.
* (*experimental*) The EPUB navigator now supports overridable drag gestures. See `VisualNavigator.Listener`.

### Deprecated

#### Shared

* `Publication.type` is now deprecated in favor of the new `Publication.conformsTo()` API which is more accurate.
    * For example, replace `publication.type == Publication.TYPE.EPUB` with `publication.conformsTo(Publication.Profile.EPUB)` before opening a publication with the `EpubNavigatorFragment`.
* `Link.toLocator()` is deprecated as it may create an incorrect `Locator` if the link `type` is missing.
    * Use `publication.locatorFromLink()` instead.

### Fixed

* Fix building with Kotlin 1.6.

#### Streamer

* Fixed the rendering of PDF covers in some edge cases.
* Fixed reading ranges of obfuscated EPUB resources.

#### Navigator

* Fixed turning pages of an EPUB reflowable resource with an odd number of columns. A virtual blank trailing column is appended to the resource when displayed as two columns.
* EPUB: Fallback on `reflowable` if the `presentation.layout` hint is missing from a manifest.
* EPUB: Offset of the current selection's `rect` to take into account the vertical padding.
* Improve backward compatibility of JavaScript files using Babel.
* [#193](https://github.com/readium/r2-navigator-kotlin/issues/193) Fixed invisible `<audio>` elements.


## [2.1.1]

### Changed

#### Navigator

* Improve loading of EPUB reflowable resources.
    * Resources are hidden until fully loaded and positioned.
    * Intermediary locators are not broadcasted as `currentLocator` anymore while loading a resource.
    * Improved accuracy when jumping to the middle of a large resource.
    * `EpubNavigatorFragment.PaginationListener.onPageLoaded()` is now called only a single time, for the currently visible page.
    * `VisualNavigator.Listener.onTap()` is called even when a resource is not fully loaded.

### Fixed

#### Navigator

* `EpubNavigatorFragment`'s `goForward()` and `goBackward()` are now jumping to the previous or next pages instead of resources.
* [#20](https://github.com/readium/kotlin-toolkit/issues/20) EPUB navigator stuck between two pages with vertical swipes.
* [#27](https://github.com/readium/kotlin-toolkit/issues/27) Internal links break the EPUB navigator (contributed by [@mihai-wolfpack](https://github.com/readium/kotlin-toolkit/pull/28)).


## [2.1.0]

### Added

#### Shared

* (*experimental*) A new Publication `SearchService` to search through the resources' content, with a default implementation `StringSearchService`.
* `ContentProtection.Scheme` can be used to identify protection technologies using unique URI identifiers.
* `Link` objects from archive-based publication assets (e.g. an EPUB/ZIP) have additional properties for entry metadata.
    ```json
    "properties" {
        "archive": {
            "entryLength": 8273,
            "isEntryCompressed": true
        }
    }
    ```

#### Streamer

* EPUB publications implement a `SearchService` to search through the content.
* Known DRM schemes (LCP and Adobe ADEPT) are now sniffed by the `Streamer`, when no registered `ContentProtection` supports them.
    * This is helpful to present an error message when the user attempts to open a protected publication not supported by the app.

#### Navigator

* The EPUB navigator is now able to navigate to a `Locator` using its `text` context. This is useful for search results or highlights missing precise locations.
* Get or clear the current user selection of the navigators implementing `SelectableNavigator`.
* (*experimental*) Support for the [Decorator API](https://github.com/readium/architecture/pull/160) to draw user interface elements over a publication's content.
    * This can be used to render highlights over a text selection, for example.
    * For now, only the EPUB navigator implements `DecorableNavigator`, for reflowable publications. You can implement custom decoration styles with `HtmlDecorationTemplate`.
* Customize the EPUB selection context menu by providing a custom `ActionMode.Callback` implementation with `EpubNavigatorFragment.Configuration.selectionActionModeCallback`.
    * This is an alternative to overriding `Activity.onActionModeStarted()` which does not seem to work anymore with Android 12.
* (*experimental*) A new audiobook navigator based on Android's [`MediaSession`](https://developer.android.com/guide/topics/media-apps/working-with-a-media-session).
    * It supports out-of-the-box media style notifications and background playback.
    * ExoPlayer is used by default for the actual playback, but you can use a custom player by implementing `MediaPlayer`.

#### OPDS

* New APIs using coroutines and R2's `HttpClient` instead of Fuel and kovenant (contributed by [@stevenzeck](https://github.com/readium/r2-opds-kotlin/pull/55)).

### Changed

* Upgraded to Kotlin 1.5.31 and Gradle 7.1.1

#### Streamer

* The default EPUB positions service now uses the archive entry length when available. [This is similar to how Adobe RMSDK generates page numbers](https://github.com/readium/architecture/issues/123).
    * To use the former strategy, create the `Streamer` with: `Streamer(parsers = listOf(EpubParser(reflowablePositionsStrategy = OriginalLength(pageLength = 1024))))`

#### Navigator

* The order of precedence of `Locator` locations in the reflowable EPUB navigator is: `text`, HTML ID, then `progression`. The navigator will now fallback on less precise locations in case of failure.

#### LCP

* Migrated to Jetpack Room for the SQLite database storing rights and passphrases (contributed by [@stevenzeck](https://github.com/readium/r2-lcp-kotlin/pull/116)).
    * Note that the internal SQL schema changed. You will need to update your app if you were querying the database manually.

### Fixed

#### Shared

* Crash with `HttpRequest.setPostForm()` on Android 6.
* HREF normalization when a resource path contains special characters.

#### Streamer

* EPUB style injection when a resource has a `<head>` tag with attributes.

#### Navigator

* When restoring a `Locator`, The PDF navigator now falls back on `locations.position` if the `page=` fragment identifier is missing.

#### OPDS

* Links in an OPDS 2 feed are normalized to the feed base URL.


## 2.0.0

### Added

#### Shared

* `HttpFetcher` is a new publication fetcher able to serve remote resources through HTTP.
    * The actual HTTP requests are performed with an instance of `HttpClient`.
* `HttpClient` is a new protocol exposing a high level API to perform HTTP requests.
    * `DefaultHttpClient` is an implementation of `HttpClient` using standard `HttpURLConnection` APIs. You can use `DefaultHttpClient.Callback` to customize how requests are created and even recover from errors, e.g. to implement Authentication for OPDS.
    * You can provide your own implementation of `HttpClient` to Readium APIs if you prefer to use a third-party networking library.

#### Streamer

* `Streamer` takes a new optional `HttpClient` dependency to handle HTTP requests.

### Fixed

#### Navigator

* Scrolling to an EPUB ID (e.g. from the table of contents) when the target spans several screens.

#### LCP

* [#267](https://github.com/readium/r2-testapp-kotlin/issues/267) Prints and copy characters left are now properly reported (contributed by [@qnga](https://github.com/readium/r2-lcp-kotlin/pull/104)).


## 2.0.0-beta.2

### Added

#### Shared

* `Publication.Service.Context` now holds a reference to the parent `Publication`. This can be used to access other services from a given `Publication.Service` implementation.
* The default `LocatorService` implementation can be used to get a `Locator` from a global progression in the publication.
  * `publication.locateProgression(0.5)`

#### Streamer

* `Server.addPublication()` is a new API which replaces `addEpub()` and is easier to use.
  * If the publication can be served, it will return the base URL which you need to provide to the Navigator `Activity` or `Fragment`.
  * You do not need to give the publication filename nor add the server port in the `$key-publicationPort` `SharedPreference` value anymore.

#### LCP

* You can observe the progress of an acquisition by providing an `onProgress` closure to `LcpService.acquirePublication()`.
* Extensibility in licenses' `Rights` model.

### Changed

#### Streamer

* The HTTP server now requests that publication resources are not cached by browsers.
  * Caching poses a security risk for protected publications.

#### Navigator

* `R2EpubActivity` and `R2AudiobookActivity` require a new `baseUrl` `Intent` extra. You need to set it to the base URL returned by `Server.addPublication()` from the Streamer.

#### LCP

* The Renew Loan API got revamped to better support renewal through a web page.
    * You will need to implement `LcpLicense.RenewListener` to coordinate the UX interaction.
    * If your application fits Material Design guidelines, take a look at `MaterialRenewListener` for a default implementation.
* Removed dependency on Joda's `DateTime` in public APIs.
    * You can always create a `DateTime` from the standard `Date` objects if you relied on Joda's features in the callers.

### Fixed

#### Shared

* [#129](https://github.com/readium/r2-shared-kotlin/issues/129) Improve performances when reading deflated ZIP resources.
  * For example, it helps with large image-based FXL EPUB which used to be slow to render.
* [#136](https://github.com/readium/r2-shared-kotlin/issues/136) `null` values in JSON string properties are now properly parsed as nullable types, instead of the string `"null"`

#### Navigator

* [#217](https://github.com/readium/r2-testapp-kotlin/issues/217) Interactive HTML elements are not bypassed anymore when handling touch gestures.
  * Scripts using `preventDefault()` are now taken into account and do not trigger a tap event anymore.
* [#150](https://github.com/readium/r2-navigator-kotlin/issues/150) External links are opened in a Chrome Custom Tab instead of the navigator's web view.
* [#52](https://github.com/readium/r2-navigator-kotlin/issues/52) Memory leak in EPUB web views. This fixes ongoing media playback when closing an EPUB.

#### LCP

* [#287](https://github.com/readium/r2-testapp-kotlin/issues/287) Make sure the passphrase input is visible on smaller devices in the authentication dialog.


## 2.0.0-beta.1

### Added

#### Shared

* `PublicationAsset` is a new interface which can be used to open a publication from various medium, such as a file, a remote URL or a custom source.
  * `File` was replaced by `FileAsset`, which implements `PublicationAsset`.

#### Navigator

* Support for [display cutouts](https://developer.android.com/guide/topics/display-cutout) (screen notches).
    * **IMPORTANT**: You need to remove any `setPadding()` statement from your app in `UserSettings.kt`, if you copied it from the test app.
    * If you embed a navigator fragment (e.g. `EpubNavigatorFragment`) yourself, you need to opt-in by [specifying the `layoutInDisplayCutoutMode`](https://developer.android.com/guide/topics/display-cutout#choose_how_your_app_handles_cutout_areas) of the host `Activity`.
    * `R2EpubActivity` and `R2CbzActivity` automatically apply `LAYOUT_IN_DISPLAY_CUTOUT_MODE_SHORT_EDGES` to their window's `layoutInDisplayCutoutMode`.
    * `PdfNavigatorFragment` is not yet compatible with display cutouts, because of limitations from the underlying PDF viewer.
* Customize EPUB vertical padding by overriding the `r2.navigator.epub.vertical_padding` dimension.
    * Follow [Android's convention for alternative resources](https://developer.android.com/guide/topics/resources/providing-resources#AlternativeResources) to specify different paddings for landscape (`values-land`) or large screens.

### Changed

* Upgraded to Kotlin 1.4.10.

#### Shared

* `Format` got merged into `MediaType`, to simplify the media type APIs.
  * You can use `MediaType.of()` to sniff the type of a file or bytes.
      * All the `MediaType.of()` functions are now suspending to prevent deadlocks with `runBlocking`.
  * `MediaType` has now optional `name` and `fileExtension` properties.
  * Some publication formats can be represented by several media type aliases. Using `mediaType.canonicalMediaType()` will give you the canonical media type to use, for example when persisting the file type in a database. All Readium APIs are already returning canonical media types, so it only matters if you create a `MediaType` yourself from its string representation.
* `ContentLayout` is deprecated, use `publication.metadata.effectiveReadingProgression` to determine the reading progression of a publication instead.

#### Streamer

* `Streamer` is now expecting a `PublicationAsset` instead of a `File`. You can create custom implementations of `PublicationAsset` to open a publication from different medium, such as a file, a remote URL, in-memory bytes, etc.
  * `FileAsset` can be used to replace `File` and provides the same behavior.

#### Navigator

* All `utils.js` functions were moved under a `readium.` namespace. You will need to update your code if you were calling them manually.

### Fixed

#### LCP

* When acquiring a publication, falls back on the media type declared in the license link if the server returns an unknown media type.

#### Navigator

* EPUBs declaring multiple languages were laid out from right to left if the first language had an RTL reading
progression. Now if no reading progression is set, the `effectiveReadingProgression` will be LTR.
* [#152](https://github.com/readium/r2-navigator-kotlin/issues/152) Panning through a zoomed-in fixed layout EPUB (contributed by [@johanpoirier](https://github.com/readium/r2-navigator-kotlin/pull/172)).
* [#146](https://github.com/readium/r2-navigator-kotlin/issues/146) Various reflowable EPUB columns shift issues.
* Restoring the last EPUB location after configuration changes (e.g. screen rotation).
* Edge taps to turn pages when the app runs in a multi-windows environment.


## 2.0.0-alpha.2

### Added

#### Shared

* The [Publication Services API](https://readium.org/architecture/proposals/004-publication-helpers-services) allows to extend a `Publication` with custom implementations of known services. This version ships with a few predefined services:
  * `PositionsService` provides a list of discrete locations in the publication, no matter what the original format is.
  * `CoverService` provides an easy access to a bitmap version of the publication cover.
* The [Composite Fetcher API](https://readium.org/architecture/proposals/002-composite-fetcher-api) can be used to extend the way publication resources are accessed.
* Support for exploded directories for any archive-based publication format.
* [Content Protection](https://readium.org/architecture/proposals/006-content-protection) handles DRM and other format-specific protections in a more systematic way.
  * LCP now ships an `LcpContentProtection` implementation to be plugged into the `Streamer`.
  * You can add custom `ContentProtection` implementations to support other DRMs by providing an instance to the `Streamer`.

#### Streamer

* [Streamer API](https://readium.org/architecture/proposals/005-streamer-api) offers a simple interface to parse a publication and replace standalone parsers.
* A generic `ImageParser` for bitmap-based archives (CBZ or exploded directories) and single image files.
* A generic `AudioParser` for audio-based archives (Zipped Audio Book or exploded directories) and single audio files.

#### Navigator

* Support for the new `Publication` model using the [Content Protection](https://readium.org/architecture/proposals/006-content-protection) for DRM rights and the [Fetcher](https://readium.org/architecture/proposals/002-composite-fetcher-api) for resource access.
* (*experimental*) New `Fragment` implementations as an alternative to the legacy `Activity` ones (contributed by [@johanpoirier](https://github.com/readium/r2-navigator-kotlin/pull/148)).
  * The fragments are chromeless, to let you customize the reading UX.
  * To create the fragments use the matching factory such as `EpubNavigatorFragment.createFactory()`, as showcased in `R2EpubActivity`.
  * At the moment, highlights and TTS are not yet supported in the new EPUB navigator `Fragment`.
  * [This is now the recommended way to integrate Readium](https://github.com/readium/r2-navigator-kotlin/issues/115) in your applications.

#### LCP

* LCP implementation of the [Content Protection API](https://readium.org/architecture/proposals/006-content-protection) to work with the new [Streamer API](https://readium.org/architecture/proposals/005-streamer-api) (contributed by [@qnga](https://github.com/readium/r2-lcp-kotlin/pull/79)).
  * It is highly recommended that you upgrade to the new `Streamer` API to open publications, which will simplify DRM unlocking.
* Two default implementations of `LcpAuthenticating`:
  * `LcpDialogAuthentication` to prompt the user for its passphrase with the official LCP dialog.
  * `LcpPassphraseAuthentication` to provide directly a passphrase, pulled for example from a database or a web service.
* `LcpService::isLcpProtected()` provides a way to check if a file is protected with LCP.
* All the `LcpException` errors are now implementing `UserException` and are suitable for user display. Use `getUserMessage()` to get the localized message.

### Changed

#### Shared

* [The `Publication` and `Container` types were merged together](https://readium.org/architecture/proposals/003-publication-encapsulation) to offer a single interface to a publication's resources.
  * Use `publication.get()` to read the content of a resource, such as the cover. It will automatically be decrypted if a `ContentProtection` was attached to the `Publication`.

#### Streamer

* `Container` and `ContentFilters` were replaced by a shared implementation of a [`Fetcher`](https://readium.org/architecture/proposals/002-composite-fetcher-api).

#### Navigator

* `currentLocator` is now a `StateFlow` instead of `LiveData`, to better support chromeless navigators such as an audiobook navigator.
  * If you were observing `currentLocator` in a UI context, you can continue to do so with `currentLocator.asLiveData()`.
* Improvements to the PDF navigator:
  * The navigator doesn't require PDF publications to be served from an HTTP server anymore. A side effect is that the navigator is now able to open larger PDF files.
  * `PdfNavigatorFragment.Listener::onResourceLoadFailed()` can be used to report fatal errors to the user, such as when trying to open a PDF document that is too large for the available memory.
  * A dedicated `PdfNavigatorFragment.createFactory()` was added, which deprecates the use of `NavigatorFragmentFactory`.

#### LCP

* The public API got modernized to be more Kotlin idiomatic (contributed by [@qnga](https://github.com/readium/r2-lcp-kotlin/pull/84)).
  * All asynchronous APIs are now suspending to take advantage of Kotlin's coroutines.
* `LcpAuthenticating` is now provided with more information and you will need to update any implementation you may have.
  * If you copied the default authentication dialog, it's recommended to use `LcpDialogAuthentication` instead.
* Publications are now downloaded to a temporary location, to make sure disk storage can be recovered automatically by the system. After acquiring the publication, you need to move the downloaded file to another permanent location.
* The private `liblcp` dependency is now accessed through reflection, to allow switching LCP dynamically (contributed by [@qnga](https://github.com/readium/r2-lcp-kotlin/pull/87)).
  * You need to add `implementation "readium:liblcp:1.0.0@aar"` to your `build.gradle`.
  * `LcpService::create()` returns `null` if `lcplib` is not found.

### Fixed

#### Shared

* `OutOfMemoryError` occuring while opening large publications are now caught to prevent crashes. They are reported as `Resource.Exception.OutOfMemory`.
* Readium can now open PDF documents of any size without crashing. However, LCP protected PDFs are still limited by the available memory.

#### Streamer

* Readium can now open PDF documents of any size without crashing. However, LCP protected PDFs are still limited by the available memory.
* Various HTTP server fixes and optimizations.

#### Navigator

* Prevent switching to the next resource by mistake when scrolling through an EPUB resource in scroll mode.

#### LCP

* Decrypting resources in some edge cases (contributed by [@qnga](https://github.com/readium/r2-lcp-kotlin/pull/84))
* Issues with LSD interactions:
  * Exceptions handling with `renew` and `return` interactions.
  * Presentation of the `renew` interaction through an HTML page.
* The timeout of fetching the License Status Document is reduced to 5 seconds, to avoid blocking a publication opening in low Internet conditions.


## 2.0.0-alpha.1

### Added

#### Shared

* Support for [Positions List](https://github.com/readium/architecture/tree/master/models/locators/positions), which provides a list of discrete locations in a publication and can be used to implement an approximation of page numbers.
  * Get the visible position from the current `Locator` with `locations.position`.
  * The total number of positions can be retrieved with `publication.positions().size`. It is a suspending function because computing positions the first time can be expensive. 
* The new [Format API](https://github.com/readium/architecture/blob/master/proposals/001-format-api.md) simplifies the detection of file formats, including known publication formats such as EPUB and PDF.
  * [A format can be "sniffed"](https://github.com/readium/architecture/blob/master/proposals/001-format-api.md#sniffing-the-format-of-raw-bytes) from files, raw bytes or even HTTP responses.
  * Reading apps are welcome to [extend the API with custom formats](https://github.com/readium/architecture/blob/master/proposals/001-format-api.md#supporting-a-custom-format).
  * Using `Link.mediaType.matches()` is now recommended [to safely check the type of a resource](https://github.com/readium/architecture/blob/master/proposals/001-format-api.md#mediatype-class).
  * [More details about the Kotlin implementation can be found in the pull request.](https://github.com/readium/r2-shared-kotlin/pull/100)
* In `Publication` shared models:
  * Support for the [Presentation Hints](https://readium.org/webpub-manifest/extensions/presentation.html) extension.
  * Support for OPDS holds, copies and availability in `Link`, for library-specific features.
  * Readium Web Publication Manifest extensibility is now supported for `Publication`, `Metadata`, link's `Properties` and locator's `Locations`, which means that you are now able to access custom JSON properties in a manifest [by creating Kotlin extensions on the shared models](https://github.com/readium/r2-shared-kotlin/blob/a4e5b4461d6ce9f989a79c8f912f3cbdaff4667e/r2-shared/src/main/java/org/readium/r2/shared/publication/opds/Properties.kt#L16).

#### Streamer

* Support for [Positions List](https://github.com/readium/architecture/tree/master/models/locators/positions) with EPUB, CBZ and PDF. Positions provide a list of discrete locations in a publication and can be used to implement an approximation of page numbers.
  * Get the visible position from the current `Locator` with `locations.position`.
  * The total number of positions can be retrieved with `publication.positions().size`. It is a suspending function because computing positions the first time can be expensive. 
* `ReadiumWebPubParser` to parse all Readium Web Publication profiles, including [Audiobooks](https://readium.org/webpub-manifest/extensions/audiobook.html), [LCP for Audiobooks](https://readium.org/lcp-specs/notes/lcp-for-audiobooks.html) and [LCP for PDF](https://readium.org/lcp-specs/notes/lcp-for-pdf.html). It parses both manifests and packages.
* (*experimental*) `PDFParser` to parse single PDF documents.
  * The PDF parser is based on [PdfiumAndroid](https://github.com/barteksc/PdfiumAndroid/), which may increase the size of your apps. Please open an issue if this is a problem for you, as we are considering different solutions to fix this in a future release.

#### Navigator

* The [position](https://github.com/readium/architecture/tree/master/models/locators/positions) is now reported in the locators for EPUB, CBZ and PDF.
* (*experimental*) [PDF navigator](https://github.com/readium/r2-navigator-kotlin/pull/130).
  * Supports both single PDF and LCP protected PDF.
  * As a proof of concept, [it is implemented using `Fragment` instead of `Activity`](https://github.com/readium/r2-navigator-kotlin/issues/115). `R2PdfActivity` showcases how to use the `PdfNavigatorFragment` with the new `NavigatorFragmentFactory`.
  * The navigator is based on [AndroidPdfViewer](https://github.com/barteksc/AndroidPdfViewer), which may increase the size of your apps. Please open an issue if this is a problem for you, as we are considering different solutions to fix this in a future release.

#### LCP

* Support for [PDF](https://readium.org/lcp-specs/notes/lcp-for-pdf.html) and [Readium Audiobooks](https://readium.org/lcp-specs/notes/lcp-for-audiobooks.html) protected with LCP.

### Changed

#### Shared

* [The `Publication` shared models underwent an important refactoring](https://github.com/readium/r2-shared-kotlin/pull/88) and some of these changes are breaking. [Please refer to the migration guide to update your codebase](https://github.com/readium/r2-testapp-kotlin/blob/develop/MIGRATION-GUIDE.md).
  * All the models are now immutable data classes, to improve code safety. This should not impact reading apps unless you created `Publication` or other models yourself.
  * A few types and enums were renamed to follow the Google Android Style coding convention better. Just follow deprecation warnings to update your codebase.

#### Streamer

* The CSS, JavaScript and fonts injection in the `Server` was refactored to reduce the risk of collisions and simplify your codebase.
  * **This is a breaking change**, [to upgrade your app you need to](https://github.com/readium/r2-testapp-kotlin/pull/321/files#diff-9bb6ad21df8b48f171ba6266616662ac):
    * Provide the application's `Context` when creating a `Server`.
    * Remove the following injection statements, which are now handled directly by the Streamer:
        ```kotlin
        server.loadCustomResource(assets.open("scripts/crypto-sha256.js"), "crypto-sha256.js", Injectable.Script)   
        server.loadCustomResource(assets.open("scripts/highlight.js"), "highlight.js", Injectable.Script)
        ```

#### Navigator

* [Upgraded to Readium CSS 1.0.0-beta.1.](https://github.com/readium/r2-navigator-kotlin/pull/134)
  * Two new fonts are available: AccessibleDfa and IA Writer Duospace.
  * The file structure now follows strictly the one from [ReadiumCSS's `dist/`](https://github.com/readium/readium-css/tree/master/css/dist), for easy upgrades and custom builds replacement.

#### LCP

* `LCPAuthenticating` can now return hashed passphrases in addition to clear ones. [This can be used by reading apps](https://github.com/readium/r2-lcp-kotlin/pull/64) fetching hashed passphrases from a web service or [Authentication for OPDS](https://readium.org/lcp-specs/notes/lcp-key-retrieval.html), for example.

### Deprecated

#### Shared

* `R2SyntheticPageList` was replaced by the aforementioned Positions List and can be safely removed from your codebase.

#### Navigator

* `Navigator.currentLocation` and `NavigatorDelegate.locationDidChange()` are deprecated in favor of a unified `Navigator.currentLocator`, which is observable thanks to `LiveData`.

### Fixed

#### Shared

* **Important:** [Publications parsed from large manifests could crash the application](https://github.com/readium/r2-testapp-kotlin/issues/286) when starting a reading activity. To fix this, **`Publication` must not be put in an `Intent` extra anymore**. Instead, [use the new `Intent` extensions provided by Readium](https://github.com/readium/r2-testapp-kotlin/pull/303). This solution is a crutch until [we move away from `Activity` in the Navigator](https://github.com/readium/r2-navigator-kotlin/issues/115) and let reading apps handle the lifecycle of `Publication` themselves.
* [The local HTTP server was broken](https://github.com/readium/r2-testapp-kotlin/pull/306) when provided with publication filenames containing invalid characters.
* XML namespace prefixes are now properly supported when an author chooses unusual ones (contributed by [@qnga](https://github.com/readium/r2-shared-kotlin/pull/85)).
* The `AndroidManifest.xml` is not forcing anymore `allowBackup` and `supportsRtl`, to let reading apps manage these features themselves (contributed by [@twaddington](https://github.com/readium/r2-shared-kotlin/pull/93)).

#### Streamer

* The EPUB parser underwent a significant refactoring to fix a number of issues (contributed by [@qnga](https://github.com/readium/r2-streamer-kotlin/pull/89))
  * [Metadata parsing was updated to follow our up-to-date specifications](https://github.com/readium/r2-streamer-kotlin/pull/102).
  * XML namespace prefixes are now properly supported, when an author chooses unusual ones.
  * Similarly, default vocabularies and prefixes for EPUB 3 Property Data Types are now properly handled.
* [`Server` was broken](https://github.com/readium/r2-testapp-kotlin/pull/306) when provided with publication filenames containing invalid characters.
* [EPUB publishers' default styles are not overriden by Readium CSS anymore](https://github.com/readium/r2-navigator-kotlin/issues/132).
* The `AndroidManifest.xml` is not forcing anymore `allowBackup` and `supportsRtl`, to let reading apps manage these features themselves (contributed by [@twaddington](https://github.com/readium/r2-streamer-kotlin/pull/93)).

#### Navigator

* **Important:** [Publications parsed from large manifests could crash the application](https://github.com/readium/r2-testapp-kotlin/issues/286) when starting a reading activity. To fix this, **`Publication` must not be put in an `Intent` extra anymore**. Instead, [use the new `Intent` extensions provided by Readium](https://github.com/readium/r2-testapp-kotlin/pull/303). This solution is a crutch until [we move away from `Activity` in the Navigator](https://github.com/readium/r2-navigator-kotlin/issues/115) and let reading apps handle the lifecycle of `Publication` themselves.
* [Crash when opening a publication with a space in its filename](https://github.com/readium/r2-navigator-kotlin/pull/136).
* [Jumping to an EPUB location from the search](https://github.com/readium/r2-navigator-kotlin/pull/111).
* The `AndroidManifest.xml` is not forcing anymore `allowBackup` and `supportsRtl`, to let reading apps manage these features themselves (contributed by [@twaddington](https://github.com/readium/r2-navigator-kotlin/pull/118)).

#### OPDS

* XML namespace prefixes are now properly supported when an author chooses unusual ones (contributed by [@qnga](https://github.com/readium/r2-shared-kotlin/pull/85)).
* The `AndroidManifest.xml` is not forcing anymore `allowBackup` and `supportsRtl`, to let reading apps manage these features themselves (contributed by [@twaddington](https://github.com/readium/r2-opds-kotlin/pull/41)).

#### LCP

* [`OutOfMemoryError` when downloading a large publication](https://github.com/readium/r2-lcp-kotlin/issues/70). This fix removed the dependency to [Fuel](https://github.com/kittinunf/fuel).
* The `AndroidManifest.xml` is not forcing anymore `allowBackup` and `supportsRtl`, to let reading apps manage these features themselves (contributed by [@twaddington](https://github.com/readium/r2-lcp-kotlin/pull/63)).


[unreleased]: https://github.com/readium/kotlin-toolkit/compare/main...HEAD
[2.1.0]: https://github.com/readium/kotlin-toolkit/compare/2.0.0...2.1.0
[2.1.1]: https://github.com/readium/kotlin-toolkit/compare/2.1.0...2.1.1
[2.2.0]: https://github.com/readium/kotlin-toolkit/compare/2.1.1...2.2.0
<|MERGE_RESOLUTION|>--- conflicted
+++ resolved
@@ -6,7 +6,6 @@
 
 ## [Unreleased]
 
-<<<<<<< HEAD
 ### Added
 
 #### Navigator
@@ -36,9 +35,6 @@
         val result = navigator.evaluateJavascript("customInterface.api('argument')")
         ```
 
-### Fixed
-
-=======
 ### Changed
 
 #### Shared
@@ -47,7 +43,6 @@
 
 ### Fixed
 
->>>>>>> bed987f4
 #### Streamer
 
 * Fixed parsing the table of contents of an EPUB 3 using NCX instead of a Navigation Document.
