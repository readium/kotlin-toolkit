# Changelog

All notable changes to this project will be documented in this file. Take a look at [the migration guide](docs/migration-guide.md) to upgrade between two major versions.

**Warning:** Features marked as *experimental* may change or be removed in a future release without notice. Use with caution.

## [Unreleased]

### Added

#### Shared

<<<<<<< HEAD
* Support for [W3C's Text & data mining Reservation Protocol](https://www.w3.org/community/reports/tdmrep/CG-FINAL-tdmrep-20240510/) in our metadata models.
=======
* Support for [accessibility exemption metadata](https://readium.org/webpub-manifest/contexts/default/#exemption), which allows content creators to identify publications that do not meet conformance requirements but fall under exemptions in a given juridiction.
* Support for [EPUB Accessibility 1.1](https://www.w3.org/TR/epub-a11y-11/) conformance profiles.
>>>>>>> 0d2b5dc2

#### Navigator

* The `EpubNavigatorFragment.Configuration.disablePageTurnsWhileScrolling` property disables horizontal swipes for navigating to previous or next resources when scroll mode is enabled. When set to `true`, you must implement your own mechanism to move to the next resource (contributed by [@tm-bookshop](https://github.com/readium/kotlin-toolkit/pull/624)).

#### Streamer

* The EPUB 2 `<guide>` element is now parsed into the RWPM `landmarks` subcollection when no EPUB 3 `landmarks` navigation document is declared (contributed by [@erkasraim](https://github.com/readium/kotlin-toolkit/pull/628)).

### Changed

* Jetifier is not required anymore, you can remove `android.enableJetifier=true` from your `gradle.properties` if you were using Readium as a local clone.

#### Shared

* [go-toolkit#92](https://github.com/readium/go-toolkit/issues/92) The accessibility feature `printPageNumbers` is deprecated in favor of `pageNavigation`.


## [3.0.3]

### Fixed

#### LCP

* Fixed `IllegalArgumentException` when trying to decrypt the end of a `CbcLcpResource`.


## [3.0.2]

### Fixed

#### Navigator

* Fixed the value of the `scroll` setting when switching from a reflowable EPUB to a fixed-layout one.

#### LCP

* Fixed `IndexOutOfBoundsException` occurring when an LCP-protected EPUB contains incorrect original lengths in its `META-INF/encryption.xml` file.


## [3.0.1]

### Fixed

#### Shared

* Improved performance when accessing a publication from the Shared Storage.

#### Navigator

* Fixed crash in the image navigator.


## [3.0.0]

### Fixed

#### Navigator

* Fixed computing the total progression of audiobook locators.
* Fixed starting the TTS from the current resource in a fixed-layout EPUB.


## [3.0.0-beta.2]

### Added

#### Navigator

* Added `ExoPlayerDataSourceProvider` to implement resource caching with the media3 audio navigator. 

#### LCP

* A new `LcpService.retrieveLicenseDocument()` API can be used to read the LCPL embedded in a ZIP package.

### Changed

#### Navigator

* EPUB: The `scroll` preference is now forced to `true` when rendering vertical text (e.g. CJK vertical). [See this discussion for the rationale](https://github.com/readium/swift-toolkit/discussions/370).

### Fixed

#### Shared

* Fixed concurrent access when streaming a ZIP container.

#### Navigator

* Optimized scrolling to an EPUB text-based locator if it contains a CSS selector.
* Fixed applying the PSPDFKit reading progression preference on configuration changes.


## [3.0.0-beta.1]

### Deprecated

#### Navigator

* All the `completion` parameters of the `Navigator` APIs are removed.

### Changed

* All the APIs using or returning a `Date` objects are now using a custom `Instant` type. 

#### Shared

* The `Link` property key for archive-based publication assets (e.g. an EPUB/ZIP) is now `https://readium.org/webpub-manifest/properties#archive` instead of `archive`.

#### LCP

* [#493](https://github.com/readium/kotlin-toolkit/discussions/493) The LCP module does not require the Bluetooth permissions anymore to derive the device name.

### Fixed

#### Navigator

* [#325](https://github.com/readium/kotlin-toolkit/issues/325) Top EPUB selections no longer break when dragging the selection handles.
* Fixed applying preferences while the EPUB navigator fragment is being recreated.


## [3.0.0-alpha.2]

### Added

#### Navigator

* The new `HyperlinkNavigator.Listener.shouldFollowInternalLink(Link, LinkContext?)` allows you to handle footnotes according to your preference.
    * By default, the navigator now moves to the footnote content instead of displaying a pop-up as it did in version 2.x.

#### LCP

* You can use `LcpService.injectLicenseDocument()` to insert an LCPL into a package, if you downloaded it manually instead of using `LcpService.acquirePublication()`.

### Deprecated

#### Shared

* The `DownloadManager` introduced in version 3.0.0-alpha.1 has been removed due to the Android Download Manager introducing unnecessary complexities in the toolkit. Instead, we chose to enable apps to manually handle an LCP download with `LcpService.injectLicenseDocument()`.


## [3.0.0-alpha.1]

:warning: Please consult [the migration guide](docs/migration-guide.md#300-alpha1) to assist you in handling the breaking changes in this latest major release.

### Added

#### Shared

* A new `Format` type was introduced to augment `MediaType` with more precise information about the format specifications of an `Asset`.
* The `DownloadManager` interface handles HTTP downloads. Components like the `LcpService` rely on it for downloading publications. Readium v3 ships with two implementations:
    * `ForegroundDownloadManager` uses an `HttpClient` to download files while the app is running.
    * `AndroidDownloadManager` is built upon [Android's `DownloadManager`](https://developer.android.com/reference/android/app/DownloadManager) to manage HTTP downloads, even when the application is closed. It allows for resuming downloads after losing connection.
* The default `ZipArchiveOpener` now supports streaming ZIP archives, which enables opening a packaged publication (e.g. EPUB or LCP protected audiobook):
    * served by a remote HTTP server,
    * accessed through an Android `ContentProvider`, such as the shared storage.

#### Navigator

* Support for keyboard events in the EPUB, PDF and image navigators. See `VisualNavigator.addInputListener()`.

#### LCP

* You can now stream an LCP protected publication using its LCP License Document. This is useful for example to read a large audiobook without downloading it on the device first.
* The hash of protected publications is now verified upon download.

### Changed

* :warning: To avoid conflicts when merging your app resources, all resources declared in the Readium toolkit now have the prefix `readium_`. This means that you must rename any layouts or strings you have overridden. Some resources were removed from the toolkit. Please consult [the migration guide](docs/migration-guide.md#300-alpha1).
* Most APIs now return an `Error` instance instead of an `Exception` in case of failure, as these objects are not thrown by the toolkit but returned as values

#### Shared

* :warning: To improve the interoperability with other Readium toolkits (in particular the Readium Web Toolkits, which only work in a streaming context) **Readium v3 now generates and expects valid URLs** for `Locator` and `Link`'s `href`. **You must migrate the HREFs or Locators stored in your database**, please consult [the migration guide](docs/migration-guide.md#300-alpha1).
* `Link.href` and `Locator.href` are now respectively `Href` and `Url` objects. If you still need the string value, you can call `toString()`
* `MediaType` no longer has static helpers for sniffing it from a file or URL. Instead, you can use an `AssetRetriever` to retrieve the format of a file.

#### Navigator

* Version 3 includes a new component called `DirectionalNavigationAdapter` that replaces `EdgeTapNavigation`. This helper enables users to navigate between pages using arrow and space keys on their keyboard or by tapping the edge of the screen.
* The `onTap` and `onDrag` events of `VisualNavigator.Listener` have been deprecated. You can now use multiple implementations of `InputListener` with `VisualNavigator.addInputListener()`.

#### Streamer

* The `Streamer` object has been deprecated in favor of components with smaller responsibilities: `AssetRetriever` and `PublicationOpener`.

#### LCP

* `LcpService.acquirePublication()` is deprecated in favor of `LcpService.publicationRetriever()`, which provides greater flexibility thanks to the `DownloadManager`.
* The way the host view of a `LcpDialogAuthentication` is retrieved was changed to support Android configuration changes.

### Deprecated

* Both the Fuel and Kovenant libraries have been completely removed from the toolkit. With that, several deprecated functions have also been removed.

#### Shared

* The `putPublication` and `getPublication` helpers in `Intent` are deprecated. Now, it is the application's responsibility to pass `Publication` objects between activities and reopen them when necessary.

#### Navigator

* EPUB external links are no longer handled by the navigator. You need to open the link in your own Web View or Chrome Custom Tab.


## [2.4.1]

### Added

#### LCP

* [#509](https://github.com/readium/kotlin-toolkit/issues/509) Support for the new 2.x LCP Profiles.


## [2.4.0]

* Readium is now distributed with [Maven Central](https://search.maven.org/search?q=g:org.readium.kotlin-toolkit). Take a look at [the migration guide](docs/migration-guide.md#240) to update your Gradle configuration.

### Added

#### Navigator

* The EPUB `backgroundColor` preference is now available with fixed-layout publications.
* New `EPUBNavigatorFragment.Configuration.useReadiumCssFontSize` option to revert to the 2.2.0 strategy for setting the font size of reflowable EPUB publications.
    * The native font size strategy introduced in 2.3.0 uses the Android web view's [`WebSettings.textZoom`](https://developer.android.com/reference/android/webkit/WebSettings#setTextZoom(int)) property to adjust the font size. 2.2.0 was using Readium CSS's [`--USER__fontSize` variable](https://readium.org/readium-css/docs/CSS12-user_prefs.html#font-size).
    * `WebSettings.textZoom` will work with more publications than `--USER__fontSize`, even the ones poorly authored. However the page width is not adjusted when changing the font size to keep the optimal line length.
* Scroll mode: jumping between two EPUB resources with a horizontal swipe triggers the `Navigator.Listener.onJumpToLocator()` callback.
    * This can be used to allow the user to go back to their previous location if they swiped across chapters by mistake.
* Support for non-linear EPUB resources with an opt-in in reading apps (contributed by @chrfalch in [#375](https://github.com/readium/kotlin-toolkit/pull/375) and [#376](https://github.com/readium/kotlin-toolkit/pull/376)).
     1. Override loading non-linear resources with `VisualNavigator.Listener.shouldJumpToLink()`.
     2. Present a new `EpubNavigatorFragment` by providing a custom `readingOrder` with only this resource to the constructor.
* Added dummy navigator fragment factories to prevent crashes caused by Android restoring the fragments after a process death.
    * To use it, set the dummy fragment factory when you don't have access to the `Publication` instance. Then, either finish the `Activity` or pop the fragment from the UI before it resumes.
        ```kotlin
        override fun onCreate(savedInstanceState: Bundle?) {
            val publication = model.publication ?: run {
                childFragmentManager.fragmentFactory = EpubNavigatorFragment.createDummyFactory()
                super.onCreate(savedInstanceState)

                requireActivity().finish()
                // or
                navController?.popBackStack()

                return
            }

            // Create the real navigator factory as usual...
        }
        ```

#### Streamer

* The EPUB content iterator now returns `audio` and `video` elements.

### Changed

* Readium resources are now prefixed with `readium_`. Take care of updating any overridden resource by following [the migration guide](docs/migration-guide.md#300).
* `Link` and `Locator`'s `href` are normalized as valid URLs to improve interoperability with the Readium Web toolkits.
    * **You MUST migrate your database if you were persisting HREFs and Locators**. Take a look at [the migration guide](docs/migration-guide.md) for guidance.

#### Shared

* `Publication.localizedTitle` is nullable, as we cannot guarantee that all publication sources offer a title.
* The `MediaType` sniffing helpers are deprecated in favor of `MediaTypeRetriever` (for media type and file extension hints and raw content) and `AssetRetriever` (for URLs). 

#### Navigator

* `EpubNavigatorFragment.firstVisibleElementLocator()` now returns the first *block* element that is visible on the screen, even if it starts on previous pages.
    * This is used to make sure the user will not miss any context when restoring a TTS session in the middle of a resource.
* The `VisualNavigator`'s drag and tap listener events are moved to a new `addInputListener()` API.
* The new `DirectionalNavigationAdapter` component replaces `EdgeTapNavigation`, helping you turn pages with the arrow and space keyboard keys, or taps on the edge of the screen.

### Deprecated

#### Shared

* `DefaultHttClient.additionalHeaders` is deprecated. Set all the headers when creating a new `HttpRequest`, or modify outgoing requests in `DefaultHttpClient.Callback.onStartRequest()`.

#### Navigator

* All the navigator `Activity` are deprecated in favor of the `Fragment` variants.

#### Streamer

* The `Fetcher` interface was deprecated in favor of the `Container` one in `readium-shared`.

### Fixed

#### Navigator

* [#360](https://github.com/readium/kotlin-toolkit/issues/360) Fix EPUB JavaScript interface injection when rotating the screen on some devices.

#### Streamer

* Fixed issue with the TTS starting from the beginning of the chapter instead of the current position.

## [2.3.0]

### Added

#### Shared

* Extract the raw content (text, images, etc.) of a publication. [Take a look at the user guide](docs/guides/content.md).
* Add support for unsafe HTTP redirections with `DefaultHttpClient`.
    * You will need to opt-in explicitly by implementing `DefaultHttpClient.Callback.onFollowUnsafeRedirect`.

#### Navigator

* Improved Javascript support in the EPUB navigator:
    * Register custom [JavascriptInterface](https://developer.android.com/reference/android/webkit/JavascriptInterface) objects to inject native Kotlin code in the EPUB web views.
        ```kotlin
        EpubNavigatorFragment.createFactory(
            publication = publication,
            …,
            config = EpubNavigatorFragment.Configuration().apply {
                registerJavascriptInterface("customInterface") { link ->
                    MyCustomApi(link)
                }
            }
        )
        
        class MyCustomApi(val link: Link) {
            @JavascriptInterface
            fun api(arg: String): String {
                return "API called from the resource ${link.href} with argument $arg")
            }
        }
        ```
    * Evaluate JavaScript on the currently visible HTML resource with `EpubNavigatorFragment.evaluateJavascript()`.
        ```kotlin
        val result = navigator.evaluateJavascript("customInterface.api('argument')")
        ```
* New [PSPDFKit](readium/adapters/pspdfkit) adapter for rendering PDF documents. [Take a look at the user guide](docs/guides/pdf.md).
* [A brand new text-to-speech implementation](docs/guides/tts.md).
* [Support for custom fonts with the EPUB navigator](docs/guides/epub-fonts.md).
* New EPUB user preferences, as part of [the revamped Settings API](docs/guides/navigator-preferences.md):
    * `backgroundColor` - Default page background color.
    * `fontWeight` - Base text font weight.
    * `textColor` - Default page text color.
    * `textNormalization` - Normalize font style, weight and variants, which improves accessibility.
    * `imageFilter` - Filter applied to images in dark theme (darken, invert colors)
    * `language` - Language of the publication content.
    * `readingProgression` - Direction of the reading progression across resources, e.g. RTL.
    * `typeScale` - Scale applied to all element font sizes.
    * `paragraphIndent` - Text indentation for paragraphs.
    * `paragraphSpacing` - Vertical margins for paragraphs.
    * `hyphens` - Enable hyphenation.
    * `ligatures` - Enable ligatures in Arabic.
* Fixed scroll inertia when scrolling an EPUB.
* EPUB decorations can now be attached to `Locator` objects containing only an HTML ID (`locations.fragments`) or a CSS selector (`locations.cssSelector`).

### Changed

#### Shared

* `TransformingResource` now caches its content by default, as it is the correct behavior in most cases. Set `cacheBytes = false` explicitly to revert to the previous behavior.
* The previous PDF navigator was extracted in its own package to support third-party PDF engines. **This is a breaking change** if your app supported PDF, take a look at [the migration guide](docs/migration-guide.md#230).

#### Navigator

* The EPUB and PDF user preferences API got revamped. [Take a look at the user guide](docs/guides/navigator-preferences.md) and the [migration guide](docs/migration-guide.md#230) to learn how to use it.
* `Decoration.extras` is now a `Map<String, Any>` instead of `Bundle`. You will need to update your app if you were storing custom data in `extras`, for example:
    ```kotlin
    val decoration = Decoration(...,
        extras = mapOf("id" to id)
    )

    val id = decoration.extras["id"] as? Long
    ```

### Deprecated

#### Streamer

* The local HTTP server is not needed anymore to render EPUB publications. [Take a look at the migration guide](docs/migration-guide.md#230).

### Fixed

#### Streamer

* Fixed parsing the table of contents of an EPUB 3 using NCX instead of a Navigation Document.

#### Navigator

* [swift-toolkit#61](https://github.com/readium/swift-toolkit/issues/61) Fixed serving EPUB resources when the HREF contains an anchor or query parameters.
* Fixed emitting `currentLocator` with fixed layout EPUBs.
* Prevent refreshing an already loaded EPUB resource when jumping to a `Locator` in it.
* [#86](https://github.com/readium/kotlin-toolkit/issues/86) Fixed page swipes while selecting text in an EPUB resource.
* The `onTap` event is not sent when an EPUB text selection is active anymore, to prevent showing the app bar while dismissing a selection.
* [#76](https://github.com/readium/kotlin-toolkit/issues/76) Fixed EPUB fixed layout font size affected by device settings.
* `Decoration` objects are now properly comparable with `equals()`.
* [#292](https://github.com/readium/kotlin-toolkit/issues/292) Fix broken pagination when an EPUB uses `overflow-x: hidden`.


## [2.2.1]

### Fixed

#### Streamer

* [#286](https://github.com/readium/kotlin-toolkit/issues/286) Fixed broken dependency to NanoHTTPD.


## [2.2.0]

### Added

#### Shared

* A new `Publication.conformsTo()` API to identify the profile of a publication.
* Support for the [`conformsTo` RWPM metadata](https://github.com/readium/webpub-manifest/issues/65), to identify the profile of a `Publication`.

#### Navigator

* The PDF navigator now honors the publication reading progression with support for right-to-left and horizontal scrolling.
    * The default (auto) reading progression for PDF is top-to-bottom, which is vertical scrolling.
* A new convenience utility `EdgeTapNavigation` to trigger page turns while tapping the screen edges.
    * It takes into account the navigator reading progression to move into the right direction.
    * Call it from the `VisualNavigator.Listener.onTap()` callback as demonstrated below:
    ```kotlin
    override fun onTap(point: PointF): Boolean {
        val navigated = edgeTapNavigation.onTap(point, requireView())
        if (!navigated) {
            // Fallback action, for example toggling the app bar.
        }
        return true
    }
    ```
* The new `Navigator.Listener.onJumpToLocator()` API is called every time the navigator jumps to an explicit location, which might break the linear reading progression.
    * For example, it is called when clicking on internal links or programmatically calling `Navigator.go()`, but not when turning pages.
    * You can use this callback to implement a navigation history by differentiating between continuous and discontinuous moves.
* You can now disable the display cutouts padding in the EPUB navigator (contributed by [@szymn](https://github.com/readium/kotlin-toolkit/pull/101)).
    * This is useful when the navigator is not laid out full screen.
* (*experimental*) A new audiobook navigator based on Jetpack `media2`.
    * See the [pull request #80](https://github.com/readium/kotlin-toolkit/pull/80) for the differences with the previous audiobook navigator.
    * This navigator is located in its own module `readium-navigator-media2`. You will need to add it to your dependencies to use it.
    * The Test App demonstrates how to use the new audiobook navigator, see `MediaService` and `AudioReaderFragment`.
* (*experimental*) The EPUB navigator now supports overridable drag gestures. See `VisualNavigator.Listener`.

### Deprecated

#### Shared

* `Publication.type` is now deprecated in favor of the new `Publication.conformsTo()` API which is more accurate.
    * For example, replace `publication.type == Publication.TYPE.EPUB` with `publication.conformsTo(Publication.Profile.EPUB)` before opening a publication with the `EpubNavigatorFragment`.
* `Link.toLocator()` is deprecated as it may create an incorrect `Locator` if the link `type` is missing.
    * Use `publication.locatorFromLink()` instead.

### Fixed

* Fix building with Kotlin 1.6.

#### Streamer

* Fixed the rendering of PDF covers in some edge cases.
* Fixed reading ranges of obfuscated EPUB resources.

#### Navigator

* Fixed turning pages of an EPUB reflowable resource with an odd number of columns. A virtual blank trailing column is appended to the resource when displayed as two columns.
* EPUB: Fallback on `reflowable` if the `presentation.layout` hint is missing from a manifest.
* EPUB: Offset of the current selection's `rect` to take into account the vertical padding.
* Improve backward compatibility of JavaScript files using Babel.
* [#193](https://github.com/readium/r2-navigator-kotlin/issues/193) Fixed invisible `<audio>` elements.


## [2.1.1]

### Changed

#### Navigator

* Improve loading of EPUB reflowable resources.
    * Resources are hidden until fully loaded and positioned.
    * Intermediary locators are not broadcasted as `currentLocator` anymore while loading a resource.
    * Improved accuracy when jumping to the middle of a large resource.
    * `EpubNavigatorFragment.PaginationListener.onPageLoaded()` is now called only a single time, for the currently visible page.
    * `VisualNavigator.Listener.onTap()` is called even when a resource is not fully loaded.

### Fixed

#### Navigator

* `EpubNavigatorFragment`'s `goForward()` and `goBackward()` are now jumping to the previous or next pages instead of resources.
* [#20](https://github.com/readium/kotlin-toolkit/issues/20) EPUB navigator stuck between two pages with vertical swipes.
* [#27](https://github.com/readium/kotlin-toolkit/issues/27) Internal links break the EPUB navigator (contributed by [@mihai-wolfpack](https://github.com/readium/kotlin-toolkit/pull/28)).


## [2.1.0]

### Added

#### Shared

* (*experimental*) A new Publication `SearchService` to search through the resources' content, with a default implementation `StringSearchService`.
* `ContentProtection.Scheme` can be used to identify protection technologies using unique URI identifiers.
* `Link` objects from archive-based publication assets (e.g. an EPUB/ZIP) have additional properties for entry metadata.
    ```json
    "properties" {
        "archive": {
            "entryLength": 8273,
            "isEntryCompressed": true
        }
    }
    ```

#### Streamer

* EPUB publications implement a `SearchService` to search through the content.
* Known DRM schemes (LCP and Adobe ADEPT) are now sniffed by the `Streamer`, when no registered `ContentProtection` supports them.
    * This is helpful to present an error message when the user attempts to open a protected publication not supported by the app.

#### Navigator

* The EPUB navigator is now able to navigate to a `Locator` using its `text` context. This is useful for search results or highlights missing precise locations.
* Get or clear the current user selection of the navigators implementing `SelectableNavigator`.
* (*experimental*) Support for the [Decorator API](https://github.com/readium/architecture/pull/160) to draw user interface elements over a publication's content.
    * This can be used to render highlights over a text selection, for example.
    * For now, only the EPUB navigator implements `DecorableNavigator`, for reflowable publications. You can implement custom decoration styles with `HtmlDecorationTemplate`.
* Customize the EPUB selection context menu by providing a custom `ActionMode.Callback` implementation with `EpubNavigatorFragment.Configuration.selectionActionModeCallback`.
    * This is an alternative to overriding `Activity.onActionModeStarted()` which does not seem to work anymore with Android 12.
* (*experimental*) A new audiobook navigator based on Android's [`MediaSession`](https://developer.android.com/guide/topics/media-apps/working-with-a-media-session).
    * It supports out-of-the-box media style notifications and background playback.
    * ExoPlayer is used by default for the actual playback, but you can use a custom player by implementing `MediaPlayer`.

#### OPDS

* New APIs using coroutines and R2's `HttpClient` instead of Fuel and kovenant (contributed by [@stevenzeck](https://github.com/readium/r2-opds-kotlin/pull/55)).

### Changed

* Upgraded to Kotlin 1.5.31 and Gradle 7.1.1

#### Streamer

* The default EPUB positions service now uses the archive entry length when available. [This is similar to how Adobe RMSDK generates page numbers](https://github.com/readium/architecture/issues/123).
    * To use the former strategy, create the `Streamer` with: `Streamer(parsers = listOf(EpubParser(reflowablePositionsStrategy = OriginalLength(pageLength = 1024))))`

#### Navigator

* The order of precedence of `Locator` locations in the reflowable EPUB navigator is: `text`, HTML ID, then `progression`. The navigator will now fallback on less precise locations in case of failure.

#### LCP

* Migrated to Jetpack Room for the SQLite database storing rights and passphrases (contributed by [@stevenzeck](https://github.com/readium/r2-lcp-kotlin/pull/116)).
    * Note that the internal SQL schema changed. You will need to update your app if you were querying the database manually.

### Fixed

#### Shared

* Crash with `HttpRequest.setPostForm()` on Android 6.
* HREF normalization when a resource path contains special characters.

#### Streamer

* EPUB style injection when a resource has a `<head>` tag with attributes.

#### Navigator

* When restoring a `Locator`, The PDF navigator now falls back on `locations.position` if the `page=` fragment identifier is missing.

#### OPDS

* Links in an OPDS 2 feed are normalized to the feed base URL.


## 2.0.0

### Added

#### Shared

* `HttpFetcher` is a new publication fetcher able to serve remote resources through HTTP.
    * The actual HTTP requests are performed with an instance of `HttpClient`.
* `HttpClient` is a new protocol exposing a high level API to perform HTTP requests.
    * `DefaultHttpClient` is an implementation of `HttpClient` using standard `HttpURLConnection` APIs. You can use `DefaultHttpClient.Callback` to customize how requests are created and even recover from errors, e.g. to implement Authentication for OPDS.
    * You can provide your own implementation of `HttpClient` to Readium APIs if you prefer to use a third-party networking library.

#### Streamer

* `Streamer` takes a new optional `HttpClient` dependency to handle HTTP requests.

### Fixed

#### Navigator

* Scrolling to an EPUB ID (e.g. from the table of contents) when the target spans several screens.

#### LCP

* [#267](https://github.com/readium/r2-testapp-kotlin/issues/267) Prints and copy characters left are now properly reported (contributed by [@qnga](https://github.com/readium/r2-lcp-kotlin/pull/104)).


## 2.0.0-beta.2

### Added

#### Shared

* `Publication.Service.Context` now holds a reference to the parent `Publication`. This can be used to access other services from a given `Publication.Service` implementation.
* The default `LocatorService` implementation can be used to get a `Locator` from a global progression in the publication.
  * `publication.locateProgression(0.5)`

#### Streamer

* `Server.addPublication()` is a new API which replaces `addEpub()` and is easier to use.
  * If the publication can be served, it will return the base URL which you need to provide to the Navigator `Activity` or `Fragment`.
  * You do not need to give the publication filename nor add the server port in the `$key-publicationPort` `SharedPreference` value anymore.

#### LCP

* You can observe the progress of an acquisition by providing an `onProgress` closure to `LcpService.acquirePublication()`.
* Extensibility in licenses' `Rights` model.

### Changed

#### Streamer

* The HTTP server now requests that publication resources are not cached by browsers.
  * Caching poses a security risk for protected publications.

#### Navigator

* `R2EpubActivity` and `R2AudiobookActivity` require a new `baseUrl` `Intent` extra. You need to set it to the base URL returned by `Server.addPublication()` from the Streamer.

#### LCP

* The Renew Loan API got revamped to better support renewal through a web page.
    * You will need to implement `LcpLicense.RenewListener` to coordinate the UX interaction.
    * If your application fits Material Design guidelines, take a look at `MaterialRenewListener` for a default implementation.
* Removed dependency on Joda's `DateTime` in public APIs.
    * You can always create a `DateTime` from the standard `Date` objects if you relied on Joda's features in the callers.

### Fixed

#### Shared

* [#129](https://github.com/readium/r2-shared-kotlin/issues/129) Improve performances when reading deflated ZIP resources.
  * For example, it helps with large image-based FXL EPUB which used to be slow to render.
* [#136](https://github.com/readium/r2-shared-kotlin/issues/136) `null` values in JSON string properties are now properly parsed as nullable types, instead of the string `"null"`

#### Navigator

* [#217](https://github.com/readium/r2-testapp-kotlin/issues/217) Interactive HTML elements are not bypassed anymore when handling touch gestures.
  * Scripts using `preventDefault()` are now taken into account and do not trigger a tap event anymore.
* [#150](https://github.com/readium/r2-navigator-kotlin/issues/150) External links are opened in a Chrome Custom Tab instead of the navigator's web view.
* [#52](https://github.com/readium/r2-navigator-kotlin/issues/52) Memory leak in EPUB web views. This fixes ongoing media playback when closing an EPUB.

#### LCP

* [#287](https://github.com/readium/r2-testapp-kotlin/issues/287) Make sure the passphrase input is visible on smaller devices in the authentication dialog.


## 2.0.0-beta.1

### Added

#### Shared

* `PublicationAsset` is a new interface which can be used to open a publication from various medium, such as a file, a remote URL or a custom source.
  * `File` was replaced by `FileAsset`, which implements `PublicationAsset`.

#### Navigator

* Support for [display cutouts](https://developer.android.com/guide/topics/display-cutout) (screen notches).
    * **IMPORTANT**: You need to remove any `setPadding()` statement from your app in `UserSettings.kt`, if you copied it from the test app.
    * If you embed a navigator fragment (e.g. `EpubNavigatorFragment`) yourself, you need to opt-in by [specifying the `layoutInDisplayCutoutMode`](https://developer.android.com/guide/topics/display-cutout#choose_how_your_app_handles_cutout_areas) of the host `Activity`.
    * `R2EpubActivity` and `R2CbzActivity` automatically apply `LAYOUT_IN_DISPLAY_CUTOUT_MODE_SHORT_EDGES` to their window's `layoutInDisplayCutoutMode`.
    * `PdfNavigatorFragment` is not yet compatible with display cutouts, because of limitations from the underlying PDF viewer.
* Customize EPUB vertical padding by overriding the `r2.navigator.epub.vertical_padding` dimension.
    * Follow [Android's convention for alternative resources](https://developer.android.com/guide/topics/resources/providing-resources#AlternativeResources) to specify different paddings for landscape (`values-land`) or large screens.

### Changed

* Upgraded to Kotlin 1.4.10.

#### Shared

* `Format` got merged into `MediaType`, to simplify the media type APIs.
  * You can use `MediaType.of()` to sniff the type of a file or bytes.
      * All the `MediaType.of()` functions are now suspending to prevent deadlocks with `runBlocking`.
  * `MediaType` has now optional `name` and `fileExtension` properties.
  * Some publication formats can be represented by several media type aliases. Using `mediaType.canonicalMediaType()` will give you the canonical media type to use, for example when persisting the file type in a database. All Readium APIs are already returning canonical media types, so it only matters if you create a `MediaType` yourself from its string representation.
* `ContentLayout` is deprecated, use `publication.metadata.effectiveReadingProgression` to determine the reading progression of a publication instead.

#### Streamer

* `Streamer` is now expecting a `PublicationAsset` instead of a `File`. You can create custom implementations of `PublicationAsset` to open a publication from different medium, such as a file, a remote URL, in-memory bytes, etc.
  * `FileAsset` can be used to replace `File` and provides the same behavior.

#### Navigator

* All `utils.js` functions were moved under a `readium.` namespace. You will need to update your code if you were calling them manually.

### Fixed

#### LCP

* When acquiring a publication, falls back on the media type declared in the license link if the server returns an unknown media type.

#### Navigator

* EPUBs declaring multiple languages were laid out from right to left if the first language had an RTL reading
progression. Now if no reading progression is set, the `effectiveReadingProgression` will be LTR.
* [#152](https://github.com/readium/r2-navigator-kotlin/issues/152) Panning through a zoomed-in fixed layout EPUB (contributed by [@johanpoirier](https://github.com/readium/r2-navigator-kotlin/pull/172)).
* [#146](https://github.com/readium/r2-navigator-kotlin/issues/146) Various reflowable EPUB columns shift issues.
* Restoring the last EPUB location after configuration changes (e.g. screen rotation).
* Edge taps to turn pages when the app runs in a multi-windows environment.


## 2.0.0-alpha.2

### Added

#### Shared

* The [Publication Services API](https://readium.org/architecture/proposals/004-publication-helpers-services) allows to extend a `Publication` with custom implementations of known services. This version ships with a few predefined services:
  * `PositionsService` provides a list of discrete locations in the publication, no matter what the original format is.
  * `CoverService` provides an easy access to a bitmap version of the publication cover.
* The [Composite Fetcher API](https://readium.org/architecture/proposals/002-composite-fetcher-api) can be used to extend the way publication resources are accessed.
* Support for exploded directories for any archive-based publication format.
* [Content Protection](https://readium.org/architecture/proposals/006-content-protection) handles DRM and other format-specific protections in a more systematic way.
  * LCP now ships an `LcpContentProtection` implementation to be plugged into the `Streamer`.
  * You can add custom `ContentProtection` implementations to support other DRMs by providing an instance to the `Streamer`.

#### Streamer

* [Streamer API](https://readium.org/architecture/proposals/005-streamer-api) offers a simple interface to parse a publication and replace standalone parsers.
* A generic `ImageParser` for bitmap-based archives (CBZ or exploded directories) and single image files.
* A generic `AudioParser` for audio-based archives (Zipped Audio Book or exploded directories) and single audio files.

#### Navigator

* Support for the new `Publication` model using the [Content Protection](https://readium.org/architecture/proposals/006-content-protection) for DRM rights and the [Fetcher](https://readium.org/architecture/proposals/002-composite-fetcher-api) for resource access.
* (*experimental*) New `Fragment` implementations as an alternative to the legacy `Activity` ones (contributed by [@johanpoirier](https://github.com/readium/r2-navigator-kotlin/pull/148)).
  * The fragments are chromeless, to let you customize the reading UX.
  * To create the fragments use the matching factory such as `EpubNavigatorFragment.createFactory()`, as showcased in `R2EpubActivity`.
  * At the moment, highlights and TTS are not yet supported in the new EPUB navigator `Fragment`.
  * [This is now the recommended way to integrate Readium](https://github.com/readium/r2-navigator-kotlin/issues/115) in your applications.

#### LCP

* LCP implementation of the [Content Protection API](https://readium.org/architecture/proposals/006-content-protection) to work with the new [Streamer API](https://readium.org/architecture/proposals/005-streamer-api) (contributed by [@qnga](https://github.com/readium/r2-lcp-kotlin/pull/79)).
  * It is highly recommended that you upgrade to the new `Streamer` API to open publications, which will simplify DRM unlocking.
* Two default implementations of `LcpAuthenticating`:
  * `LcpDialogAuthentication` to prompt the user for its passphrase with the official LCP dialog.
  * `LcpPassphraseAuthentication` to provide directly a passphrase, pulled for example from a database or a web service.
* `LcpService::isLcpProtected()` provides a way to check if a file is protected with LCP.
* All the `LcpException` errors are now implementing `UserException` and are suitable for user display. Use `getUserMessage()` to get the localized message.

### Changed

#### Shared

* [The `Publication` and `Container` types were merged together](https://readium.org/architecture/proposals/003-publication-encapsulation) to offer a single interface to a publication's resources.
  * Use `publication.get()` to read the content of a resource, such as the cover. It will automatically be decrypted if a `ContentProtection` was attached to the `Publication`.

#### Streamer

* `Container` and `ContentFilters` were replaced by a shared implementation of a [`Fetcher`](https://readium.org/architecture/proposals/002-composite-fetcher-api).

#### Navigator

* `currentLocator` is now a `StateFlow` instead of `LiveData`, to better support chromeless navigators such as an audiobook navigator.
  * If you were observing `currentLocator` in a UI context, you can continue to do so with `currentLocator.asLiveData()`.
* Improvements to the PDF navigator:
  * The navigator doesn't require PDF publications to be served from an HTTP server anymore. A side effect is that the navigator is now able to open larger PDF files.
  * `PdfNavigatorFragment.Listener::onResourceLoadFailed()` can be used to report fatal errors to the user, such as when trying to open a PDF document that is too large for the available memory.
  * A dedicated `PdfNavigatorFragment.createFactory()` was added, which deprecates the use of `NavigatorFragmentFactory`.

#### LCP

* The public API got modernized to be more Kotlin idiomatic (contributed by [@qnga](https://github.com/readium/r2-lcp-kotlin/pull/84)).
  * All asynchronous APIs are now suspending to take advantage of Kotlin's coroutines.
* `LcpAuthenticating` is now provided with more information and you will need to update any implementation you may have.
  * If you copied the default authentication dialog, it's recommended to use `LcpDialogAuthentication` instead.
* Publications are now downloaded to a temporary location, to make sure disk storage can be recovered automatically by the system. After acquiring the publication, you need to move the downloaded file to another permanent location.
* The private `liblcp` dependency is now accessed through reflection, to allow switching LCP dynamically (contributed by [@qnga](https://github.com/readium/r2-lcp-kotlin/pull/87)).
  * You need to add `implementation "readium:liblcp:1.0.0@aar"` to your `build.gradle`.
  * `LcpService::create()` returns `null` if `lcplib` is not found.

### Fixed

#### Shared

* `OutOfMemoryError` occuring while opening large publications are now caught to prevent crashes. They are reported as `Resource.Exception.OutOfMemory`.
* Readium can now open PDF documents of any size without crashing. However, LCP protected PDFs are still limited by the available memory.

#### Streamer

* Readium can now open PDF documents of any size without crashing. However, LCP protected PDFs are still limited by the available memory.
* Various HTTP server fixes and optimizations.

#### Navigator

* Prevent switching to the next resource by mistake when scrolling through an EPUB resource in scroll mode.

#### LCP

* Decrypting resources in some edge cases (contributed by [@qnga](https://github.com/readium/r2-lcp-kotlin/pull/84))
* Issues with LSD interactions:
  * Exceptions handling with `renew` and `return` interactions.
  * Presentation of the `renew` interaction through an HTML page.
* The timeout of fetching the License Status Document is reduced to 5 seconds, to avoid blocking a publication opening in low Internet conditions.


## 2.0.0-alpha.1

### Added

#### Shared

* Support for [Positions List](https://github.com/readium/architecture/tree/master/models/locators/positions), which provides a list of discrete locations in a publication and can be used to implement an approximation of page numbers.
  * Get the visible position from the current `Locator` with `locations.position`.
  * The total number of positions can be retrieved with `publication.positions().size`. It is a suspending function because computing positions the first time can be expensive. 
* The new [Format API](https://github.com/readium/architecture/blob/master/proposals/001-format-api.md) simplifies the detection of file formats, including known publication formats such as EPUB and PDF.
  * [A format can be "sniffed"](https://github.com/readium/architecture/blob/master/proposals/001-format-api.md#sniffing-the-format-of-raw-bytes) from files, raw bytes or even HTTP responses.
  * Reading apps are welcome to [extend the API with custom formats](https://github.com/readium/architecture/blob/master/proposals/001-format-api.md#supporting-a-custom-format).
  * Using `Link.mediaType.matches()` is now recommended [to safely check the type of a resource](https://github.com/readium/architecture/blob/master/proposals/001-format-api.md#mediatype-class).
  * [More details about the Kotlin implementation can be found in the pull request.](https://github.com/readium/r2-shared-kotlin/pull/100)
* In `Publication` shared models:
  * Support for the [Presentation Hints](https://readium.org/webpub-manifest/extensions/presentation.html) extension.
  * Support for OPDS holds, copies and availability in `Link`, for library-specific features.
  * Readium Web Publication Manifest extensibility is now supported for `Publication`, `Metadata`, link's `Properties` and locator's `Locations`, which means that you are now able to access custom JSON properties in a manifest [by creating Kotlin extensions on the shared models](https://github.com/readium/r2-shared-kotlin/blob/a4e5b4461d6ce9f989a79c8f912f3cbdaff4667e/r2-shared/src/main/java/org/readium/r2/shared/publication/opds/Properties.kt#L16).

#### Streamer

* Support for [Positions List](https://github.com/readium/architecture/tree/master/models/locators/positions) with EPUB, CBZ and PDF. Positions provide a list of discrete locations in a publication and can be used to implement an approximation of page numbers.
  * Get the visible position from the current `Locator` with `locations.position`.
  * The total number of positions can be retrieved with `publication.positions().size`. It is a suspending function because computing positions the first time can be expensive. 
* `ReadiumWebPubParser` to parse all Readium Web Publication profiles, including [Audiobooks](https://readium.org/webpub-manifest/extensions/audiobook.html), [LCP for Audiobooks](https://readium.org/lcp-specs/notes/lcp-for-audiobooks.html) and [LCP for PDF](https://readium.org/lcp-specs/notes/lcp-for-pdf.html). It parses both manifests and packages.
* (*experimental*) `PDFParser` to parse single PDF documents.
  * The PDF parser is based on [PdfiumAndroid](https://github.com/barteksc/PdfiumAndroid/), which may increase the size of your apps. Please open an issue if this is a problem for you, as we are considering different solutions to fix this in a future release.

#### Navigator

* The [position](https://github.com/readium/architecture/tree/master/models/locators/positions) is now reported in the locators for EPUB, CBZ and PDF.
* (*experimental*) [PDF navigator](https://github.com/readium/r2-navigator-kotlin/pull/130).
  * Supports both single PDF and LCP protected PDF.
  * As a proof of concept, [it is implemented using `Fragment` instead of `Activity`](https://github.com/readium/r2-navigator-kotlin/issues/115). `R2PdfActivity` showcases how to use the `PdfNavigatorFragment` with the new `NavigatorFragmentFactory`.
  * The navigator is based on [AndroidPdfViewer](https://github.com/barteksc/AndroidPdfViewer), which may increase the size of your apps. Please open an issue if this is a problem for you, as we are considering different solutions to fix this in a future release.

#### LCP

* Support for [PDF](https://readium.org/lcp-specs/notes/lcp-for-pdf.html) and [Readium Audiobooks](https://readium.org/lcp-specs/notes/lcp-for-audiobooks.html) protected with LCP.

### Changed

#### Shared

* [The `Publication` shared models underwent an important refactoring](https://github.com/readium/r2-shared-kotlin/pull/88) and some of these changes are breaking. [Please refer to the migration guide to update your codebase](https://github.com/readium/r2-testapp-kotlin/blob/develop/MIGRATION-GUIDE.md).
  * All the models are now immutable data classes, to improve code safety. This should not impact reading apps unless you created `Publication` or other models yourself.
  * A few types and enums were renamed to follow the Google Android Style coding convention better. Just follow deprecation warnings to update your codebase.

#### Streamer

* The CSS, JavaScript and fonts injection in the `Server` was refactored to reduce the risk of collisions and simplify your codebase.
  * **This is a breaking change**, [to upgrade your app you need to](https://github.com/readium/r2-testapp-kotlin/pull/321/files#diff-9bb6ad21df8b48f171ba6266616662ac):
    * Provide the application's `Context` when creating a `Server`.
    * Remove the following injection statements, which are now handled directly by the Streamer:
        ```kotlin
        server.loadCustomResource(assets.open("scripts/crypto-sha256.js"), "crypto-sha256.js", Injectable.Script)   
        server.loadCustomResource(assets.open("scripts/highlight.js"), "highlight.js", Injectable.Script)
        ```

#### Navigator

* [Upgraded to Readium CSS 1.0.0-beta.1.](https://github.com/readium/r2-navigator-kotlin/pull/134)
  * Two new fonts are available: AccessibleDfa and IA Writer Duospace.
  * The file structure now follows strictly the one from [ReadiumCSS's `dist/`](https://github.com/readium/readium-css/tree/master/css/dist), for easy upgrades and custom builds replacement.

#### LCP

* `LCPAuthenticating` can now return hashed passphrases in addition to clear ones. [This can be used by reading apps](https://github.com/readium/r2-lcp-kotlin/pull/64) fetching hashed passphrases from a web service or [Authentication for OPDS](https://readium.org/lcp-specs/notes/lcp-key-retrieval.html), for example.

### Deprecated

#### Shared

* `R2SyntheticPageList` was replaced by the aforementioned Positions List and can be safely removed from your codebase.

#### Navigator

* `Navigator.currentLocation` and `NavigatorDelegate.locationDidChange()` are deprecated in favor of a unified `Navigator.currentLocator`, which is observable thanks to `LiveData`.

### Fixed

#### Shared

* **Important:** [Publications parsed from large manifests could crash the application](https://github.com/readium/r2-testapp-kotlin/issues/286) when starting a reading activity. To fix this, **`Publication` must not be put in an `Intent` extra anymore**. Instead, [use the new `Intent` extensions provided by Readium](https://github.com/readium/r2-testapp-kotlin/pull/303). This solution is a crutch until [we move away from `Activity` in the Navigator](https://github.com/readium/r2-navigator-kotlin/issues/115) and let reading apps handle the lifecycle of `Publication` themselves.
* [The local HTTP server was broken](https://github.com/readium/r2-testapp-kotlin/pull/306) when provided with publication filenames containing invalid characters.
* XML namespace prefixes are now properly supported when an author chooses unusual ones (contributed by [@qnga](https://github.com/readium/r2-shared-kotlin/pull/85)).
* The `AndroidManifest.xml` is not forcing anymore `allowBackup` and `supportsRtl`, to let reading apps manage these features themselves (contributed by [@twaddington](https://github.com/readium/r2-shared-kotlin/pull/93)).

#### Streamer

* The EPUB parser underwent a significant refactoring to fix a number of issues (contributed by [@qnga](https://github.com/readium/r2-streamer-kotlin/pull/89))
  * [Metadata parsing was updated to follow our up-to-date specifications](https://github.com/readium/r2-streamer-kotlin/pull/102).
  * XML namespace prefixes are now properly supported, when an author chooses unusual ones.
  * Similarly, default vocabularies and prefixes for EPUB 3 Property Data Types are now properly handled.
* [`Server` was broken](https://github.com/readium/r2-testapp-kotlin/pull/306) when provided with publication filenames containing invalid characters.
* [EPUB publishers' default styles are not overriden by Readium CSS anymore](https://github.com/readium/r2-navigator-kotlin/issues/132).
* The `AndroidManifest.xml` is not forcing anymore `allowBackup` and `supportsRtl`, to let reading apps manage these features themselves (contributed by [@twaddington](https://github.com/readium/r2-streamer-kotlin/pull/93)).

#### Navigator

* **Important:** [Publications parsed from large manifests could crash the application](https://github.com/readium/r2-testapp-kotlin/issues/286) when starting a reading activity. To fix this, **`Publication` must not be put in an `Intent` extra anymore**. Instead, [use the new `Intent` extensions provided by Readium](https://github.com/readium/r2-testapp-kotlin/pull/303). This solution is a crutch until [we move away from `Activity` in the Navigator](https://github.com/readium/r2-navigator-kotlin/issues/115) and let reading apps handle the lifecycle of `Publication` themselves.
* [Crash when opening a publication with a space in its filename](https://github.com/readium/r2-navigator-kotlin/pull/136).
* [Jumping to an EPUB location from the search](https://github.com/readium/r2-navigator-kotlin/pull/111).
* The `AndroidManifest.xml` is not forcing anymore `allowBackup` and `supportsRtl`, to let reading apps manage these features themselves (contributed by [@twaddington](https://github.com/readium/r2-navigator-kotlin/pull/118)).

#### OPDS

* XML namespace prefixes are now properly supported when an author chooses unusual ones (contributed by [@qnga](https://github.com/readium/r2-shared-kotlin/pull/85)).
* The `AndroidManifest.xml` is not forcing anymore `allowBackup` and `supportsRtl`, to let reading apps manage these features themselves (contributed by [@twaddington](https://github.com/readium/r2-opds-kotlin/pull/41)).

#### LCP

* [`OutOfMemoryError` when downloading a large publication](https://github.com/readium/r2-lcp-kotlin/issues/70). This fix removed the dependency to [Fuel](https://github.com/kittinunf/fuel).
* The `AndroidManifest.xml` is not forcing anymore `allowBackup` and `supportsRtl`, to let reading apps manage these features themselves (contributed by [@twaddington](https://github.com/readium/r2-lcp-kotlin/pull/63)).


[unreleased]: https://github.com/readium/kotlin-toolkit/compare/main...HEAD
[2.1.0]: https://github.com/readium/kotlin-toolkit/compare/2.0.0...2.1.0
[2.1.1]: https://github.com/readium/kotlin-toolkit/compare/2.1.0...2.1.1
[2.2.0]: https://github.com/readium/kotlin-toolkit/compare/2.1.1...2.2.0
[2.2.1]: https://github.com/readium/kotlin-toolkit/compare/2.2.0...2.2.1
[2.3.0]: https://github.com/readium/kotlin-toolkit/compare/2.2.1...2.3.0
[2.4.0]: https://github.com/readium/kotlin-toolkit/compare/2.3.0...2.4.0
[2.4.1]: https://github.com/readium/kotlin-toolkit/compare/2.4.0...2.4.1
[3.0.0-alpha.1]: https://github.com/readium/kotlin-toolkit/compare/2.4.1...3.0.0-alpha.1
[3.0.0-alpha.2]: https://github.com/readium/kotlin-toolkit/compare/3.0.0-alpha.1...3.0.0-alpha.2
[3.0.0-beta.1]: https://github.com/readium/kotlin-toolkit/compare/3.0.0-alpha.2...3.0.0-beta.1
[3.0.0-beta.2]: https://github.com/readium/kotlin-toolkit/compare/3.0.0-beta.1...3.0.0-beta.2
[3.0.0]: https://github.com/readium/kotlin-toolkit/compare/3.0.0-beta.2...3.0.0
[3.0.1]: https://github.com/readium/kotlin-toolkit/compare/3.0.0...3.0.1
[3.0.2]: https://github.com/readium/kotlin-toolkit/compare/3.0.1...3.0.2
[3.0.3]: https://github.com/readium/kotlin-toolkit/compare/3.0.2...3.0.3<|MERGE_RESOLUTION|>--- conflicted
+++ resolved
@@ -10,12 +10,9 @@
 
 #### Shared
 
-<<<<<<< HEAD
 * Support for [W3C's Text & data mining Reservation Protocol](https://www.w3.org/community/reports/tdmrep/CG-FINAL-tdmrep-20240510/) in our metadata models.
-=======
 * Support for [accessibility exemption metadata](https://readium.org/webpub-manifest/contexts/default/#exemption), which allows content creators to identify publications that do not meet conformance requirements but fall under exemptions in a given juridiction.
 * Support for [EPUB Accessibility 1.1](https://www.w3.org/TR/epub-a11y-11/) conformance profiles.
->>>>>>> 0d2b5dc2
 
 #### Navigator
 
